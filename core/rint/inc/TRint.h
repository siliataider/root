--- conflicted
+++ resolved
@@ -48,11 +48,7 @@
    Longptr_t ProcessLineNr(const char* filestem, const char *line, Int_t *error = nullptr);
 
 public:
-<<<<<<< HEAD
-   TRint(const char *appClassName, Int_t *argc, char **argv, void *options = 0, Int_t numOptions = 0,
-=======
    TRint(const char *appClassName, Int_t *argc, char **argv, void *options = nullptr, Int_t numOptions = 0,
->>>>>>> 18b4f317
          Bool_t noLogo = kFALSE, Bool_t exitOnUnknownArgs = kFALSE);
    virtual             ~TRint();
    virtual char       *GetPrompt();
