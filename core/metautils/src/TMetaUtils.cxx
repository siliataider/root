// @(#)root/metautils:$Id$
// Author: Paul Russo, 2009-10-06

/*************************************************************************
 * Copyright (C) 1995-2011, Rene Brun and Fons Rademakers.               *
 * All rights reserved.                                                  *
 *                                                                       *
 * For the licensing terms see $ROOTSYS/LICENSE.                         *
 * For the list of contributors see $ROOTSYS/README/CREDITS.             *
 *************************************************************************/

//______________________________________________________________________________
//                                                                      //
// ROOT::TMetaUtils provides utility wrappers around                    //
// cling, the LLVM-based interpreter. It's an internal set of tools     //
// used by TCling and rootcling.                                        //
//                                                                      //
//______________________________________________________________________________
#include <algorithm>
#include <iostream>
#include <sstream>
#include <stdlib.h>
#include <stdio.h>
#include <unordered_set>

#include "RConfigure.h"
#include "RConfig.h"
#include "Rtypes.h"
#include "compiledata.h"

#include "RStl.h"

#include "clang/AST/ASTContext.h"
#include "clang/AST/Attr.h"
#include "clang/AST/CXXInheritance.h"
#include "clang/AST/Decl.h"
#include "clang/AST/DeclTemplate.h"
#include "clang/AST/Type.h"
#include "clang/AST/TypeVisitor.h"
#include "clang/Frontend/CompilerInstance.h"
#include "clang/Lex/HeaderSearch.h"
#include "clang/Lex/ModuleMap.h"
#include "clang/Lex/Preprocessor.h"

#include "clang/Sema/Sema.h"
#include "clang/Sema/SemaDiagnostic.h"

#include "cling/Interpreter/LookupHelper.h"
#include "cling/Interpreter/Transaction.h"
#include "cling/Interpreter/Interpreter.h"
#include "cling/Utils/AST.h"

#include "llvm/Support/Path.h"
#include "llvm/Support/FileSystem.h"

// Intentionally access non-public header ...
#include "../../../interpreter/llvm/src/tools/clang/lib/Sema/HackForDefaultTemplateArg.h"

#include "TMetaUtils.h"

namespace ROOT {
namespace TMetaUtils {

////////////////////////////////////////////////////////////////////////////////

class TNormalizedCtxtImpl {
   using DeclsCont_t = TNormalizedCtxt::Config_t::SkipCollection;
   using Config_t = TNormalizedCtxt::Config_t;
   using TypesCont_t = TNormalizedCtxt::TypesCont_t;
   using TemplPtrIntMap_t = TNormalizedCtxt::TemplPtrIntMap_t;
private:
   Config_t         fConfig;
   TypesCont_t      fTypeWithAlternative;
   static TemplPtrIntMap_t fTemplatePtrArgsToKeepMap;
public:
   TNormalizedCtxtImpl(const cling::LookupHelper &lh);

   const Config_t    &GetConfig() const { return fConfig; }
   const TypesCont_t &GetTypeWithAlternative() const { return fTypeWithAlternative; }
   void AddTemplAndNargsToKeep(const clang::ClassTemplateDecl* templ, unsigned int i);
   int GetNargsToKeep(const clang::ClassTemplateDecl* templ) const;
   const TemplPtrIntMap_t GetTemplNargsToKeepMap() const { return fTemplatePtrArgsToKeepMap; }
   void keepTypedef(const cling::LookupHelper &lh, const char* name,
                    bool replace = false);
};
}
}

namespace {

////////////////////////////////////////////////////////////////////////////////
/// Add default parameter to the scope if needed.

static clang::NestedNameSpecifier* AddDefaultParametersNNS(const clang::ASTContext& Ctx,
                                                           clang::NestedNameSpecifier* scope,
                                                           const cling::Interpreter &interpreter,
                                                           const ROOT::TMetaUtils::TNormalizedCtxt &normCtxt) {
   if (!scope) return 0;

   const clang::Type* scope_type = scope->getAsType();
   if (scope_type) {
      // this is not a namespace, so we might need to desugar
      clang::NestedNameSpecifier* outer_scope = scope->getPrefix();
      if (outer_scope) {
         outer_scope = AddDefaultParametersNNS(Ctx, outer_scope, interpreter, normCtxt);
      }

      clang::QualType addDefault =
         ROOT::TMetaUtils::AddDefaultParameters(clang::QualType(scope_type,0), interpreter, normCtxt );
      // NOTE: Should check whether the type has changed or not.
      if (addDefault.getTypePtr() != scope_type)
         return clang::NestedNameSpecifier::Create(Ctx,outer_scope,
                                                   false /* template keyword wanted */,
                                                   addDefault.getTypePtr());
   }
   return scope;
}

////////////////////////////////////////////////////////////////////////////////

static bool CheckDefinition(const clang::CXXRecordDecl *cl, const clang::CXXRecordDecl *context)
{
   if (!cl->hasDefinition()) {
      if (context) {
         ROOT::TMetaUtils::Error("CheckDefinition",
                                 "Missing definition for class %s, please #include its header in the header of %s\n",
                                 cl->getName().str().c_str(), context->getName().str().c_str());
      } else {
         ROOT::TMetaUtils::Error("CheckDefinition",
                                 "Missing definition for class %s\n",
                                 cl->getName().str().c_str());
      }
      return false;
   }
   return true;
}

////////////////////////////////////////////////////////////////////////////////
/// Check if 'scope' or any of its template parameter was substituted when
/// instantiating the class template instance and replace it with the
/// partially sugared types we have from 'instance'.

static clang::NestedNameSpecifier* ReSubstTemplateArgNNS(const clang::ASTContext &Ctxt,
                                                         clang::NestedNameSpecifier *scope,
                                                         const clang::Type *instance)
{
   if (!scope) return 0;

   const clang::Type* scope_type = scope->getAsType();
   if (scope_type) {
      clang::NestedNameSpecifier* outer_scope = scope->getPrefix();
      if (outer_scope) {
         outer_scope = ReSubstTemplateArgNNS(Ctxt, outer_scope, instance);
      }
      clang::QualType substScope =
         ROOT::TMetaUtils::ReSubstTemplateArg(clang::QualType(scope_type,0), instance);
      // NOTE: Should check whether the type has changed or not.
      scope = clang::NestedNameSpecifier::Create(Ctxt,outer_scope,
                                                 false /* template keyword wanted */,
                                                 substScope.getTypePtr());
   }
   return scope;
}

////////////////////////////////////////////////////////////////////////////////

static bool IsTypeInt(const clang::Type *type)
{
   const clang::BuiltinType * builtin = llvm::dyn_cast<clang::BuiltinType>(type->getCanonicalTypeInternal().getTypePtr());
   if (builtin) {
      return builtin->isInteger(); // builtin->getKind() == clang::BuiltinType::Int;
   } else {
      return false;
   }
}

////////////////////////////////////////////////////////////////////////////////

static bool IsFieldDeclInt(const clang::FieldDecl *field)
{
   return IsTypeInt(field->getType().getTypePtr());
}

////////////////////////////////////////////////////////////////////////////////
/// Return a data member name 'what' in the class described by 'cl' if any.

static const clang::FieldDecl *GetDataMemberFromAll(const clang::CXXRecordDecl &cl, llvm::StringRef what)
{
   for(clang::RecordDecl::field_iterator field_iter = cl.field_begin(), end = cl.field_end();
       field_iter != end;
       ++field_iter){
      if (field_iter->getName() == what) {
         return *field_iter;
      }
   }
   return 0;

}

////////////////////////////////////////////////////////////////////////////////

static bool CXXRecordDecl__FindOrdinaryMember(const clang::CXXBaseSpecifier *Specifier,
                                              clang::CXXBasePath &Path,
                                              const char *Name)
{
   clang::RecordDecl *BaseRecord = Specifier->getType()->getAs<clang::RecordType>()->getDecl();

   const clang::CXXRecordDecl *clxx = llvm::dyn_cast<clang::CXXRecordDecl>(BaseRecord);
   if (clxx == 0) return false;

   const clang::FieldDecl *found = GetDataMemberFromAll(*clxx,(const char*)Name);
   if (found) {
      // Humm, this is somewhat bad (well really bad), oh well.
      // Let's hope Paths never thinks it owns those (it should not as far as I can tell).
      clang::NamedDecl* NonConstFD = const_cast<clang::FieldDecl*>(found);
      clang::NamedDecl** BaseSpecFirstHack
      = reinterpret_cast<clang::NamedDecl**>(NonConstFD);
      Path.Decls = clang::DeclContextLookupResult(llvm::ArrayRef<clang::NamedDecl*>(BaseSpecFirstHack, 1));
      return true;
   }
   //
   // This is inspired from CXXInheritance.cpp:
   /*
    *      RecordDecl *BaseRecord =
    *        Specifier->getType()->castAs<RecordType>()->getDecl();
    *
    *  const unsigned IDNS = clang::Decl::IDNS_Ordinary | clang::Decl::IDNS_Tag | clang::Decl::IDNS_Member;
    *  clang::DeclarationName N = clang::DeclarationName::getFromOpaquePtr(Name);
    *  for (Path.Decls = BaseRecord->lookup(N);
    *       Path.Decls.first != Path.Decls.second;
    *       ++Path.Decls.first) {
    *     if ((*Path.Decls.first)->isInIdentifierNamespace(IDNS))
    *        return true;
    }
    */
   return false;

}

////////////////////////////////////////////////////////////////////////////////
/// Return a data member name 'what' in any of the base classes of the class described by 'cl' if any.

static const clang::FieldDecl *GetDataMemberFromAllParents(const clang::CXXRecordDecl &cl, const char *what)
{
   clang::CXXBasePaths Paths;
   Paths.setOrigin(const_cast<clang::CXXRecordDecl*>(&cl));
   if (cl.lookupInBases([=](const clang::CXXBaseSpecifier *Specifier, clang::CXXBasePath &Path) {
            return CXXRecordDecl__FindOrdinaryMember(Specifier, Path, what);}, Paths))
   {
      clang::CXXBasePaths::paths_iterator iter = Paths.begin();
      if (iter != Paths.end()) {
         // See CXXRecordDecl__FindOrdinaryMember, this is, well, awkward.
         const clang::FieldDecl *found = (clang::FieldDecl *)iter->Decls.data();
         return found;
      }
   }
   return 0;
}

static
cling::LookupHelper::DiagSetting ToLHDS(bool wantDiags) {
   return wantDiags
      ? cling::LookupHelper::WithDiagnostics
      : cling::LookupHelper::NoDiagnostics;
}

} // end of anonymous namespace


namespace ROOT {
namespace TMetaUtils {

////////////////////////////////////////////////////////////////////////////////
/// Add to the internal map the pointer of a template as key and the number of
/// template arguments to keep as value.

void TNormalizedCtxtImpl::AddTemplAndNargsToKeep(const clang::ClassTemplateDecl* templ,
                                             unsigned int i){
   if (!templ){
      Error("TNormalizedCtxt::AddTemplAndNargsToKeep",
            "Tring to specify a number of template arguments to keep for a null pointer. Exiting without assigning any value.\n");
      return;
   }

   const clang::ClassTemplateDecl* canTempl = templ->getCanonicalDecl();

   if(fTemplatePtrArgsToKeepMap.count(canTempl)==1 &&
      fTemplatePtrArgsToKeepMap[canTempl]!=(int)i){
      const std::string templateName (canTempl->getNameAsString());
      const std::string i_str (std::to_string(i));
      const std::string previousArgsToKeep(std::to_string(fTemplatePtrArgsToKeepMap[canTempl]));
      Error("TNormalizedCtxt::AddTemplAndNargsToKeep",
            "Tring to specify for template %s %s arguments to keep, while before this number was %s\n",
            canTempl->getNameAsString().c_str(),
            i_str.c_str(),
            previousArgsToKeep.c_str());
   }

   fTemplatePtrArgsToKeepMap[canTempl]=i;
}
////////////////////////////////////////////////////////////////////////////////
/// Get from the map the number of arguments to keep.
/// It uses the canonical decl of the template as key.
/// If not present, returns -1.

int TNormalizedCtxtImpl::GetNargsToKeep(const clang::ClassTemplateDecl* templ) const{
   const clang::ClassTemplateDecl* constTempl = templ->getCanonicalDecl();
   auto thePairPtr = fTemplatePtrArgsToKeepMap.find(constTempl);
   int nArgsToKeep = (thePairPtr != fTemplatePtrArgsToKeepMap.end() ) ? thePairPtr->second : -1;
   return nArgsToKeep;
}


////////////////////////////////////////////////////////////////////////////////

TNormalizedCtxt::TNormalizedCtxt(const cling::LookupHelper &lh):
   fImpl(new TNormalizedCtxtImpl(lh))
{}

TNormalizedCtxt::TNormalizedCtxt(const TNormalizedCtxt& other):
   fImpl(new TNormalizedCtxtImpl(*other.fImpl))
{}

TNormalizedCtxt::~TNormalizedCtxt() {
   delete fImpl;
}
const TNormalizedCtxt::Config_t &TNormalizedCtxt::GetConfig() const {
   return fImpl->GetConfig();
}
const TNormalizedCtxt::TypesCont_t &TNormalizedCtxt::GetTypeWithAlternative() const {
   return fImpl->GetTypeWithAlternative();
}
void TNormalizedCtxt::AddTemplAndNargsToKeep(const clang::ClassTemplateDecl* templ, unsigned int i)
{
   return fImpl->AddTemplAndNargsToKeep(templ, i);
}
int TNormalizedCtxt::GetNargsToKeep(const clang::ClassTemplateDecl* templ) const
{
   return fImpl->GetNargsToKeep(templ);
}
const TNormalizedCtxt::TemplPtrIntMap_t TNormalizedCtxt::GetTemplNargsToKeepMap() const {
   return fImpl->GetTemplNargsToKeepMap();
}
void TNormalizedCtxt::keepTypedef(const cling::LookupHelper &lh, const char* name,
                                  bool replace /*= false*/)
{
   return fImpl->keepTypedef(lh, name, replace);
}



////////////////////////////////////////////////////////////////////////////////
/// There is no requested type name.
/// Still let's normalized the actual name.

AnnotatedRecordDecl::AnnotatedRecordDecl(long index,
                                         const clang::RecordDecl *decl,
                                         bool rStreamerInfo,
                                         bool rNoStreamer,
                                         bool rRequestNoInputOperator,
                                         bool rRequestOnlyTClass,
                                         int rRequestedVersionNumber,
                                         const cling::Interpreter &interpreter,
                                         const TNormalizedCtxt &normCtxt) :
   fRuleIndex(index), fDecl(decl), fRequestStreamerInfo(rStreamerInfo), fRequestNoStreamer(rNoStreamer),
   fRequestNoInputOperator(rRequestNoInputOperator), fRequestOnlyTClass(rRequestOnlyTClass), fRequestedVersionNumber(rRequestedVersionNumber)
{
   TMetaUtils::GetNormalizedName(fNormalizedName, decl->getASTContext().getTypeDeclType(decl), interpreter,normCtxt);

}

////////////////////////////////////////////////////////////////////////////////
/// Normalize the requested type name.

AnnotatedRecordDecl::AnnotatedRecordDecl(long index,
                                         const clang::Type *requestedType,
                                         const clang::RecordDecl *decl,
                                         const char *requestName,
                                         unsigned int nTemplateArgsToSkip,
                                         bool rStreamerInfo,
                                         bool rNoStreamer,
                                         bool rRequestNoInputOperator,
                                         bool rRequestOnlyTClass,
                                         int rRequestVersionNumber,
                                         const cling::Interpreter &interpreter,
                                         const TNormalizedCtxt &normCtxt) :
   fRuleIndex(index), fDecl(decl), fRequestedName(""), fRequestStreamerInfo(rStreamerInfo), fRequestNoStreamer(rNoStreamer),
   fRequestNoInputOperator(rRequestNoInputOperator), fRequestOnlyTClass(rRequestOnlyTClass), fRequestedVersionNumber(rRequestVersionNumber)
{
   // For comparison purposes.
   TClassEdit::TSplitType splitname1(requestName,(TClassEdit::EModType)(TClassEdit::kLong64 | TClassEdit::kDropStd));
   splitname1.ShortType(fRequestedName, 0);

   TMetaUtils::GetNormalizedName( fNormalizedName, clang::QualType(requestedType,0), interpreter, normCtxt);
   if ( 0!=TMetaUtils::RemoveTemplateArgsFromName( fNormalizedName, nTemplateArgsToSkip) ){
      ROOT::TMetaUtils::Warning("AnnotatedRecordDecl",
                                "Could not remove the requested template arguments.\n");
   }

}
////////////////////////////////////////////////////////////////////////////////
/// Normalize the requested type name.

AnnotatedRecordDecl::AnnotatedRecordDecl(long index,
                                         const clang::Type *requestedType,
                                         const clang::RecordDecl *decl,
                                         const char *requestName,
                                         bool rStreamerInfo,
                                         bool rNoStreamer,
                                         bool rRequestNoInputOperator,
                                         bool rRequestOnlyTClass,
                                         int rRequestVersionNumber,
                                         const cling::Interpreter &interpreter,
                                         const TNormalizedCtxt &normCtxt) :
   fRuleIndex(index), fDecl(decl), fRequestedName(""), fRequestStreamerInfo(rStreamerInfo), fRequestNoStreamer(rNoStreamer),
   fRequestNoInputOperator(rRequestNoInputOperator), fRequestOnlyTClass(rRequestOnlyTClass), fRequestedVersionNumber(rRequestVersionNumber)
{
   // For comparison purposes.
   TClassEdit::TSplitType splitname1(requestName,(TClassEdit::EModType)(TClassEdit::kLong64 | TClassEdit::kDropStd));
   splitname1.ShortType(fRequestedName, 0);

   TMetaUtils::GetNormalizedName( fNormalizedName, clang::QualType(requestedType,0), interpreter, normCtxt);

}
////////////////////////////////////////////////////////////////////////////////
/// Normalize the requested name.

AnnotatedRecordDecl::AnnotatedRecordDecl(long index,
                                         const clang::RecordDecl *decl,
                                         const char *requestName,
                                         bool rStreamerInfo,
                                         bool rNoStreamer,
                                         bool rRequestNoInputOperator,
                                         bool rRequestOnlyTClass,
                                         int rRequestVersionNumber,
                                         const cling::Interpreter &interpreter,
                                         const TNormalizedCtxt &normCtxt) :
   fRuleIndex(index), fDecl(decl), fRequestedName(""), fRequestStreamerInfo(rStreamerInfo), fRequestNoStreamer(rNoStreamer), fRequestNoInputOperator(rRequestNoInputOperator), fRequestOnlyTClass(rRequestOnlyTClass), fRequestedVersionNumber(rRequestVersionNumber)
{
   // const clang::ClassTemplateSpecializationDecl *tmplt_specialization = llvm::dyn_cast<clang::ClassTemplateSpecializationDecl> (decl);
   // if (tmplt_specialization) {
   //    tmplt_specialization->getTemplateArgs ().data()->print(decl->getASTContext().getPrintingPolicy(),llvm::outs());
   //    llvm::outs() << "\n";
   // }
   // const char *current = requestName;
   // Strips spaces and std::
   if (requestName && requestName[0]) {
      TClassEdit::TSplitType splitname(requestName,(TClassEdit::EModType)( TClassEdit::kLong64 | TClassEdit::kDropStd));
      splitname.ShortType( fRequestedName, TClassEdit::kLong64 | TClassEdit::kDropStd );

      fNormalizedName = fRequestedName;
   } else {
      TMetaUtils::GetNormalizedName( fNormalizedName, decl->getASTContext().getTypeDeclType(decl),interpreter,normCtxt);
   }


}

////////////////////////////////////////////////////////////////////////////////

TClingLookupHelper::TClingLookupHelper(cling::Interpreter &interpreter,
                                       TNormalizedCtxt &normCtxt,
                                       ExistingTypeCheck_t existingTypeCheck,
                                       AutoParse_t autoParse,
                                       const int* pgDebug /*= 0*/):
   fInterpreter(&interpreter),fNormalizedCtxt(&normCtxt),
   fExistingTypeCheck(existingTypeCheck),
   fAutoParse(autoParse), fPDebug(pgDebug)
{
}

////////////////////////////////////////////////////////////////////////////////
/// Helper routine to ry hard to avoid looking up in the Cling database as
/// this could enduce an unwanted autoparsing.

bool TClingLookupHelper::ExistingTypeCheck(const std::string &tname,
                                           std::string &result)
{
   if (tname.empty()) return false;

   if (fExistingTypeCheck) return fExistingTypeCheck(tname,result);
   else return false;
}

////////////////////////////////////////////////////////////////////////////////

void TClingLookupHelper::GetPartiallyDesugaredName(std::string &nameLong)
{
   const cling::LookupHelper& lh = fInterpreter->getLookupHelper();
   clang::QualType t = lh.findType(nameLong, ToLHDS(WantDiags()));
   if (!t.isNull()) {
      clang::QualType dest = cling::utils::Transform::GetPartiallyDesugaredType(fInterpreter->getCI()->getASTContext(), t, fNormalizedCtxt->GetConfig(), true /* fully qualify */);
      if (!dest.isNull() && (dest != t)) {
         // getAsStringInternal() appends.
         nameLong.clear();
         dest.getAsStringInternal(nameLong, fInterpreter->getCI()->getASTContext().getPrintingPolicy());
      }
   }
}

////////////////////////////////////////////////////////////////////////////////

bool TClingLookupHelper::IsAlreadyPartiallyDesugaredName(const std::string &nondef,
                                                         const std::string &nameLong)
{
   const cling::LookupHelper& lh = fInterpreter->getLookupHelper();
   clang::QualType t = lh.findType(nondef.c_str(), ToLHDS(WantDiags()));
   if (!t.isNull()) {
      clang::QualType dest = cling::utils::Transform::GetPartiallyDesugaredType(fInterpreter->getCI()->getASTContext(), t, fNormalizedCtxt->GetConfig(), true /* fully qualify */);
      if (!dest.isNull() && (dest != t) &&
          nameLong == t.getAsString(fInterpreter->getCI()->getASTContext().getPrintingPolicy()))
         return true;
   }
   return false;
}

////////////////////////////////////////////////////////////////////////////////

bool TClingLookupHelper::IsDeclaredScope(const std::string &base, bool &isInlined)
{
   const cling::LookupHelper& lh = fInterpreter->getLookupHelper();
   const clang::Decl *scope = lh.findScope(base.c_str(), ToLHDS(WantDiags()), 0);

   if (!scope) {
      // the nesting namespace is not declared
      isInlined = false;
      return false;
   }
   const clang::NamespaceDecl *nsdecl = llvm::dyn_cast<clang::NamespaceDecl>(scope);
   isInlined = nsdecl && nsdecl->isInline();
   return true;
}

////////////////////////////////////////////////////////////////////////////////
/// We assume that we have a simple type:
/// [const] typename[*&][const]

bool TClingLookupHelper::GetPartiallyDesugaredNameWithScopeHandling(const std::string &tname,
                                                                    std::string &result)
{
   if (tname.empty()) return false;

   // Try hard to avoid looking up in the Cling database as this could enduce
   // an unwanted autoparsing.
   // Note: this is always done by the callers and thus is redundant.
   // Maybe replace with
   assert(! (fExistingTypeCheck && fExistingTypeCheck(tname,result)) );
   if (fExistingTypeCheck && fExistingTypeCheck(tname,result)) {
      return ! result.empty();
   }

   if (fAutoParse) fAutoParse(tname.c_str());

   // Since we already check via other means (TClassTable which is populated by
   // the dictonary loading, and the gROOT list of classes and enums, which are
   // populated via TProtoClass/Enum), we should be able to disable the autoloading
   // ... which requires access to libCore or libCling ...
   const cling::LookupHelper& lh = fInterpreter->getLookupHelper();
   clang::QualType t = lh.findType(tname.c_str(), ToLHDS(WantDiags()));
   // Technically we ought to try:
   //   if (t.isNull()) t =  lh.findType(TClassEdit::InsertStd(tname), ToLHDS(WantDiags()));
   // at least until the 'normalized name' contains the std:: prefix.

   if (!t.isNull()) {
      clang::QualType dest = TMetaUtils::GetNormalizedType(t, *fInterpreter, *fNormalizedCtxt);
      if (!dest.isNull() && dest != t) {
         // Since our input is not a template instance name, rather than going through the full
         // TMetaUtils::GetNormalizedName, we just do the 'strip leading std' and fix
         // white space.
         clang::PrintingPolicy policy(fInterpreter->getCI()->getASTContext().getPrintingPolicy());
         policy.SuppressTagKeyword = true; // Never get the class or struct keyword
         policy.SuppressScope = true;      // Force the scope to be coming from a clang::ElaboratedType.
         // The scope suppression is required for getting rid of the anonymous part of the name of a class defined in an anonymous namespace.
         // This gives us more control vs not using the clang::ElaboratedType and relying on the Policy.SuppressUnwrittenScope which would
         // strip both the anonymous and the inline namespace names (and we probably do not want the later to be suppressed).
         // getAsStringInternal() appends.
         result.clear();
         dest.getAsStringInternal(result, policy);
         // Strip the std::
         unsigned long offset = 0;
         if (strncmp(result.c_str(), "const ", 6) == 0) {
            offset = 6;
         }
         if (strncmp(result.c_str()+offset, "std::", 5) == 0) {
            result.erase(offset,5);
         }
         for(unsigned int i = 1; i<result.length(); ++i) {
            if (result[i]=='s') {
               if (result[i-1]=='<' || result[i-1]==',' || result[i-1]==' ') {
                  if (result.compare(i,5,"std::",5) == 0) {
                     result.erase(i,5);
                  }
               }
            }
            if (result[i]==' ') {
               if (result[i-1] == ',') {
                  result.erase(i,1);
                  --i;
               } else if ( (i+1) < result.length() &&
                          (result[i+1]=='*' || result[i+1]=='&' || result[i+1]=='[') ) {
                  result.erase(i,1);
                  --i;
               }
            }
         }

//         std::string alt;
//         TMetaUtils::GetNormalizedName(alt, dest, *fInterpreter, *fNormalizedCtxt);
//         if (alt != result) fprintf(stderr,"norm: %s vs result=%s\n",alt.c_str(),result.c_str());

         return true;
      }
   }
   return false;
}


   } // end namespace ROOT
} // end namespace TMetaUtils

////////////////////////////////////////////////////////////////////////////////
/// Insert the type with name into the collection of typedefs to keep.
/// if replace, replace occurrences of the canonical type by name.

void ROOT::TMetaUtils::TNormalizedCtxtImpl::keepTypedef(const cling::LookupHelper &lh,
                                                    const char* name,
                                                    bool replace /*=false*/) {
   clang::QualType toSkip = lh.findType(name, cling::LookupHelper::WithDiagnostics);
   if (const clang::Type* T = toSkip.getTypePtr()) {
      const clang::TypedefType *tt = llvm::dyn_cast<clang::TypedefType>(T);
      if (!tt) return;
      clang::Decl* D = tt->getDecl();
      fConfig.m_toSkip.insert(D);
      if (replace) {
         clang::QualType canon = toSkip->getCanonicalTypeInternal();
         fConfig.m_toReplace.insert(std::make_pair(canon.getTypePtr(),T));
      } else {
         fTypeWithAlternative.insert(T);
      }
   }
}

////////////////////////////////////////////////////////////////////////////////
/// Initialize the list of typedef to keep (i.e. make them opaque for normalization)
/// and the list of typedef whose semantic is different from their underlying type
/// (Double32_t and Float16_t).
/// This might be specific to an interpreter.

ROOT::TMetaUtils::TNormalizedCtxtImpl::TNormalizedCtxtImpl(const cling::LookupHelper &lh)
{
   keepTypedef(lh, "Double32_t");
   keepTypedef(lh, "Float16_t");
   keepTypedef(lh, "Long64_t", true);
   keepTypedef(lh, "ULong64_t", true);

   clang::QualType toSkip = lh.findType("string", cling::LookupHelper::WithDiagnostics);
   if (const clang::TypedefType* TT
       = llvm::dyn_cast_or_null<clang::TypedefType>(toSkip.getTypePtr()))
      fConfig.m_toSkip.insert(TT->getDecl());

   toSkip = lh.findType("std::string", cling::LookupHelper::WithDiagnostics);
   if (!toSkip.isNull()) {
      if (const clang::TypedefType* TT
          = llvm::dyn_cast_or_null<clang::TypedefType>(toSkip.getTypePtr()))
         fConfig.m_toSkip.insert(TT->getDecl());

      clang::QualType canon = toSkip->getCanonicalTypeInternal();
      fConfig.m_toReplace.insert(std::make_pair(canon.getTypePtr(),toSkip.getTypePtr()));
   }
}

using TNCtxtFullQual = ROOT::TMetaUtils::TNormalizedCtxtImpl;
TNCtxtFullQual::TemplPtrIntMap_t TNCtxtFullQual::fTemplatePtrArgsToKeepMap=TNCtxtFullQual::TemplPtrIntMap_t{};
// Initialisation of the atomic flag used to build a lightweight spinlock
// std::atomic_flag TNCtxtFullQual::fCanAccessNargsToKeep = ATOMIC_FLAG_INIT;

////////////////////////////////////////////////////////////////////////////////

inline bool IsTemplate(const clang::Decl &cl)
{
   return (cl.getKind() == clang::Decl::ClassTemplatePartialSpecialization
           || cl.getKind() == clang::Decl::ClassTemplateSpecialization);
}


////////////////////////////////////////////////////////////////////////////////

const clang::FunctionDecl* ROOT::TMetaUtils::ClassInfo__HasMethod(const clang::DeclContext *cl, const char* name,
                                                            const cling::Interpreter& interp)
{
   clang::Sema* S = &interp.getSema();
   const clang::NamedDecl* ND = cling::utils::Lookup::Named(S, name, cl);
   if (ND == (clang::NamedDecl*)-1)
      return (clang::FunctionDecl*)-1;
   return llvm::dyn_cast_or_null<clang::FunctionDecl>(ND);
}

////////////////////////////////////////////////////////////////////////////////
/// Return the scope corresponding to 'name' or std::'name'

const clang::CXXRecordDecl *
ROOT::TMetaUtils::ScopeSearch(const char *name, const cling::Interpreter &interp,
                              bool /*diagnose*/, const clang::Type** resultType)
{
   const cling::LookupHelper& lh = interp.getLookupHelper();
   // We have many bogus diagnostics if we allow diagnostics here. Suppress.
   // FIXME: silence them in the callers.
   const clang::CXXRecordDecl *result
      = llvm::dyn_cast_or_null<clang::CXXRecordDecl>
      (lh.findScope(name, cling::LookupHelper::NoDiagnostics, resultType));
   if (!result) {
      std::string std_name("std::");
      std_name += name;
      // We have many bogus diagnostics if we allow diagnostics here. Suppress.
      // FIXME: silence them in the callers.
      result = llvm::dyn_cast_or_null<clang::CXXRecordDecl>
         (lh.findScope(std_name, cling::LookupHelper::NoDiagnostics, resultType));
   }
   return result;
}


////////////////////////////////////////////////////////////////////////////////

bool ROOT::TMetaUtils::RequireCompleteType(const cling::Interpreter &interp, const clang::CXXRecordDecl *cl)
{
   clang::QualType qType(cl->getTypeForDecl(),0);
   return RequireCompleteType(interp,cl->getLocation(),qType);
}

////////////////////////////////////////////////////////////////////////////////

bool ROOT::TMetaUtils::RequireCompleteType(const cling::Interpreter &interp, clang::SourceLocation Loc, clang::QualType Type)
{
   clang::Sema& S = interp.getCI()->getSema();
   // Here we might not have an active transaction to handle
   // the caused instantiation decl.
   cling::Interpreter::PushTransactionRAII RAII(const_cast<cling::Interpreter*>(&interp));
   return S.RequireCompleteType(Loc, Type, clang::diag::err_incomplete_type);
}

////////////////////////////////////////////////////////////////////////////////

bool ROOT::TMetaUtils::IsBase(const clang::CXXRecordDecl *cl, const clang::CXXRecordDecl *base,
                              const clang::CXXRecordDecl *context, const cling::Interpreter &interp)
{
   if (!cl || !base) {
      return false;
   }

   if (!cl->getDefinition() || !cl->isCompleteDefinition()) {
      RequireCompleteType(interp,cl);
   }

   if (!CheckDefinition(cl, context) || !CheckDefinition(base, context)) {
      return false;
   }

   if (!base->hasDefinition()) {
      ROOT::TMetaUtils::Error("IsBase", "Missing definition for class %s\n", base->getName().str().c_str());
      return false;
   }
   return cl->isDerivedFrom(base);
}

////////////////////////////////////////////////////////////////////////////////

bool ROOT::TMetaUtils::IsBase(const clang::FieldDecl &m, const char* basename, const cling::Interpreter &interp)
{
   const clang::CXXRecordDecl* CRD = llvm::dyn_cast<clang::CXXRecordDecl>(ROOT::TMetaUtils::GetUnderlyingRecordDecl(m.getType()));
   if (!CRD) {
      return false;
   }

   const clang::NamedDecl *base
      = ScopeSearch(basename, interp, true /*diagnose*/, 0);

   if (base) {
      return IsBase(CRD, llvm::dyn_cast<clang::CXXRecordDecl>( base ),
                    llvm::dyn_cast<clang::CXXRecordDecl>(m.getDeclContext()),interp);
   }
   return false;
}

////////////////////////////////////////////////////////////////////////////////

int ROOT::TMetaUtils::ElementStreamer(std::ostream& finalString,
                                      const clang::NamedDecl &forcontext,
                                      const clang::QualType &qti,
                                      const char *R__t,int rwmode,
                                      const cling::Interpreter &interp,
                                      const char *tcl)
{
   static const clang::CXXRecordDecl *TObject_decl
      = ROOT::TMetaUtils::ScopeSearch("TObject", interp, true /*diag*/, 0);
   enum {
      kBIT_ISTOBJECT     = 0x10000000,
      kBIT_HASSTREAMER   = 0x20000000,
      kBIT_ISSTRING      = 0x40000000,

      kBIT_ISPOINTER     = 0x00001000,
      kBIT_ISFUNDAMENTAL = 0x00000020,
      kBIT_ISENUM        = 0x00000008
   };

   const clang::Type &ti( * qti.getTypePtr() );
   std::string tiName;
   ROOT::TMetaUtils::GetQualifiedName(tiName, clang::QualType(&ti,0), forcontext);

   std::string objType(ROOT::TMetaUtils::ShortTypeName(tiName.c_str()));

   const clang::Type *rawtype = ROOT::TMetaUtils::GetUnderlyingType(clang::QualType(&ti,0));
   std::string rawname;
   ROOT::TMetaUtils::GetQualifiedName(rawname, clang::QualType(rawtype,0), forcontext);

   clang::CXXRecordDecl *cxxtype = rawtype->getAsCXXRecordDecl() ;
   int isStre = cxxtype && ROOT::TMetaUtils::ClassInfo__HasMethod(cxxtype,"Streamer",interp);
   int isTObj = cxxtype && (IsBase(cxxtype,TObject_decl,nullptr,interp) || rawname == "TObject");

   long kase = 0;

   if (ti.isPointerType())           kase |= kBIT_ISPOINTER;
   if (rawtype->isFundamentalType()) kase |= kBIT_ISFUNDAMENTAL;
   if (rawtype->isEnumeralType())    kase |= kBIT_ISENUM;


   if (isTObj)              kase |= kBIT_ISTOBJECT;
   if (isStre)              kase |= kBIT_HASSTREAMER;
   if (tiName == "string")  kase |= kBIT_ISSTRING;
   if (tiName == "string*") kase |= kBIT_ISSTRING;


   if (tcl == 0) {
      tcl = " internal error in rootcling ";
   }
   //    if (strcmp(objType,"string")==0) RStl::Instance().GenerateTClassFor( "string", interp, normCtxt  );

   if (rwmode == 0) {  //Read mode

      if (R__t) finalString << "            " << tiName << " " << R__t << ";" << std::endl;
      switch (kase) {

      case kBIT_ISFUNDAMENTAL:
         if (!R__t)  return 0;
         finalString << "            R__b >> " << R__t << ";" << std::endl;
         break;

      case kBIT_ISPOINTER|kBIT_ISTOBJECT|kBIT_HASSTREAMER:
         if (!R__t)  return 1;
         finalString << "            " << R__t << " = (" << tiName << ")R__b.ReadObjectAny(" << tcl << ");"  << std::endl;
         break;

      case kBIT_ISENUM:
         if (!R__t)  return 0;
         //             fprintf(fp, "            R__b >> (Int_t&)%s;\n",R__t);
         // On some platforms enums and not 'Int_t' and casting to a reference to Int_t
         // induces the silent creation of a temporary which is 'filled' __instead of__
         // the desired enum.  So we need to take it one step at a time.
         finalString << "            Int_t readtemp;" << std::endl
                       << "            R__b >> readtemp;" << std::endl
                       << "            " << R__t << " = static_cast<" << tiName << ">(readtemp);" << std::endl;
         break;

      case kBIT_HASSTREAMER:
      case kBIT_HASSTREAMER|kBIT_ISTOBJECT:
         if (!R__t)  return 0;
         finalString << "            " << R__t << ".Streamer(R__b);" << std::endl;
         break;

      case kBIT_HASSTREAMER|kBIT_ISPOINTER:
         if (!R__t)  return 1;
         //fprintf(fp, "            fprintf(stderr,\"info is %%p %%d\\n\",R__b.GetInfo(),R__b.GetInfo()?R__b.GetInfo()->GetOldVersion():-1);\n");
         finalString << "            if (R__b.GetInfo() && R__b.GetInfo()->GetOldVersion()<=3) {" << std::endl;
         if (cxxtype && cxxtype->isAbstract()) {
            finalString << "               R__ASSERT(0);// " << objType << " is abstract. We assume that older file could not be produced using this streaming method." << std::endl;
         } else {
            finalString << "               " << R__t << " = new " << objType << ";" << std::endl
                          << "               " << R__t << "->Streamer(R__b);" << std::endl;
         }
         finalString << "            } else {" << std::endl
                       << "               " << R__t << " = (" << tiName << ")R__b.ReadObjectAny(" << tcl << ");" << std::endl
                       << "            }" << std::endl;
         break;

      case kBIT_ISSTRING:
         if (!R__t)  return 0;
         finalString << "            {TString R__str;" << std::endl
                       << "             R__str.Streamer(R__b);" << std::endl
                       << "             " << R__t << " = R__str.Data();}" << std::endl;
         break;

      case kBIT_ISSTRING|kBIT_ISPOINTER:
         if (!R__t)  return 0;
         finalString << "            {TString R__str;"  << std::endl
                       << "             R__str.Streamer(R__b);" << std::endl
                       << "             " << R__t << " = new string(R__str.Data());}" << std::endl;
         break;

      case kBIT_ISPOINTER:
         if (!R__t)  return 1;
         finalString << "            " << R__t << " = (" << tiName << ")R__b.ReadObjectAny(" << tcl << ");" << std::endl;
         break;

      default:
         if (!R__t) return 1;
         finalString << "            R__b.StreamObject(&" << R__t << "," << tcl << ");" << std::endl;
         break;
      }

   } else {     //Write case

      switch (kase) {

      case kBIT_ISFUNDAMENTAL:
      case kBIT_ISPOINTER|kBIT_ISTOBJECT|kBIT_HASSTREAMER:
         if (!R__t)  return 0;
         finalString << "            R__b << " << R__t << ";" << std::endl;
         break;

      case kBIT_ISENUM:
         if (!R__t)  return 0;
         finalString << "            {  void *ptr_enum = (void*)&" << R__t << ";\n";
         finalString << "               R__b >> *reinterpret_cast<Int_t*>(ptr_enum); }" << std::endl;
         break;

      case kBIT_HASSTREAMER:
      case kBIT_HASSTREAMER|kBIT_ISTOBJECT:
         if (!R__t)  return 0;
         finalString << "            ((" << objType << "&)" << R__t << ").Streamer(R__b);" << std::endl;
         break;

      case kBIT_HASSTREAMER|kBIT_ISPOINTER:
         if (!R__t)  return 1;
         finalString << "            R__b.WriteObjectAny(" << R__t << "," << tcl << ");" << std::endl;
         break;

      case kBIT_ISSTRING:
         if (!R__t)  return 0;
         finalString << "            {TString R__str(" << R__t << ".c_str());" << std::endl
                       << "             R__str.Streamer(R__b);};" << std::endl;
         break;

      case kBIT_ISSTRING|kBIT_ISPOINTER:
         if (!R__t)  return 0;
         finalString << "            {TString R__str(" << R__t << "->c_str());" << std::endl
                       << "             R__str.Streamer(R__b);}" << std::endl;
         break;

      case kBIT_ISPOINTER:
         if (!R__t)  return 1;
         finalString << "            R__b.WriteObjectAny(" << R__t << "," << tcl <<");" << std::endl;
         break;

      default:
         if (!R__t)  return 1;
         finalString << "            R__b.StreamObject((" << objType << "*)&" << R__t << "," << tcl << ");" << std::endl;
         break;
      }
   }
   return 0;
}

////////////////////////////////////////////////////////////////////////////////

ROOT::TMetaUtils::EIOCtorCategory ROOT::TMetaUtils::CheckConstructor(const clang::CXXRecordDecl *cl,
                                                                     const RConstructorType &ioctortype,
                                                                     const cling::Interpreter& interpreter)
{
   const char *arg = ioctortype.GetName();

   if (ioctortype.GetType() ==0 && (arg == 0 || arg[0] == '\0')) {
      // We are looking for a constructor with zero non-default arguments.
      clang::CXXRecordDecl* ncCl = const_cast<clang::CXXRecordDecl*>(cl);

      // We may induce template instantiation
      cling::Interpreter::PushTransactionRAII clingRAII(const_cast<cling::Interpreter*>(&interpreter));

      if (auto* Ctor = interpreter.getCI()->getSema().LookupDefaultConstructor(ncCl)) {
         if (Ctor->getAccess() == clang::AS_public) {
            return EIOCtorCategory::kDefault;
         }
      }
      return EIOCtorCategory::kAbsent;
   }

   for (clang::CXXRecordDecl::ctor_iterator iter = cl->ctor_begin(), end = cl->ctor_end();
          iter != end;
          ++iter)
      {
         if (iter->getAccess() != clang::AS_public)
            continue;

         // We can reach this constructor.
         if (iter->getNumParams() == 1) {
            clang::QualType argType( (*iter->param_begin())->getType() );
            argType = argType.getDesugaredType(cl->getASTContext());
            // Deal with pointers and references: ROOT-7723
            auto ioCtorCategory = EIOCtorCategory::kAbsent;
            if (argType->isPointerType()) {
               ioCtorCategory = EIOCtorCategory::kIOPtrType;
               argType = argType->getPointeeType();
            } else if (argType->isReferenceType()){
               ioCtorCategory = EIOCtorCategory::kIORefType;
               argType = argType.getNonReferenceType();
            }
            if (ioCtorCategory !=  EIOCtorCategory::kAbsent) {
               argType = argType.getDesugaredType(cl->getASTContext());
               const clang::CXXRecordDecl *argDecl = argType->getAsCXXRecordDecl();
               if (argDecl && ioctortype.GetType()) {
                  if (argDecl->getCanonicalDecl() == ioctortype.GetType()->getCanonicalDecl()) {
                     return ioCtorCategory;
                  }
               } else {
                  std::string realArg = argType.getAsString();
                  std::string clarg("class ");
                  clarg += arg;
                  if (realArg == clarg) {
                     return ioCtorCategory;

                  }
               }
            }
         } // has one argument.
      } // for each constructor

   return EIOCtorCategory::kAbsent;
}


////////////////////////////////////////////////////////////////////////////////

const clang::CXXMethodDecl *GetMethodWithProto(const clang::Decl* cinfo,
                                               const char *method, const char *proto,
                                               const cling::Interpreter &interp,
                                               bool diagnose)
{
   const clang::FunctionDecl* funcD
      = interp.getLookupHelper().findFunctionProto(cinfo, method, proto,
                                                   diagnose ? cling::LookupHelper::WithDiagnostics
                                                   : cling::LookupHelper::NoDiagnostics);
   if (funcD) {
      return llvm::dyn_cast<const clang::CXXMethodDecl>(funcD);
   }
   return 0;
}


////////////////////////////////////////////////////////////////////////////////

namespace ROOT {
   namespace TMetaUtils {
      RConstructorType::RConstructorType(const char *type_of_arg, const cling::Interpreter &interp) : fArgTypeName(type_of_arg),fArgType(0)
      {
         const cling::LookupHelper& lh = interp.getLookupHelper();
         // We can not use findScope since the type we are given are usually,
         // only forward declared (and findScope explicitly reject them).
         clang::QualType instanceType = lh.findType(type_of_arg, cling::LookupHelper::WithDiagnostics);
         if (!instanceType.isNull())
            fArgType = instanceType->getAsCXXRecordDecl();
      }
      const char *RConstructorType::GetName() const { return fArgTypeName.c_str(); }
      const clang::CXXRecordDecl *RConstructorType::GetType() const { return fArgType; }
   }
}

////////////////////////////////////////////////////////////////////////////////
/// return true if we can find an constructor calleable without any arguments
/// or with one the IOCtor special types.

bool ROOT::TMetaUtils::HasIOConstructor(const clang::CXXRecordDecl *cl,
                                        std::string& arg,
                                        const RConstructorTypes& ctorTypes,
                                        const cling::Interpreter &interp)
{
   if (cl->isAbstract()) return false;

   for (RConstructorTypes::const_iterator ctorTypeIt = ctorTypes.begin();
        ctorTypeIt!=ctorTypes.end(); ++ctorTypeIt) {

      auto ioCtorCat = ROOT::TMetaUtils::CheckConstructor(cl, *ctorTypeIt, interp);

      if (EIOCtorCategory::kAbsent == ioCtorCat)
         continue;

      std::string proto( ctorTypeIt->GetName() );
      bool defaultCtor = proto.empty();
      if (defaultCtor) {
         arg.clear();
      } else {
         // I/O constructors can take pointers or references to ctorTypes
        proto += " *";
        if (EIOCtorCategory::kIOPtrType == ioCtorCat){
           arg = "( ("; //(MyType*)nullptr
        } else if (EIOCtorCategory::kIORefType == ioCtorCat) {
           arg = "( *("; //*(MyType*)nullptr
        }
        arg += proto;
        arg += ")nullptr )";
      }
      // Check for private operator new
      const clang::CXXMethodDecl *method
         = GetMethodWithProto(cl, "operator new", "size_t", interp,
                              cling::LookupHelper::NoDiagnostics);
      if (method && method->getAccess() != clang::AS_public) {
         // The non-public op new is not going to improve for other c'tors.
         return false;
      }

      // This one looks good!
      return true;
   }
   return false;
}

////////////////////////////////////////////////////////////////////////////////

bool ROOT::TMetaUtils::NeedDestructor(const clang::CXXRecordDecl *cl)
{
   if (!cl) return false;

   if (cl->hasUserDeclaredDestructor()) {

      clang::CXXDestructorDecl *dest = cl->getDestructor();
      if (dest) {
         return (dest->getAccess() == clang::AS_public);
      } else {
         return true; // no destructor, so let's assume it means default?
      }
   }
   return true;
}

////////////////////////////////////////////////////////////////////////////////
/// Return true, if the function (defined by the name and prototype) exists and is public

bool ROOT::TMetaUtils::CheckPublicFuncWithProto(const clang::CXXRecordDecl *cl,
                                                const char *methodname,
                                                const char *proto,
                                                const cling::Interpreter &interp,
                                                bool diagnose)
{
   const clang::CXXMethodDecl *method
      = GetMethodWithProto(cl,methodname,proto, interp,
                           diagnose ? cling::LookupHelper::WithDiagnostics
                           : cling::LookupHelper::NoDiagnostics);
   return (method && method->getAccess() == clang::AS_public);
}

////////////////////////////////////////////////////////////////////////////////
/// Return true if the class has a method DirectoryAutoAdd(TDirectory *)

bool ROOT::TMetaUtils::HasDirectoryAutoAdd(const clang::CXXRecordDecl *cl, const cling::Interpreter &interp)
{
   // Detect if the class has a DirectoryAutoAdd

   // Detect if the class or one of its parent has a DirectoryAutoAdd
   const char *proto = "TDirectory*";
   const char *name = "DirectoryAutoAdd";

   return CheckPublicFuncWithProto(cl,name,proto,interp, false /*diags*/);
}


////////////////////////////////////////////////////////////////////////////////
/// Return true if the class has a method Merge(TCollection*,TFileMergeInfo*)

bool ROOT::TMetaUtils::HasNewMerge(const clang::CXXRecordDecl *cl, const cling::Interpreter &interp)
{
   // Detect if the class has a 'new' Merge function.

   // Detect if the class or one of its parent has a DirectoryAutoAdd
   const char *proto = "TCollection*,TFileMergeInfo*";
   const char *name = "Merge";

   return CheckPublicFuncWithProto(cl,name,proto,interp, false /*diags*/);
}

////////////////////////////////////////////////////////////////////////////////
/// Return true if the class has a method Merge(TCollection*)

bool ROOT::TMetaUtils::HasOldMerge(const clang::CXXRecordDecl *cl, const cling::Interpreter &interp)
{
   // Detect if the class has an old fashion Merge function.

   // Detect if the class or one of its parent has a DirectoryAutoAdd
   const char *proto = "TCollection*";
   const char *name = "Merge";

   return CheckPublicFuncWithProto(cl,name,proto, interp, false /*diags*/);
}


////////////////////////////////////////////////////////////////////////////////
/// Return true if the class has a method ResetAfterMerge(TFileMergeInfo *)

bool ROOT::TMetaUtils::HasResetAfterMerge(const clang::CXXRecordDecl *cl, const cling::Interpreter &interp)
{
   // Detect if the class has a 'new' Merge function.
   // bool hasMethod = cl.HasMethod("DirectoryAutoAdd");

   // Detect if the class or one of its parent has a DirectoryAutoAdd
   const char *proto = "TFileMergeInfo*";
   const char *name = "ResetAfterMerge";

   return CheckPublicFuncWithProto(cl,name,proto, interp, false /*diags*/);
}


////////////////////////////////////////////////////////////////////////////////
/// Return true if the class has a custom member function streamer.

bool ROOT::TMetaUtils::HasCustomStreamerMemberFunction(const AnnotatedRecordDecl &cl,
                                                       const clang::CXXRecordDecl* clxx,
                                                       const cling::Interpreter &interp,
                                                       const TNormalizedCtxt &normCtxt)
{
   static const char *proto = "TBuffer&";

   const clang::CXXMethodDecl *method
      = GetMethodWithProto(clxx,"Streamer",proto, interp,
                           cling::LookupHelper::NoDiagnostics);
   const clang::DeclContext *clxx_as_context = llvm::dyn_cast<clang::DeclContext>(clxx);

   return (method && method->getDeclContext() == clxx_as_context
           && ( cl.RequestNoStreamer() || !cl.RequestStreamerInfo()));
}

////////////////////////////////////////////////////////////////////////////////
/// Return true if the class has a custom member function streamer.

bool ROOT::TMetaUtils::HasCustomConvStreamerMemberFunction(const AnnotatedRecordDecl &cl,
                                                           const clang::CXXRecordDecl* clxx,
                                                           const cling::Interpreter &interp,
                                                           const TNormalizedCtxt &normCtxt)
{
   static const char *proto = "TBuffer&,TClass*";

   const clang::CXXMethodDecl *method
      = GetMethodWithProto(clxx,"Streamer",proto, interp,
                        cling::LookupHelper::NoDiagnostics);
   const clang::DeclContext *clxx_as_context = llvm::dyn_cast<clang::DeclContext>(clxx);

   return (method && method->getDeclContext() == clxx_as_context
           && ( cl.RequestNoStreamer() || !cl.RequestStreamerInfo()));
}


////////////////////////////////////////////////////////////////////////////////
/// Main implementation relying on GetFullyQualifiedTypeName
/// All other GetQualifiedName functions leverage this one except the
/// one for namespaces.

void ROOT::TMetaUtils::GetQualifiedName(std::string &qual_name, const clang::QualType &type, const clang::NamedDecl &forcontext)
{
   ROOT::TMetaUtils::GetFullyQualifiedTypeName(qual_name, type, forcontext.getASTContext());
}

//----
std::string ROOT::TMetaUtils::GetQualifiedName(const clang::QualType &type, const clang::NamedDecl &forcontext)
{
   std::string result;
   ROOT::TMetaUtils::GetQualifiedName(result,
                                      type,
                                      forcontext);
   return result;
}


////////////////////////////////////////////////////////////////////////////////

void  ROOT::TMetaUtils::GetQualifiedName(std::string& qual_type, const clang::Type &type, const clang::NamedDecl &forcontext)
{
   clang::QualType qualType(&type,0);
   ROOT::TMetaUtils::GetQualifiedName(qual_type,
                                      qualType,
                                      forcontext);
}

//---
std::string ROOT::TMetaUtils::GetQualifiedName(const clang::Type &type, const clang::NamedDecl &forcontext)
{
   std::string result;
   ROOT::TMetaUtils::GetQualifiedName(result,
                                      type,
                                      forcontext);
   return result;
}

// //______________________________________________________________________________
// void ROOT::TMetaUtils::GetQualifiedName(std::string &qual_name, const clang::NamespaceDecl &cl)
// {
//    GetQualifiedName(qual_name,cl);
// }
//
// //----
// std::string ROOT::TMetaUtils::GetQualifiedName(const clang::NamespaceDecl &cl){
//    return GetQualifiedName(cl);
// }

////////////////////////////////////////////////////////////////////////////////
/// This implementation does not rely on GetFullyQualifiedTypeName

void ROOT::TMetaUtils::GetQualifiedName(std::string &qual_name, const clang::NamedDecl &cl)
{
   llvm::raw_string_ostream stream(qual_name);
   clang::PrintingPolicy policy( cl.getASTContext().getPrintingPolicy() );
   policy.SuppressTagKeyword = true; // Never get the class or struct keyword
   policy.SuppressUnwrittenScope = true; // Don't write the inline or anonymous namespace names.

   cl.getNameForDiagnostic(stream,policy,true);
   stream.flush(); // flush to string.

   if ( qual_name ==  "(anonymous " ) {
      size_t pos = qual_name.find(':');
      qual_name.erase(0,pos+2);
   }
}

//----
std::string ROOT::TMetaUtils::GetQualifiedName(const clang::NamedDecl &cl){
   std::string result;
   ROOT::TMetaUtils::GetQualifiedName(result, cl);
   return result;
}


////////////////////////////////////////////////////////////////////////////////

void ROOT::TMetaUtils::GetQualifiedName(std::string &qual_name, const clang::RecordDecl &recordDecl)
{
   const clang::Type* declType ( recordDecl.getTypeForDecl() );
   clang::QualType qualType(declType,0);
   ROOT::TMetaUtils::GetQualifiedName(qual_name,
                                      qualType,
                                      recordDecl);
}

//----
std::string ROOT::TMetaUtils::GetQualifiedName(const clang::RecordDecl &recordDecl)
{
   std::string result;
   ROOT::TMetaUtils::GetQualifiedName(result,recordDecl);
   return result;
}

////////////////////////////////////////////////////////////////////////////////

void ROOT::TMetaUtils::GetQualifiedName(std::string &qual_name, const ROOT::TMetaUtils::AnnotatedRecordDecl &annotated)
{
   ROOT::TMetaUtils::GetQualifiedName(qual_name, *annotated.GetRecordDecl());
}

//----
std::string ROOT::TMetaUtils::GetQualifiedName(const AnnotatedRecordDecl &annotated)
{
   std::string result;
   ROOT::TMetaUtils::GetQualifiedName(result, annotated);
   return result;
}

////////////////////////////////////////////////////////////////////////////////
/// Create the data member name-type map for given class

void ROOT::TMetaUtils::CreateNameTypeMap(const clang::CXXRecordDecl &cl, ROOT::MembersTypeMap_t& nameType)
{
   std::stringstream dims;
   std::string typenameStr;

   const clang::ASTContext& astContext =  cl.getASTContext();

   // Loop over the non static data member.
   for(clang::RecordDecl::field_iterator field_iter = cl.field_begin(), end = cl.field_end();
       field_iter != end;
       ++field_iter){
      // The CINT based code was filtering away static variables (they are not part of
      // the list starting with field_begin in clang), and const enums (which should
      // also not be part of this list).
      // It was also filtering out the 'G__virtualinfo' artificial member.

      typenameStr.clear();
      dims.str("");
      dims.clear();

      clang::QualType fieldType(field_iter->getType());
      if (fieldType->isConstantArrayType()) {
         const clang::ConstantArrayType *arrayType = llvm::dyn_cast<clang::ConstantArrayType>(fieldType.getTypePtr());
         while (arrayType) {
            dims << "[" << arrayType->getSize().getLimitedValue() << "]";
            fieldType = arrayType->getElementType();
            arrayType = llvm::dyn_cast<clang::ConstantArrayType>(arrayType->getArrayElementTypeNoTypeQual());
         }
      }

      GetFullyQualifiedTypeName(typenameStr, fieldType, astContext);
      nameType[field_iter->getName().str()] = ROOT::Internal::TSchemaType(typenameStr.c_str(),dims.str().c_str());
   }

   // And now the base classes
   // We also need to look at the base classes.
   for(clang::CXXRecordDecl::base_class_const_iterator iter = cl.bases_begin(), end = cl.bases_end();
       iter != end;
       ++iter){
      std::string basename( iter->getType()->getAsCXXRecordDecl()->getNameAsString() ); // Intentionally using only the unqualified name.
      nameType[basename] = ROOT::Internal::TSchemaType(basename.c_str(),"");
   }
}

////////////////////////////////////////////////////////////////////////////////

const clang::FunctionDecl *ROOT::TMetaUtils::GetFuncWithProto(const clang::Decl* cinfo,
                                                              const char *method,
                                                              const char *proto,
                                                              const cling::Interpreter &interp,
                                                              bool diagnose)
{
   return interp.getLookupHelper().findFunctionProto(cinfo, method, proto,
                                                     diagnose ? cling::LookupHelper::WithDiagnostics
                                                     : cling::LookupHelper::NoDiagnostics);
}

////////////////////////////////////////////////////////////////////////////////
/// It looks like the template specialization decl actually contains _less_ information
/// on the location of the code than the decl (in case where there is forward declaration,
/// that is what the specialization points to.
///
/// const clang::CXXRecordDecl* clxx = llvm::dyn_cast<clang::CXXRecordDecl>(decl);
/// if (clxx) {
///    switch(clxx->getTemplateSpecializationKind()) {
///       case clang::TSK_Undeclared:
///          // We want the default behavior
///          break;
///       case clang::TSK_ExplicitInstantiationDeclaration:
///       case clang::TSK_ExplicitInstantiationDefinition:
///       case clang::TSK_ImplicitInstantiation: {
///          // We want the location of the template declaration:
///          const clang::ClassTemplateSpecializationDecl *tmplt_specialization = llvm::dyn_cast<clang::ClassTemplateSpecializationDecl> (clxx);
///          if (tmplt_specialization) {
///             return GetLineNumber(const_cast< clang::ClassTemplateSpecializationDecl *>(tmplt_specialization)->getSpecializedTemplate());
///          }
///          break;
///       }
///       case clang::TSK_ExplicitSpecialization:
///          // We want the default behavior
///          break;
///       default:
///          break;
///    }
/// }

long ROOT::TMetaUtils::GetLineNumber(const clang::Decl *decl)
{
   clang::SourceLocation sourceLocation = decl->getLocation();
   clang::SourceManager& sourceManager = decl->getASTContext().getSourceManager();

  if (!sourceLocation.isValid() ) {
      return -1;
   }

   if (!sourceLocation.isFileID()) {
      sourceLocation = sourceManager.getExpansionRange(sourceLocation).second;
   }

   if (sourceLocation.isValid() && sourceLocation.isFileID()) {
      return sourceManager.getLineNumber(sourceManager.getFileID(sourceLocation),sourceManager.getFileOffset(sourceLocation));
   }
   else {
      return -1;
   }
}

////////////////////////////////////////////////////////////////////////////////
/// Return true if the type is a Double32_t or Float16_t or
/// is a instance template that depends on Double32_t or Float16_t.

bool ROOT::TMetaUtils::hasOpaqueTypedef(clang::QualType instanceType, const ROOT::TMetaUtils::TNormalizedCtxt &normCtxt)
{
   while (llvm::isa<clang::PointerType>(instanceType.getTypePtr())
       || llvm::isa<clang::ReferenceType>(instanceType.getTypePtr()))
   {
      instanceType = instanceType->getPointeeType();
   }

   const clang::ElaboratedType* etype
      = llvm::dyn_cast<clang::ElaboratedType>(instanceType.getTypePtr());
   if (etype) {
      instanceType = clang::QualType(etype->getNamedType().getTypePtr(),0);
   }

   // There is no typedef to worried about, except for the opaque ones.

   // Technically we should probably used our own list with just
   // Double32_t and Float16_t
   if (normCtxt.GetTypeWithAlternative().count(instanceType.getTypePtr())) {
      return true;
   }


   bool result = false;
   const clang::CXXRecordDecl* clxx = instanceType->getAsCXXRecordDecl();
   if (clxx && clxx->getTemplateSpecializationKind() != clang::TSK_Undeclared) {
      // do the template thing.
      const clang::TemplateSpecializationType* TST
      = llvm::dyn_cast<const clang::TemplateSpecializationType>(instanceType.getTypePtr());
      if (TST==0) {
   //         std::string type_name;
   //         type_name =  GetQualifiedName( instanceType, *clxx );
   //         fprintf(stderr,"ERROR: Could not findS TST for %s\n",type_name.c_str());
         return false;
      }
      for(clang::TemplateSpecializationType::iterator
          I = TST->begin(), E = TST->end();
          I!=E; ++I)
      {
         if (I->getKind() == clang::TemplateArgument::Type) {
   //            std::string arg;
   //            arg = GetQualifiedName( I->getAsType(), *clxx );
   //            fprintf(stderr,"DEBUG: looking at %s\n", arg.c_str());
            result |= ROOT::TMetaUtils::hasOpaqueTypedef(I->getAsType(), normCtxt);
         }
      }
   }
   return result;
}

////////////////////////////////////////////////////////////////////////////////
/// Return true if any of the argument is or contains a double32.

bool ROOT::TMetaUtils::hasOpaqueTypedef(const AnnotatedRecordDecl &cl,
                                        const cling::Interpreter &interp,
                                        const TNormalizedCtxt &normCtxt)
{
   const clang::CXXRecordDecl* clxx =  llvm::dyn_cast<clang::CXXRecordDecl>(cl.GetRecordDecl());
   if (clxx->getTemplateSpecializationKind() == clang::TSK_Undeclared) return 0;

   clang::QualType instanceType = interp.getLookupHelper().findType(cl.GetNormalizedName(),
                                                                    cling::LookupHelper::WithDiagnostics);
   if (instanceType.isNull()) {
      //Error(0,"Could not find the clang::Type for %s\n",cl.GetNormalizedName());
      return false;
   }

   return ROOT::TMetaUtils::hasOpaqueTypedef(instanceType, normCtxt);
}

////////////////////////////////////////////////////////////////////////////////
/// Extract attr string

int ROOT::TMetaUtils::extractAttrString(clang::Attr* attribute, std::string& attrString)
{
   clang::AnnotateAttr* annAttr = clang::dyn_cast<clang::AnnotateAttr>(attribute);
   if (!annAttr) {
      //TMetaUtils::Error(0,"Could not cast Attribute to AnnotatedAttribute\n");
      return 1;
   }
   attrString = annAttr->getAnnotation();
   return 0;
}

////////////////////////////////////////////////////////////////////////////////

int ROOT::TMetaUtils::extractPropertyNameValFromString(const std::string attributeStr,std::string& attrName, std::string& attrValue)
{
   // if separator found, extract name and value
   size_t substrFound (attributeStr.find(propNames::separator));
   if (substrFound==std::string::npos) {
      //TMetaUtils::Error(0,"Could not find property name-value separator (%s)\n",ROOT::TMetaUtils::PropertyNameValSeparator.c_str());
      return 1;
   }
   size_t EndPart1 = attributeStr.find_first_of(propNames::separator)  ;
   attrName = attributeStr.substr(0, EndPart1);
   const int separatorLength(propNames::separator.size());
   attrValue = attributeStr.substr(EndPart1 + separatorLength);
   return 0;
}

////////////////////////////////////////////////////////////////////////////////

int ROOT::TMetaUtils::extractPropertyNameVal(clang::Attr* attribute, std::string& attrName, std::string& attrValue)
{
   std::string attrString;
   int ret = extractAttrString(attribute, attrString);
   if (0!=ret) return ret;
   return extractPropertyNameValFromString(attrString, attrName,attrValue);
}

////////////////////////////////////////////////////////////////////////////////
/// This routine counts on the "propName<separator>propValue" format

bool ROOT::TMetaUtils::ExtractAttrPropertyFromName(const clang::Decl& decl,
                                                   const std::string& propName,
                                                   std::string& propValue)
{
   for (clang::Decl::attr_iterator attrIt = decl.attr_begin();
    attrIt!=decl.attr_end();++attrIt){
      clang::AnnotateAttr* annAttr = clang::dyn_cast<clang::AnnotateAttr>(*attrIt);
      if (!annAttr) continue;

      llvm::StringRef attribute = annAttr->getAnnotation();
      std::pair<llvm::StringRef,llvm::StringRef> split = attribute.split(propNames::separator.c_str());
      if (split.first != propName.c_str()) continue;
      else {
         propValue = split.second;
         return true;
      }
   }
   return false;
}

////////////////////////////////////////////////////////////////////////////////
/// This routine counts on the "propName<separator>propValue" format

bool ROOT::TMetaUtils::ExtractAttrIntPropertyFromName(const clang::Decl& decl,
                                                      const std::string& propName,
                                                      int& propValue)
{
   for (clang::Decl::attr_iterator attrIt = decl.attr_begin();
    attrIt!=decl.attr_end();++attrIt){
      clang::AnnotateAttr* annAttr = clang::dyn_cast<clang::AnnotateAttr>(*attrIt);
      if (!annAttr) continue;

      llvm::StringRef attribute = annAttr->getAnnotation();
      std::pair<llvm::StringRef,llvm::StringRef> split = attribute.split(propNames::separator.c_str());
      if (split.first != propName.c_str()) continue;
      else {
         return split.second.getAsInteger(10,propValue);
      }
   }
   return false;
}

////////////////////////////////////////////////////////////////////////////////
/// FIXME: a function of ~300 lines!

void ROOT::TMetaUtils::WriteClassInit(std::ostream& finalString,
                                      const AnnotatedRecordDecl &cl,
                                      const clang::CXXRecordDecl *decl,
                                      const cling::Interpreter &interp,
                                      const TNormalizedCtxt &normCtxt,
                                      const RConstructorTypes& ctorTypes,
                                      bool& needCollectionProxy)
{
   std::string classname = TClassEdit::GetLong64_Name(cl.GetNormalizedName());

   std::string mappedname;
   ROOT::TMetaUtils::GetCppName(mappedname,classname.c_str());
   std::string csymbol = classname;
   std::string args;

   if ( ! TClassEdit::IsStdClass( classname.c_str() ) ) {

      // Prefix the full class name with '::' except for the STL
      // containers and std::string.  This is to request the
      // real class instead of the class in the namespace ROOT::Shadow
      csymbol.insert(0,"::");
   }

   int stl = TClassEdit::IsSTLCont(classname.c_str());
   bool bset = TClassEdit::IsSTLBitset(classname.c_str());

   bool isStd = TMetaUtils::IsStdClass(*decl);
   const cling::LookupHelper& lh = interp.getLookupHelper();
   bool isString = TMetaUtils::IsOfType(*decl,"std::string",lh);

   bool isStdNotString = isStd && !isString;

   finalString << "namespace ROOT {" << "\n";

   if (!ClassInfo__HasMethod(decl,"Dictionary",interp) || IsTemplate(*decl))
   {
      finalString << "   static TClass *" << mappedname.c_str() << "_Dictionary();\n"
                  << "   static void " << mappedname.c_str() << "_TClassManip(TClass*);\n";


   }

   if (HasIOConstructor(decl, args, ctorTypes, interp)) {
      finalString << "   static void *new_" << mappedname.c_str() << "(void *p = 0);" << "\n";

      if (args.size()==0 && NeedDestructor(decl))
      {
         finalString << "   static void *newArray_";
         finalString << mappedname.c_str();
         finalString << "(Long_t size, void *p);";
         finalString << "\n";
      }
   }

   if (NeedDestructor(decl)) {
      finalString << "   static void delete_" << mappedname.c_str() << "(void *p);" << "\n" << "   static void deleteArray_" << mappedname.c_str() << "(void *p);" << "\n" << "   static void destruct_" << mappedname.c_str() << "(void *p);" << "\n";
   }
   if (HasDirectoryAutoAdd(decl, interp)) {
      finalString << "   static void directoryAutoAdd_" << mappedname.c_str() << "(void *obj, TDirectory *dir);" << "\n";
   }
   if (HasCustomStreamerMemberFunction(cl, decl, interp, normCtxt)) {
      finalString << "   static void streamer_" << mappedname.c_str() << "(TBuffer &buf, void *obj);" << "\n";
   }
   if (HasCustomConvStreamerMemberFunction(cl, decl, interp, normCtxt)) {
      finalString << "   static void conv_streamer_" << mappedname.c_str() << "(TBuffer &buf, void *obj, const TClass*);" << "\n";
   }
   if (HasNewMerge(decl, interp) || HasOldMerge(decl, interp)) {
      finalString << "   static Long64_t merge_" << mappedname.c_str() << "(void *obj, TCollection *coll,TFileMergeInfo *info);" << "\n";
   }
   if (HasResetAfterMerge(decl, interp)) {
      finalString << "   static void reset_" << mappedname.c_str() << "(void *obj, TFileMergeInfo *info);" << "\n";
   }

   //--------------------------------------------------------------------------
   // Check if we have any schema evolution rules for this class
   /////////////////////////////////////////////////////////////////////////////

   std::string declName;
   ROOT::TMetaUtils::GetQualifiedName(declName,*decl);
   ROOT::SchemaRuleClassMap_t::iterator rulesIt1 = ROOT::gReadRules.find( declName.c_str() );
   ROOT::SchemaRuleClassMap_t::iterator rulesIt2 = ROOT::gReadRawRules.find( declName.c_str() );

   ROOT::MembersTypeMap_t nameTypeMap;
   CreateNameTypeMap( *decl, nameTypeMap ); // here types for schema evo are written

   //--------------------------------------------------------------------------
   // Process the read rules
   /////////////////////////////////////////////////////////////////////////////

   if( rulesIt1 != ROOT::gReadRules.end() ) {
      int i = 0;
      finalString << "\n   // Schema evolution read functions\n";
      std::list<ROOT::SchemaRuleMap_t>::iterator rIt = rulesIt1->second.begin();
      while( rIt != rulesIt1->second.end() ) {

         //--------------------------------------------------------------------
         // Check if the rules refer to valid data members
         ///////////////////////////////////////////////////////////////////////

         if( !HasValidDataMembers( *rIt, nameTypeMap ) ) {
            rIt = rulesIt1->second.erase(rIt);
            continue;
         }

         //---------------------------------------------------------------------
         // Write the conversion function if necessary
         ///////////////////////////////////////////////////////////////////////

         if( rIt->find( "code" ) != rIt->end() ) {
            WriteReadRuleFunc( *rIt, i++, mappedname, nameTypeMap, finalString );
         }
         ++rIt;
      }
   }




   //--------------------------------------------------------------------------
   // Process the read raw rules
   /////////////////////////////////////////////////////////////////////////////

   if( rulesIt2 != ROOT::gReadRawRules.end() ) {
      int i = 0;
      finalString << "\n   // Schema evolution read raw functions\n";
      std::list<ROOT::SchemaRuleMap_t>::iterator rIt = rulesIt2->second.begin();
      while( rIt != rulesIt2->second.end() ) {

         //--------------------------------------------------------------------
         // Check if the rules refer to valid data members
         ///////////////////////////////////////////////////////////////////////

         if( !HasValidDataMembers( *rIt, nameTypeMap ) ) {
            rIt = rulesIt2->second.erase(rIt);
            continue;
         }

         //---------------------------------------------------------------------
         // Write the conversion function
         ///////////////////////////////////////////////////////////////////////

         if( rIt->find( "code" ) == rIt->end() )
            continue;

         WriteReadRawRuleFunc( *rIt, i++, mappedname, nameTypeMap, finalString );
         ++rIt;
      }
   }

   finalString << "\n" << "   // Function generating the singleton type initializer" << "\n";

   finalString << "   static TGenericClassInfo *GenerateInitInstanceLocal(const " << csymbol << "*)" << "\n" << "   {" << "\n";

   finalString << "      " << csymbol << " *ptr = 0;" << "\n";

   //fprintf(fp, "      static ::ROOT::ClassInfo< %s > \n",classname.c_str());
   if (ClassInfo__HasMethod(decl,"IsA",interp) ) {
      finalString << "      static ::TVirtualIsAProxy* isa_proxy = new ::TInstrumentedIsAProxy< "  << csymbol << " >(0);" << "\n";
   }
   else {
      finalString << "      static ::TVirtualIsAProxy* isa_proxy = new ::TIsAProxy(typeid(" << csymbol << "));" << "\n";
   }
   finalString << "      static ::ROOT::TGenericClassInfo " << "\n" << "         instance(\"" << classname.c_str() << "\", ";

   if (ClassInfo__HasMethod(decl,"Class_Version",interp)) {
      finalString << csymbol << "::Class_Version(), ";
   } else if (bset) {
      finalString << "2, "; // bitset 'version number'
   } else if (stl) {
      finalString << "-2, "; // "::TStreamerInfo::Class_Version(), ";
   } else if( cl.HasClassVersion() ) {
      finalString << cl.RequestedVersionNumber() << ", ";
   } else { // if (cl_input.RequestStreamerInfo()) {

      // Need to find out if the operator>> is actually defined for this class.
      static const char *versionFunc = "GetClassVersion";
      //      int ncha = strlen(classname.c_str())+strlen(versionFunc)+5;
      //      char *funcname= new char[ncha];
      //      snprintf(funcname,ncha,"%s<%s >",versionFunc,classname.c_str());
      std::string proto = classname + "*";
      const clang::Decl* ctxt = llvm::dyn_cast<clang::Decl>((*cl).getDeclContext());
      const clang::FunctionDecl *methodinfo
         = ROOT::TMetaUtils::GetFuncWithProto(ctxt, versionFunc, proto.c_str(),
                                              interp, cling::LookupHelper::NoDiagnostics);
      //      delete [] funcname;

      if (methodinfo &&
          ROOT::TMetaUtils::GetFileName(*methodinfo, interp).find("Rtypes.h") == llvm::StringRef::npos) {

         // GetClassVersion was defined in the header file.
         //fprintf(fp, "GetClassVersion((%s *)0x0), ",classname.c_str());
         finalString << "GetClassVersion< ";
         finalString << classname.c_str();
         finalString << " >(), ";
      }
      //static char temporary[1024];
      //sprintf(temporary,"GetClassVersion<%s>( (%s *) 0x0 )",classname.c_str(),classname.c_str());
      //fprintf(stderr,"DEBUG: %s has value %d\n",classname.c_str(),(int)G__int(G__calc(temporary)));
   }

   std::string filename = ROOT::TMetaUtils::GetFileName(*cl, interp);
   if (filename.length() > 0) {
      for (unsigned int i=0; i<filename.length(); i++) {
         if (filename[i]=='\\') filename[i]='/';
      }
   }
   finalString << "\"" << filename << "\", " << ROOT::TMetaUtils::GetLineNumber(cl)
      << "," << "\n" << "                  typeid(" << csymbol
      << "), ::ROOT::Internal::DefineBehavior(ptr, ptr)," << "\n" << "                  ";

   if (ClassInfo__HasMethod(decl,"Dictionary",interp) && !IsTemplate(*decl)) {
      finalString << "&" << csymbol << "::Dictionary, ";
   } else {
      finalString << "&" << mappedname << "_Dictionary, ";
   }

   enum {
      TClassTable__kHasCustomStreamerMember = 0x10 // See TClassTable.h
   };

   Int_t rootflag = cl.RootFlag();
   if (HasCustomStreamerMemberFunction(cl, decl, interp, normCtxt)) {
      rootflag = rootflag | TClassTable__kHasCustomStreamerMember;
   }
   finalString << "isa_proxy, " << rootflag << "," << "\n" << "                  sizeof(" << csymbol << ") );" << "\n";
   if (HasIOConstructor(decl, args, ctorTypes, interp)) {
      finalString << "      instance.SetNew(&new_" << mappedname.c_str() << ");" << "\n";
      if (args.size()==0 && NeedDestructor(decl))
         finalString << "      instance.SetNewArray(&newArray_" << mappedname.c_str() << ");" << "\n";
   }
   if (NeedDestructor(decl)) {
      finalString << "      instance.SetDelete(&delete_" << mappedname.c_str() << ");" << "\n" << "      instance.SetDeleteArray(&deleteArray_" << mappedname.c_str() << ");" << "\n" << "      instance.SetDestructor(&destruct_" << mappedname.c_str() << ");" << "\n";
   }
   if (HasDirectoryAutoAdd(decl, interp)) {
      finalString << "      instance.SetDirectoryAutoAdd(&directoryAutoAdd_" << mappedname.c_str() << ");" << "\n";
   }
   if (HasCustomStreamerMemberFunction(cl, decl, interp, normCtxt)) {
      // We have a custom member function streamer or an older (not StreamerInfo based) automatic streamer.
      finalString << "      instance.SetStreamerFunc(&streamer_" << mappedname.c_str() << ");" << "\n";
   }
   if (HasCustomConvStreamerMemberFunction(cl, decl, interp, normCtxt)) {
      // We have a custom member function streamer or an older (not StreamerInfo based) automatic streamer.
      finalString << "      instance.SetConvStreamerFunc(&conv_streamer_" << mappedname.c_str() << ");" << "\n";
   }
   if (HasNewMerge(decl, interp) || HasOldMerge(decl, interp)) {
      finalString << "      instance.SetMerge(&merge_" << mappedname.c_str() << ");" << "\n";
   }
   if (HasResetAfterMerge(decl, interp)) {
      finalString << "      instance.SetResetAfterMerge(&reset_" << mappedname.c_str() << ");" << "\n";
   }
   if (bset) {
      finalString << "      instance.AdoptCollectionProxyInfo(TCollectionProxyInfo::Generate(TCollectionProxyInfo::" << "Pushback" << "<Internal::TStdBitsetHelper< " << classname.c_str() << " > >()));" << "\n";

      needCollectionProxy = true;
   } else if (stl != 0 &&
              ((stl > 0 && stl<ROOT::kSTLend) || (stl < 0 && stl>-ROOT::kSTLend)) && // is an stl container
              (stl != ROOT::kSTLbitset && stl !=-ROOT::kSTLbitset) ){     // is no bitset
      int idx = classname.find("<");
      int stlType = (idx!=(int)std::string::npos) ? TClassEdit::STLKind(classname.substr(0,idx).c_str()) : 0;
      const char* methodTCP=0;
      switch(stlType)  {
         case ROOT::kSTLvector:
         case ROOT::kSTLlist:
         case ROOT::kSTLdeque:
            methodTCP="Pushback";
            break;
         case ROOT::kSTLforwardlist:
            methodTCP="Pushfront";
            break;
         case ROOT::kSTLmap:
         case ROOT::kSTLmultimap:
         case ROOT::kSTLunorderedmap:
         case ROOT::kSTLunorderedmultimap:
            methodTCP="MapInsert";
            break;
         case ROOT::kSTLset:
         case ROOT::kSTLmultiset:
         case ROOT::kSTLunorderedset:
         case ROOT::kSTLunorderedmultiset:
            methodTCP="Insert";
            break;
      }
      finalString << "      instance.AdoptCollectionProxyInfo(TCollectionProxyInfo::Generate(TCollectionProxyInfo::" << methodTCP << "< " << classname.c_str() << " >()));" << "\n";

      needCollectionProxy = true;
   }

   //---------------------------------------------------------------------------
   // Register Altenate spelling of the class name.
   /////////////////////////////////////////////////////////////////////////////

   if (cl.GetRequestedName()[0] && classname != cl.GetRequestedName()) {
      finalString << "\n" << "      ::ROOT::AddClassAlternate(\""
                  << classname << "\",\"" << cl.GetRequestedName() << "\");\n";
   }

   //---------------------------------------------------------------------------
   // Pass the schema evolution rules to TGenericClassInfo
   /////////////////////////////////////////////////////////////////////////////

   if( (rulesIt1 != ROOT::gReadRules.end() && rulesIt1->second.size()>0) || (rulesIt2 != ROOT::gReadRawRules.end()  && rulesIt2->second.size()>0) ) {
      finalString << "\n" << "      ROOT::Internal::TSchemaHelper* rule;" << "\n";
   }

   if( rulesIt1 != ROOT::gReadRules.end() ) {
      finalString << "\n" << "      // the io read rules" << "\n" << "      std::vector<ROOT::Internal::TSchemaHelper> readrules(" << rulesIt1->second.size() << ");" << "\n";
      ROOT::WriteSchemaList( rulesIt1->second, "readrules", finalString );
      finalString << "      instance.SetReadRules( readrules );" << "\n";
   }

   if( rulesIt2 != ROOT::gReadRawRules.end() ) {
      finalString << "\n" << "      // the io read raw rules" << "\n" << "      std::vector<ROOT::Internal::TSchemaHelper> readrawrules(" << rulesIt2->second.size() << ");" << "\n";
      ROOT::WriteSchemaList( rulesIt2->second, "readrawrules", finalString );
      finalString << "      instance.SetReadRawRules( readrawrules );" << "\n";
   }

   finalString << "      return &instance;" << "\n" << "   }" << "\n";

   if (!isStdNotString && !ROOT::TMetaUtils::hasOpaqueTypedef(cl, interp, normCtxt)) {
      // The GenerateInitInstance for STL are not unique and should not be externally accessible
      finalString << "   TGenericClassInfo *GenerateInitInstance(const " << csymbol << "*)" << "\n" << "   {\n      return GenerateInitInstanceLocal((" << csymbol << "*)0);\n   }" << "\n";
   }

   finalString << "   // Static variable to force the class initialization" << "\n";
   // must be one long line otherwise UseDummy does not work


   finalString << "   static ::ROOT::TGenericClassInfo *_R__UNIQUE_(Init) = GenerateInitInstanceLocal((const " << csymbol << "*)0x0); R__UseDummy(_R__UNIQUE_(Init));" << "\n";

   if (!ClassInfo__HasMethod(decl,"Dictionary",interp) || IsTemplate(*decl)) {
      finalString <<  "\n" << "   // Dictionary for non-ClassDef classes" << "\n"
                  << "   static TClass *" << mappedname << "_Dictionary() {\n"
                  << "      TClass* theClass ="
                  << "::ROOT::GenerateInitInstanceLocal((const " << csymbol << "*)0x0)->GetClass();\n"
                  << "      " << mappedname << "_TClassManip(theClass);\n";
      finalString << "   return theClass;\n";
      finalString << "   }\n\n";

      // Now manipulate tclass in order to percolate the properties expressed as
      // annotations of the decls.
      std::string manipString;
      std::string attribute_s;
      std::string attrName, attrValue;
      // Class properties
      bool attrMapExtracted = false;
      if (decl->hasAttrs()){
         // Loop on the attributes
         for (clang::Decl::attr_iterator attrIt = decl->attr_begin();
              attrIt!=decl->attr_end();++attrIt){
            if ( 0!=ROOT::TMetaUtils::extractAttrString(*attrIt,attribute_s)){
               continue;
            }
            if (0!=ROOT::TMetaUtils::extractPropertyNameValFromString(attribute_s, attrName, attrValue)){
               continue;
            }
            if (attrName == "name" ||
                attrName == "pattern" ||
                attrName == "rootmap") continue;
            // A general property
            // 1) We need to create the property map (in the gen code)
            // 2) we need to take out the map (in the gen code)
            // 3) We need to bookkep the fact that the map is created and out (in this source)
            // 4) We fill the map (in the gen code)
            if (!attrMapExtracted){
               manipString+="      theClass->CreateAttributeMap();\n";
               manipString+="      TDictAttributeMap* attrMap( theClass->GetAttributeMap() );\n";
               attrMapExtracted=true;
            }
            manipString+="      attrMap->AddProperty(\""+attrName +"\",\""+attrValue+"\");\n";
         }
      } // end of class has properties

      // Member properties
      // Loop on declarations inside the class, including data members
      for(clang::CXXRecordDecl::decl_iterator internalDeclIt = decl->decls_begin();
          internalDeclIt != decl->decls_end(); ++internalDeclIt){
         if (!(!(*internalDeclIt)->isImplicit()
            && (clang::isa<clang::FieldDecl>(*internalDeclIt) ||
                clang::isa<clang::VarDecl>(*internalDeclIt)))) continue; // Check if it's a var or a field

         // Now let's check the attributes of the var/field
         if (!internalDeclIt->hasAttrs()) continue;

         attrMapExtracted = false;
         bool memberPtrCreated = false;

         for (clang::Decl::attr_iterator attrIt = internalDeclIt->attr_begin();
              attrIt!=internalDeclIt->attr_end();++attrIt){

            // Get the attribute as string
            if ( 0!=ROOT::TMetaUtils::extractAttrString(*attrIt,attribute_s)){
               continue;
            }

            // Check the name of the decl
            clang::NamedDecl* namedInternalDecl = clang::dyn_cast<clang::NamedDecl> (*internalDeclIt);
            if (!namedInternalDecl) {
               TMetaUtils::Error(0,"Cannot convert field declaration to clang::NamedDecl");
               continue;
            };
            const std::string memberName(namedInternalDecl->getName());
            const std::string cppMemberName="theMember_"+memberName;

            // Prepare a string to get the data member, it can be used later.
            const std::string dataMemberCreation= "      TDataMember* "+cppMemberName+" = theClass->GetDataMember(\""+memberName+"\");\n";

            // Let's now attack regular properties

            if (0!=ROOT::TMetaUtils::extractPropertyNameValFromString(attribute_s, attrName, attrValue)){
               continue;
            }

            // Skip these
            if (attrName == propNames::comment ||
                attrName == propNames::iotype ||
                attrName == propNames::ioname ) continue;

            if (!memberPtrCreated){
               manipString+=dataMemberCreation;
               memberPtrCreated=true;
            }

            if (!attrMapExtracted){
               manipString+="      "+cppMemberName+"->CreateAttributeMap();\n";
               manipString+="      TDictAttributeMap* memberAttrMap_"+memberName+"( theMember_"+memberName+"->GetAttributeMap() );\n";
            attrMapExtracted=true;
            }

            manipString+="      memberAttrMap_"+memberName+"->AddProperty(\""+attrName +"\",\""+attrValue+"\");\n";


         } // End loop on attributes
      } // End loop on internal declarations


      finalString << "   static void " << mappedname << "_TClassManip(TClass* " << (manipString.empty() ? "":"theClass") << "){\n"
                  << manipString
                  << "   }\n\n";
   } // End of !ClassInfo__HasMethod(decl,"Dictionary") || IsTemplate(*decl))

   finalString << "} // end of namespace ROOT" << "\n" << "\n";
}

////////////////////////////////////////////////////////////////////////////////
/// Return true if one of the class' enclosing scope is a namespace and
/// set fullname to the fully qualified name,
/// clsname to the name within a namespace
/// and nsname to the namespace fully qualified name.

bool ROOT::TMetaUtils::GetNameWithinNamespace(std::string &fullname,
                                                 std::string &clsname,
                                                 std::string &nsname,
                                                 const clang::CXXRecordDecl *cl)
{
   fullname.clear();
   nsname.clear();

   ROOT::TMetaUtils::GetQualifiedName(fullname,*cl);
   clsname = fullname;

   // Inline namespace are stripped from the normalized name, we need to
   // strip it from the prefix we want to remove.
   auto ctxt = cl->getEnclosingNamespaceContext();
   while(ctxt && ctxt!=cl && ctxt->isInlineNamespace()) {
      ctxt = ctxt->getParent();
   }
   if (ctxt) {
      const clang::NamedDecl *namedCtxt = llvm::dyn_cast<clang::NamedDecl>(ctxt);
      if (namedCtxt && namedCtxt!=cl) {
         const clang::NamespaceDecl *nsdecl = llvm::dyn_cast<clang::NamespaceDecl>(namedCtxt);
         if (nsdecl != 0 && !nsdecl->isAnonymousNamespace()) {
            ROOT::TMetaUtils::GetQualifiedName(nsname,*nsdecl);
            clsname.erase (0, nsname.size() + 2);
            return true;
         }
      }
   }
   return false;
}

////////////////////////////////////////////////////////////////////////////////

const clang::DeclContext *GetEnclosingSpace(const clang::RecordDecl &cl)
{
   const clang::DeclContext *ctxt = cl.getDeclContext();
   while(ctxt && !ctxt->isNamespace()) {
      ctxt = ctxt->getParent();
   }
   return ctxt;
}

////////////////////////////////////////////////////////////////////////////////
/// Write all the necessary opening part of the namespace and
/// return the number of closing brackets needed
/// For example for Space1::Space2
/// we write: namespace Space1 { namespace Space2 {
/// and return 2.

int ROOT::TMetaUtils::WriteNamespaceHeader(std::ostream &out, const clang::DeclContext *ctxt)
{
   int closing_brackets = 0;

   //fprintf(stderr,"DEBUG: in WriteNamespaceHeader for %s with %s\n",
   //    cl.Fullname(),namespace_obj.Fullname());
   if (ctxt && ctxt->isNamespace()) {
      closing_brackets = WriteNamespaceHeader(out,ctxt->getParent());
      for (int indent = 0; indent < closing_brackets; ++indent) {
         out << "   ";
      }
      const clang::NamespaceDecl *ns = llvm::dyn_cast<clang::NamespaceDecl>(ctxt);
      if (ns->isInline())
         out << "inline ";
      out << "namespace " << ns->getNameAsString() << " {" << std::endl;
      closing_brackets++;
   }

   return closing_brackets;
}

////////////////////////////////////////////////////////////////////////////////

int ROOT::TMetaUtils::WriteNamespaceHeader(std::ostream &out, const clang::RecordDecl *cl)
{
   return WriteNamespaceHeader(out, GetEnclosingSpace(*cl));
}

////////////////////////////////////////////////////////////////////////////////

bool ROOT::TMetaUtils::NeedTemplateKeyword(const clang::CXXRecordDecl *cl)
{
   clang::TemplateSpecializationKind kind = cl->getTemplateSpecializationKind();
   if (kind == clang::TSK_Undeclared ) {
      // Note a template;
      return false;
   } else if (kind == clang::TSK_ExplicitSpecialization) {
      // This is a specialized templated class
      return false;
   } else {
      // This is an automatically or explicitly instantiated templated class.
      return true;
   }
}

////////////////////////////////////////////////////////////////////////////////
/// return true if we can find a custom operator new with placement

bool ROOT::TMetaUtils::HasCustomOperatorNewPlacement(const char *which, const clang::RecordDecl &cl, const cling::Interpreter &interp)
{
   const char *name = which;
   const char *proto = "size_t";
   const char *protoPlacement = "size_t,void*";

   // First search in the enclosing namespaces
   const clang::FunctionDecl *operatornew
      = ROOT::TMetaUtils::GetFuncWithProto(llvm::dyn_cast<clang::Decl>(cl.getDeclContext()),
                                           name, proto, interp,
                                           cling::LookupHelper::NoDiagnostics);
   const clang::FunctionDecl *operatornewPlacement
      = ROOT::TMetaUtils::GetFuncWithProto(llvm::dyn_cast<clang::Decl>(cl.getDeclContext()),
                                           name, protoPlacement, interp,
                                           cling::LookupHelper::NoDiagnostics);

   const clang::DeclContext *ctxtnew = 0;
   const clang::DeclContext *ctxtnewPlacement = 0;

   if (operatornew) {
      ctxtnew = operatornew->getParent();
   }
   if (operatornewPlacement) {
      ctxtnewPlacement = operatornewPlacement->getParent();
   }

   // Then in the class and base classes
   operatornew = ROOT::TMetaUtils::GetFuncWithProto(&cl, name, proto, interp,
                                                    false /*diags*/);
   operatornewPlacement
      = ROOT::TMetaUtils::GetFuncWithProto(&cl, name, protoPlacement, interp,
                                           false /*diags*/);

   if (operatornew) {
      ctxtnew = operatornew->getParent();
   }
   if (operatornewPlacement) {
      ctxtnewPlacement = operatornewPlacement->getParent();
   }

   if (ctxtnewPlacement == 0) {
      return false;
   }
   if (ctxtnew == 0) {
      // Only a new with placement, no hiding
      return true;
   }
   // Both are non zero
   if (ctxtnew == ctxtnewPlacement) {
      // Same declaration ctxt, no hiding
      return true;
   }
   const clang::CXXRecordDecl* clnew = llvm::dyn_cast<clang::CXXRecordDecl>(ctxtnew);
   const clang::CXXRecordDecl* clnewPlacement = llvm::dyn_cast<clang::CXXRecordDecl>(ctxtnewPlacement);
   if (clnew == 0 && clnewPlacement == 0) {
      // They are both in different namespaces, I am not sure of the rules.
      // we probably ought to find which one is closest ... for now bail
      // (because rootcling was also bailing on that).
      return true;
   }
   if (clnew != 0 && clnewPlacement == 0) {
      // operator new is class method hiding the outer scope operator new with placement.
      return false;
   }
   if (clnew == 0 && clnewPlacement != 0) {
      // operator new is a not class method and can not hide new with placement which is a method
      return true;
   }
   // Both are class methods
   if (clnew->isDerivedFrom(clnewPlacement)) {
      // operator new is in a more derived part of the hierarchy, it is hiding operator new with placement.
      return false;
   }
   // operator new with placement is in a more derived part of the hierarchy, it can't be hidden by operator new.
   return true;
}

////////////////////////////////////////////////////////////////////////////////
/// return true if we can find a custom operator new with placement

bool ROOT::TMetaUtils::HasCustomOperatorNewPlacement(const clang::RecordDecl &cl, const cling::Interpreter &interp)
{
   return HasCustomOperatorNewPlacement("operator new",cl, interp);
}

////////////////////////////////////////////////////////////////////////////////
/// return true if we can find a custom operator new with placement

bool ROOT::TMetaUtils::HasCustomOperatorNewArrayPlacement(const clang::RecordDecl &cl, const cling::Interpreter &interp)
{
   return HasCustomOperatorNewPlacement("operator new[]",cl, interp);
}

////////////////////////////////////////////////////////////////////////////////
/// std::string NormalizedName;
/// GetNormalizedName(NormalizedName, decl->getASTContext().getTypeDeclType(decl), interp, normCtxt);

void ROOT::TMetaUtils::WriteAuxFunctions(std::ostream& finalString,
                                         const AnnotatedRecordDecl &cl,
                                         const clang::CXXRecordDecl *decl,
                                         const cling::Interpreter &interp,
                                         const RConstructorTypes& ctorTypes,
                                         const TNormalizedCtxt &normCtxt)
{
   std::string classname = TClassEdit::GetLong64_Name(cl.GetNormalizedName());

   std::string mappedname;
   ROOT::TMetaUtils::GetCppName(mappedname,classname.c_str());

   // Write the functions that are need for the TGenericClassInfo.
   // This includes
   //    IsA
   //    operator new
   //    operator new[]
   //    operator delete
   //    operator delete[]

   ROOT::TMetaUtils::GetCppName(mappedname,classname.c_str());

   if ( ! TClassEdit::IsStdClass( classname.c_str() ) ) {

      // Prefix the full class name with '::' except for the STL
      // containers and std::string.  This is to request the
      // real class instead of the class in the namespace ROOT::Shadow
      classname.insert(0,"::");
   }

   finalString << "namespace ROOT {" << "\n";

   std::string args;
   if (HasIOConstructor(decl, args, ctorTypes, interp)) {
      // write the constructor wrapper only for concrete classes
      finalString << "   // Wrappers around operator new" << "\n";
      finalString << "   static void *new_" << mappedname.c_str() << "(void *p) {" << "\n" << "      return  p ? ";
      if (HasCustomOperatorNewPlacement(*decl, interp)) {
         finalString << "new(p) ";
         finalString << classname.c_str();
         finalString << args;
         finalString << " : ";
      } else {
         finalString << "::new((::ROOT::Internal::TOperatorNewHelper*)p) ";
         finalString << classname.c_str();
         finalString << args;
         finalString << " : ";
      }
      finalString << "new " << classname.c_str() << args << ";" << "\n";
      finalString << "   }" << "\n";

      if (args.size()==0 && NeedDestructor(decl)) {
         // Can not can newArray if the destructor is not public.
         finalString << "   static void *newArray_";
         finalString << mappedname.c_str();
         finalString << "(Long_t nElements, void *p) {";
         finalString << "\n";
         finalString << "      return p ? ";
         if (HasCustomOperatorNewArrayPlacement(*decl, interp)) {
            finalString << "new(p) ";
            finalString << classname.c_str();
            finalString << "[nElements] : ";
         } else {
            finalString << "::new((::ROOT::Internal::TOperatorNewHelper*)p) ";
            finalString << classname.c_str();
            finalString << "[nElements] : ";
         }
         finalString << "new ";
         finalString << classname.c_str();
         finalString << "[nElements];";
         finalString << "\n";
         finalString << "   }";
         finalString << "\n";
      }
   }

   if (NeedDestructor(decl)) {
      finalString << "   // Wrapper around operator delete" << "\n" << "   static void delete_" << mappedname.c_str() << "(void *p) {" << "\n" << "      delete ((" << classname.c_str() << "*)p);" << "\n" << "   }" << "\n" << "   static void deleteArray_" << mappedname.c_str() << "(void *p) {" << "\n" << "      delete [] ((" << classname.c_str() << "*)p);" << "\n" << "   }" << "\n" << "   static void destruct_" << mappedname.c_str() << "(void *p) {" << "\n" << "      typedef " << classname.c_str() << " current_t;" << "\n" << "      ((current_t*)p)->~current_t();" << "\n" << "   }" << "\n";
   }

   if (HasDirectoryAutoAdd(decl, interp)) {
       finalString << "   // Wrapper around the directory auto add." << "\n" << "   static void directoryAutoAdd_" << mappedname.c_str() << "(void *p, TDirectory *dir) {" << "\n" << "      ((" << classname.c_str() << "*)p)->DirectoryAutoAdd(dir);" << "\n" << "   }" << "\n";
   }

   if (HasCustomStreamerMemberFunction(cl, decl, interp, normCtxt)) {
      finalString << "   // Wrapper around a custom streamer member function." << "\n" << "   static void streamer_" << mappedname.c_str() << "(TBuffer &buf, void *obj) {" << "\n" << "      ((" << classname.c_str() << "*)obj)->" << classname.c_str() << "::Streamer(buf);" << "\n" << "   }" << "\n";
   }

   if (HasCustomConvStreamerMemberFunction(cl, decl, interp, normCtxt)) {
      finalString << "   // Wrapper around a custom streamer member function." << "\n" << "   static void conv_streamer_" << mappedname.c_str() << "(TBuffer &buf, void *obj, const TClass *onfile_class) {" << "\n" << "      ((" << classname.c_str() << "*)obj)->" << classname.c_str() << "::Streamer(buf,onfile_class);" << "\n" << "   }" << "\n";
   }

   if (HasNewMerge(decl, interp)) {
      finalString << "   // Wrapper around the merge function." << "\n" << "   static Long64_t merge_" << mappedname.c_str() << "(void *obj,TCollection *coll,TFileMergeInfo *info) {" << "\n" << "      return ((" << classname.c_str() << "*)obj)->Merge(coll,info);" << "\n" << "   }" << "\n";
   } else if (HasOldMerge(decl, interp)) {
      finalString << "   // Wrapper around the merge function." << "\n" << "   static Long64_t  merge_" << mappedname.c_str() << "(void *obj,TCollection *coll,TFileMergeInfo *) {" << "\n" << "      return ((" << classname.c_str() << "*)obj)->Merge(coll);" << "\n" << "   }" << "\n";
   }

   if (HasResetAfterMerge(decl, interp)) {
      finalString << "   // Wrapper around the Reset function." << "\n" << "   static void reset_" << mappedname.c_str() << "(void *obj,TFileMergeInfo *info) {" << "\n" << "      ((" << classname.c_str() << "*)obj)->ResetAfterMerge(info);" << "\n" << "   }" << "\n";
   }
   finalString << "} // end of namespace ROOT for class " << classname.c_str() << "\n" << "\n";
}

////////////////////////////////////////////////////////////////////////////////
/// Write interface function for STL members

void ROOT::TMetaUtils::WritePointersSTL(const AnnotatedRecordDecl &cl,
                                        const cling::Interpreter &interp,
                                        const TNormalizedCtxt &normCtxt)
{
   std::string a;
   std::string clName;
   TMetaUtils::GetCppName(clName, ROOT::TMetaUtils::GetFileName(*cl.GetRecordDecl(), interp).str().c_str());
   int version = ROOT::TMetaUtils::GetClassVersion(cl.GetRecordDecl(),interp);
   if (version == 0) return;
   if (version < 0 && !(cl.RequestStreamerInfo()) ) return;


   const clang::CXXRecordDecl *clxx = llvm::dyn_cast<clang::CXXRecordDecl>(cl.GetRecordDecl());
   if (clxx == 0) return;

   // We also need to look at the base classes.
   for(clang::CXXRecordDecl::base_class_const_iterator iter = clxx->bases_begin(), end = clxx->bases_end();
       iter != end;
       ++iter)
   {
      int k = ROOT::TMetaUtils::IsSTLContainer(*iter);
      if (k!=0) {
         Internal::RStl::Instance().GenerateTClassFor( iter->getType(), interp, normCtxt);
      }
   }

   // Loop over the non static data member.
   for(clang::RecordDecl::field_iterator field_iter = clxx->field_begin(), end = clxx->field_end();
       field_iter != end;
       ++field_iter)
   {
      std::string mTypename;
      ROOT::TMetaUtils::GetQualifiedName(mTypename, field_iter->getType(), *clxx);

      //member is a string
      {
         const char*shortTypeName = ROOT::TMetaUtils::ShortTypeName(mTypename.c_str());
         if (!strcmp(shortTypeName, "string")) {
            continue;
         }
      }

      if (!ROOT::TMetaUtils::IsStreamableObject(**field_iter, interp)) continue;

      int k = ROOT::TMetaUtils::IsSTLContainer( **field_iter );
      if (k!=0) {
         //          fprintf(stderr,"Add %s which is also",m.Type()->Name());
         //          fprintf(stderr," %s\n",R__TrueName(**field_iter) );
         clang::QualType utype(ROOT::TMetaUtils::GetUnderlyingType(field_iter->getType()),0);
         Internal::RStl::Instance().GenerateTClassFor(utype, interp, normCtxt);
      }
   }
}

////////////////////////////////////////////////////////////////////////////////
/// TrueName strips the typedefs and array dimensions.

std::string ROOT::TMetaUtils::TrueName(const clang::FieldDecl &m)
{
   const clang::Type *rawtype = m.getType()->getCanonicalTypeInternal().getTypePtr();
   if (rawtype->isArrayType()) {
      rawtype = rawtype->getBaseElementTypeUnsafe ();
   }

   std::string result;
   ROOT::TMetaUtils::GetQualifiedName(result, clang::QualType(rawtype,0), m);
   return result;
}

////////////////////////////////////////////////////////////////////////////////
/// Return the version number of the class or -1
/// if the function Class_Version does not exist.

int ROOT::TMetaUtils::GetClassVersion(const clang::RecordDecl *cl, const cling::Interpreter& interp)
{
   const clang::CXXRecordDecl* CRD = llvm::dyn_cast<clang::CXXRecordDecl>(cl);
   if (!CRD) {
      // Must be an enum or namespace.
      // FIXME: Make it work for a namespace!
      return -1;
   }
   const clang::FunctionDecl* funcCV = ROOT::TMetaUtils::ClassInfo__HasMethod(CRD,"Class_Version",interp);
   // if we have no Class_Info() return -1.
   if (!funcCV) return -1;
   // if we have many Class_Info() (?!) return 1.
   if (funcCV == (clang::FunctionDecl*)-1) return 1;

   const clang::CompoundStmt* FuncBody
      = llvm::dyn_cast_or_null<clang::CompoundStmt>(funcCV->getBody());
   if (!FuncBody) return -1;
   if (FuncBody->size() != 1) {
      // This is a non-ClassDef(), complex function - it might depend on state
      // and thus we'll need the runtime and cannot determine the result
      // statically.
      return -1;
   }
   const clang::ReturnStmt* RetStmt
      = llvm::dyn_cast<clang::ReturnStmt>(FuncBody->body_back());
   if (!RetStmt) return -1;
   const clang::Expr* RetExpr = RetStmt->getRetValue();
   // ClassDef controls the content of Class_Version() but not the return
   // expression which is CPP expanded from what the user provided as second
   // ClassDef argument. It's usually just be an integer literal but it could
   // also be an enum or a variable template for all we know.
   // Go through ICE to be more general.
   llvm::APSInt RetRes;
   if (!RetExpr->isIntegerConstantExpr(RetRes, funcCV->getASTContext()))
      return -1;
   if (RetRes.isSigned()) {
      return (Version_t)RetRes.getSExtValue();
   }
   // else
   return (Version_t)RetRes.getZExtValue();
}

////////////////////////////////////////////////////////////////////////////////
/// Is this an STL container.

int ROOT::TMetaUtils::IsSTLContainer(const ROOT::TMetaUtils::AnnotatedRecordDecl &annotated)
{
   return TMetaUtils::IsSTLCont(*annotated.GetRecordDecl());
}

////////////////////////////////////////////////////////////////////////////////
/// Is this an STL container?

ROOT::ESTLType ROOT::TMetaUtils::IsSTLContainer(const clang::FieldDecl &m)
{
   clang::QualType type = m.getType();
   clang::RecordDecl *decl = ROOT::TMetaUtils::GetUnderlyingRecordDecl(type);

   if (decl) return TMetaUtils::IsSTLCont(*decl);
   else return ROOT::kNotSTL;
}

////////////////////////////////////////////////////////////////////////////////
/// Is this an STL container?

int ROOT::TMetaUtils::IsSTLContainer(const clang::CXXBaseSpecifier &base)
{
   clang::QualType type = base.getType();
   clang::RecordDecl *decl = ROOT::TMetaUtils::GetUnderlyingRecordDecl(type);

   if (decl) return TMetaUtils::IsSTLCont(*decl);
   else return ROOT::kNotSTL;
}

////////////////////////////////////////////////////////////////////////////////
/// Return the absolute type of typeDesc.
/// E.g.: typeDesc = "class TNamed**", returns "TNamed".
/// we remove * and const keywords. (we do not want to remove & ).
/// You need to use the result immediately before it is being overwritten.

const char *ROOT::TMetaUtils::ShortTypeName(const char *typeDesc)
{
   static char t[4096];
   static const char* constwd = "const ";
   static const char* constwdend = "const";

   const char *s;
   char *p=t;
   int lev=0;
   for (s=typeDesc;*s;s++) {
      if (*s=='<') lev++;
      if (*s=='>') lev--;
      if (lev==0 && *s=='*') continue;
      if (lev==0 && (strncmp(constwd,s,strlen(constwd))==0
                     ||strcmp(constwdend,s)==0 ) ) {
         s+=strlen(constwd)-1; // -1 because the loop adds 1
         continue;
      }
      if (lev==0 && *s==' ' && *(s+1)!='*') { p = t; continue;}
      if (p - t > (long)sizeof(t)) {
         printf("ERROR (rootcling): type name too long for StortTypeName: %s\n",
                typeDesc);
         p[0] = 0;
         return t;
      }
      *p++ = *s;
   }
   p[0]=0;

   return t;
}

bool ROOT::TMetaUtils::IsStreamableObject(const clang::FieldDecl &m,
                                          const cling::Interpreter& interp)
{
   const char *comment = ROOT::TMetaUtils::GetComment( m ).data();

   // Transient
   if (comment[0] == '!') return false;

   clang::QualType type = m.getType();

   if (type->isReferenceType()) {
      // Reference can not be streamed.
      return false;
   }

   std::string mTypeName = type.getAsString(m.getASTContext().getPrintingPolicy());
   if (!strcmp(mTypeName.c_str(), "string") || !strcmp(mTypeName.c_str(), "string*")) {
      return true;
   }
   if (!strcmp(mTypeName.c_str(), "std::string") || !strcmp(mTypeName.c_str(), "std::string*")) {
      return true;
   }

   if (ROOT::TMetaUtils::IsSTLContainer(m)) {
      return true;
   }

   const clang::Type *rawtype = type.getTypePtr()->getBaseElementTypeUnsafe ();

   if (rawtype->isPointerType()) {
      //Get to the 'raw' type.
      clang::QualType pointee;
      while ( (pointee = rawtype->getPointeeType()) , pointee.getTypePtrOrNull() && pointee.getTypePtr() != rawtype)
      {
        rawtype = pointee.getTypePtr();
      }
   }

   if (rawtype->isFundamentalType() || rawtype->isEnumeralType()) {
      // not an ojbect.
      return false;
   }

   const clang::CXXRecordDecl *cxxdecl = rawtype->getAsCXXRecordDecl();
   if (cxxdecl && ROOT::TMetaUtils::ClassInfo__HasMethod(cxxdecl,"Streamer", interp)) {
      if (!(ROOT::TMetaUtils::ClassInfo__HasMethod(cxxdecl,"Class_Version", interp))) return true;
      int version = ROOT::TMetaUtils::GetClassVersion(cxxdecl,interp);
      if (version > 0) return true;
   }
   return false;
}

////////////////////////////////////////////////////////////////////////////////
/// Return the absolute type of typeDesc.
/// E.g.: typeDesc = "class TNamed**", returns "TNamed".
/// we remove * and const keywords. (we do not want to remove & ).
/// You need to use the result immediately before it is being overwritten.

std::string ROOT::TMetaUtils::ShortTypeName(const clang::FieldDecl &m)
{
   const clang::Type *rawtype = m.getType().getTypePtr();

   //Get to the 'raw' type.
   clang::QualType pointee;
   while ( rawtype->isPointerType() && ((pointee = rawtype->getPointeeType()) , pointee.getTypePtrOrNull()) && pointee.getTypePtr() != rawtype)
   {
      rawtype = pointee.getTypePtr();
   }

   std::string result;
   ROOT::TMetaUtils::GetQualifiedName(result, clang::QualType(rawtype,0), m);
   return result;
}

////////////////////////////////////////////////////////////////////////////////

clang::RecordDecl *ROOT::TMetaUtils::GetUnderlyingRecordDecl(clang::QualType type)
{
   const clang::Type *rawtype = ROOT::TMetaUtils::GetUnderlyingType(type);

   if (rawtype->isFundamentalType() || rawtype->isEnumeralType()) {
      // not an object.
      return 0;
   }
   return rawtype->getAsCXXRecordDecl();
}

////////////////////////////////////////////////////////////////////////////////
/// Generate the code of the class
/// If the requestor is genreflex, request the new streamer format

void ROOT::TMetaUtils::WriteClassCode(CallWriteStreamer_t WriteStreamerFunc,
                                      const AnnotatedRecordDecl &cl,
                                      const cling::Interpreter &interp,
                                      const TNormalizedCtxt &normCtxt,
                                      std::ostream& dictStream,
                                      const RConstructorTypes& ctorTypes,
                                      bool isGenreflex=false)
{
   const clang::CXXRecordDecl* decl = llvm::dyn_cast<clang::CXXRecordDecl>(cl.GetRecordDecl());

   if (!decl  || !decl->isCompleteDefinition()) {
      return;
   }

   std::string fullname;
   ROOT::TMetaUtils::GetQualifiedName(fullname,cl);
   if (TClassEdit::IsSTLCont(fullname.c_str()) ) {
      Internal::RStl::Instance().GenerateTClassFor(cl.GetNormalizedName(), llvm::dyn_cast<clang::CXXRecordDecl>(cl.GetRecordDecl()), interp, normCtxt);
      return;
   }

   if (ROOT::TMetaUtils::ClassInfo__HasMethod(cl,"Streamer",interp)) {
      if (cl.RootFlag()) ROOT::TMetaUtils::WritePointersSTL(cl, interp, normCtxt); // In particular this detect if the class has a version number.
      if (!(cl.RequestNoStreamer())) {
         (*WriteStreamerFunc)(cl, interp, normCtxt, dictStream, isGenreflex || cl.RequestStreamerInfo());
      } else
         ROOT::TMetaUtils::Info(0, "Class %s: Do not generate Streamer() [*** custom streamer ***]\n",fullname.c_str());
   } else {
      ROOT::TMetaUtils::Info(0, "Class %s: Streamer() not declared\n", fullname.c_str());

      if (cl.RequestStreamerInfo()) ROOT::TMetaUtils::WritePointersSTL(cl, interp, normCtxt);
   }
   ROOT::TMetaUtils::WriteAuxFunctions(dictStream, cl, decl, interp, ctorTypes, normCtxt);
}

////////////////////////////////////////////////////////////////////////////////
/// Add any unspecified template parameters to the class template instance,
/// mentioned anywhere in the type.
///
/// Note: this does not strip any typedef but could be merged with cling::utils::Transform::GetPartiallyDesugaredType
/// if we can safely replace TClassEdit::IsStd with a test on the declaring scope
/// and if we can resolve the fact that the added parameter do not take into account possible use/dependences on Double32_t
/// and if we decide that adding the default is the right long term solution or not.
/// Whether it is or not depend on the I/O on whether the default template argument might change or not
/// and whether they (should) affect the on disk layout (for STL containers, we do know they do not).

clang::QualType ROOT::TMetaUtils::AddDefaultParameters(clang::QualType instanceType,
                                                       const cling::Interpreter &interpreter,
                                                       const ROOT::TMetaUtils::TNormalizedCtxt &normCtxt)
{
   const clang::ASTContext& Ctx = interpreter.getCI()->getASTContext();

   clang::QualType originalType = instanceType;

   // In case of name* we need to strip the pointer first, add the default and attach
   // the pointer once again.
   if (llvm::isa<clang::PointerType>(instanceType.getTypePtr())) {
      // Get the qualifiers.
      clang::Qualifiers quals = instanceType.getQualifiers();
      clang::QualType newPointee = AddDefaultParameters(instanceType->getPointeeType(), interpreter, normCtxt);
      if (newPointee != instanceType->getPointeeType()) {
         instanceType = Ctx.getPointerType(newPointee);
         // Add back the qualifiers.
         instanceType = Ctx.getQualifiedType(instanceType, quals);
      }
      return instanceType;
   }

   // In case of Int_t& we need to strip the pointer first, desugar and attach
   // the pointer once again.
   if (llvm::isa<clang::ReferenceType>(instanceType.getTypePtr())) {
      // Get the qualifiers.
      bool isLValueRefTy = llvm::isa<clang::LValueReferenceType>(instanceType.getTypePtr());
      clang::Qualifiers quals = instanceType.getQualifiers();
      clang::QualType newPointee = AddDefaultParameters(instanceType->getPointeeType(), interpreter, normCtxt);

      if (newPointee != instanceType->getPointeeType()) {
         // Add the r- or l- value reference type back to the desugared one
         if (isLValueRefTy)
            instanceType = Ctx.getLValueReferenceType(newPointee);
         else
            instanceType = Ctx.getRValueReferenceType(newPointee);
         // Add back the qualifiers.
         instanceType = Ctx.getQualifiedType(instanceType, quals);
      }
      return instanceType;
   }

   // Treat the Scope.
   bool prefix_changed = false;
   clang::NestedNameSpecifier* prefix = 0;
   clang::Qualifiers prefix_qualifiers = instanceType.getLocalQualifiers();
   const clang::ElaboratedType* etype
      = llvm::dyn_cast<clang::ElaboratedType>(instanceType.getTypePtr());
   if (etype) {
      // We have to also handle the prefix.
      prefix = AddDefaultParametersNNS(Ctx, etype->getQualifier(), interpreter, normCtxt);
      prefix_changed = prefix != etype->getQualifier();
      instanceType = clang::QualType(etype->getNamedType().getTypePtr(),0);
   }

   // In case of template specializations iterate over the arguments and
   // add unspecified default parameter.

   const clang::TemplateSpecializationType* TST
      = llvm::dyn_cast<const clang::TemplateSpecializationType>(instanceType.getTypePtr());

   const clang::ClassTemplateSpecializationDecl* TSTdecl
      = llvm::dyn_cast_or_null<const clang::ClassTemplateSpecializationDecl>(instanceType.getTypePtr()->getAsCXXRecordDecl());

   // Don't add the default paramater onto std classes.
   // We really need this for __shared_ptr which add a enum constant value which
   // is spelled in its 'numeral' form and thus the resulting type name is
   // incorrect.  We also can used this for any of the STL collections where we
   // know we don't want the default argument.   For the other members of the
   // std namespace this is dubious (because TMetaUtils::GetNormalizedName would
   // not drop those defaults).  [I.e. the real test ought to be is std and
   // name is __shared_ptr or vector or list or set or etc.]
   bool isStdDropDefault = TSTdecl && IsStdDropDefaultClass(*TSTdecl);

   bool mightHaveChanged = false;
   if (TST && TSTdecl) {

      clang::Sema& S = interpreter.getCI()->getSema();
      clang::TemplateDecl *Template = TSTdecl->getSpecializedTemplate()->getMostRecentDecl();
      clang::TemplateParameterList *Params = Template->getTemplateParameters();
      clang::TemplateParameterList::iterator Param = Params->begin(); // , ParamEnd = Params->end();
      //llvm::SmallVectorImpl<TemplateArgument> Converted; // Need to contains the other arguments.
      // Converted seems to be the same as our 'desArgs'

      unsigned int dropDefault = normCtxt.GetConfig().DropDefaultArg(*Template);

      llvm::SmallVector<clang::TemplateArgument, 4> desArgs;
      unsigned int Idecl = 0, Edecl = TSTdecl->getTemplateArgs().size();
      unsigned int maxAddArg = TSTdecl->getTemplateArgs().size() - dropDefault;
      for(clang::TemplateSpecializationType::iterator
             I = TST->begin(), E = TST->end();
          Idecl != Edecl;
          I!=E ? ++I : 0, ++Idecl, ++Param) {

         if (I != E) {

            if (I->getKind() == clang::TemplateArgument::Template) {
               clang::TemplateName templateName = I->getAsTemplate();
               clang::TemplateDecl* templateDecl = templateName.getAsTemplateDecl();
               if (templateDecl) {
                  clang::DeclContext* declCtxt = templateDecl->getDeclContext();

                  if (declCtxt && !templateName.getAsQualifiedTemplateName()){
                     clang::NamespaceDecl* ns = clang::dyn_cast<clang::NamespaceDecl>(declCtxt);
                     clang::NestedNameSpecifier* nns;
                     if (ns) {
                        nns = cling::utils::TypeName::CreateNestedNameSpecifier(Ctx, ns);
                     } else if (clang::TagDecl* TD = llvm::dyn_cast<clang::TagDecl>(declCtxt)) {
                        nns = cling::utils::TypeName::CreateNestedNameSpecifier(Ctx,TD, false /*FullyQualified*/);
                     } else {
                        // TU scope
                        desArgs.push_back(*I);
                        continue;
                     }
                     clang::TemplateName templateNameWithNSS ( Ctx.getQualifiedTemplateName(nns, false, templateDecl) );
                     desArgs.push_back(clang::TemplateArgument(templateNameWithNSS));
                     mightHaveChanged = true;
                     continue;
                  }
               }
            }

            if (I->getKind() != clang::TemplateArgument::Type) {
               desArgs.push_back(*I);
               continue;
            }

            clang::QualType SubTy = I->getAsType();

            // Check if the type needs more desugaring and recurse.
            // (Originally this was limited to elaborated and templated type,
            // but we also need to do it for pointer and reference type
            // and who knows what, so do it always)
            clang::QualType newSubTy = AddDefaultParameters(SubTy,
                                                            interpreter,
                                                            normCtxt);
            if (SubTy != newSubTy) {
               mightHaveChanged = true;
               desArgs.push_back(clang::TemplateArgument(newSubTy));
            } else {
               desArgs.push_back(*I);
            }
            // Converted.push_back(TemplateArgument(ArgTypeForTemplate));
         } else if (!isStdDropDefault && Idecl < maxAddArg) {

            mightHaveChanged = true;

            const clang::TemplateArgument& templateArg
               = TSTdecl->getTemplateArgs().get(Idecl);
            if (templateArg.getKind() != clang::TemplateArgument::Type) {
               desArgs.push_back(templateArg);
               continue;
            }
            clang::QualType SubTy = templateArg.getAsType();

            clang::SourceLocation TemplateLoc = Template->getSourceRange ().getBegin(); //NOTE: not sure that this is the 'right' location.
            clang::SourceLocation RAngleLoc = TSTdecl->getSourceRange().getBegin(); // NOTE: most likely wrong, I think this is expecting the location of right angle

            clang::TemplateTypeParmDecl *TTP = llvm::dyn_cast<clang::TemplateTypeParmDecl>(*Param);
            {
               // We may induce template instantiation
               cling::Interpreter::PushTransactionRAII clingRAII(const_cast<cling::Interpreter*>(&interpreter));
               clang::sema::HackForDefaultTemplateArg raii;
               bool HasDefaultArgs;
               clang::TemplateArgumentLoc ArgType = S.SubstDefaultTemplateArgumentIfAvailable(
                                                                                              Template,
                                                                                              TemplateLoc,
                                                                                              RAngleLoc,
                                                                                              TTP,
                                                                                              desArgs,
                                                                                              HasDefaultArgs);
               // The substition can fail, in which case there would have been compilation
               // error printed on the screen.
               if (ArgType.getArgument().isNull()
                   || ArgType.getArgument().getKind() != clang::TemplateArgument::Type) {
                  ROOT::TMetaUtils::Error("ROOT::TMetaUtils::AddDefaultParameters",
                                          "Template parameter substitution failed for %s around %s",
                                          instanceType.getAsString().c_str(),
                                          SubTy.getAsString().c_str()
                                          );
                  break;
               }
               clang::QualType BetterSubTy = ArgType.getArgument().getAsType();
               SubTy = cling::utils::Transform::GetPartiallyDesugaredType(Ctx,BetterSubTy,normCtxt.GetConfig(),/*fullyQualified=*/ true);
            }
            SubTy = AddDefaultParameters(SubTy,interpreter,normCtxt);
            desArgs.push_back(clang::TemplateArgument(SubTy));
         } else {
            // We are past the end of the list of specified arguements and we
            // do not want to add the default, no need to continue.
            break;
         }
      }

      // If we added default parameter, allocate new type in the AST.
      if (mightHaveChanged) {
         instanceType = Ctx.getTemplateSpecializationType(TST->getTemplateName(),
                                                          desArgs.data(),
                                                          desArgs.size(),
                                                          TST->getCanonicalTypeInternal());
      }
   }

   if (!prefix_changed && !mightHaveChanged) return originalType;
   if (prefix) {
      instanceType = Ctx.getElaboratedType(clang::ETK_None,prefix,instanceType);
      instanceType = Ctx.getQualifiedType(instanceType,prefix_qualifiers);
   }
   return instanceType;
}

////////////////////////////////////////////////////////////////////////////////
/// ValidArrayIndex return a static string (so use it or copy it immediatly, do not
/// call GrabIndex twice in the same expression) containing the size of the
/// array data member.
/// In case of error, or if the size is not specified, GrabIndex returns 0.
/// If errnum is not null, *errnum updated with the error number:
///   Cint::G__DataMemberInfo::G__VALID     : valid array index
///   Cint::G__DataMemberInfo::G__NOT_INT   : array index is not an int
///   Cint::G__DataMemberInfo::G__NOT_DEF   : index not defined before array
///                                          (this IS an error for streaming to disk)
///   Cint::G__DataMemberInfo::G__IS_PRIVATE: index exist in a parent class but is private
///   Cint::G__DataMemberInfo::G__UNKNOWN   : index is not known
/// If errstr is not null, *errstr is updated with the address of a static
///   string containing the part of the index with is invalid.

llvm::StringRef ROOT::TMetaUtils::DataMemberInfo__ValidArrayIndex(const clang::DeclaratorDecl &m, int *errnum, llvm::StringRef *errstr)
{
   llvm::StringRef title;

   // Try to get the comment either from the annotation or the header file if present
   if (clang::AnnotateAttr *A = m.getAttr<clang::AnnotateAttr>())
      title = A->getAnnotation();
   else
      // Try to get the comment from the header file if present
      title = ROOT::TMetaUtils::GetComment( m );

   // Let's see if the user provided us with some information
   // with the format: //[dimension] this is the dim of the array
   // dimension can be an arithmetical expression containing, literal integer,
   // the operator *,+ and - and data member of integral type.  In addition the
   // data members used for the size of the array need to be defined prior to
   // the array.

   if (errnum) *errnum = VALID;

   if (title.size() == 0 || (title[0] != '[')) return llvm::StringRef();
   size_t rightbracket = title.find(']');
   if (rightbracket == llvm::StringRef::npos) return llvm::StringRef();

   std::string working;
   llvm::StringRef indexvar(title.data()+1,rightbracket-1);

   // now we should have indexvar=dimension
   // Let's see if this is legal.
   // which means a combination of data member and digit separated by '*','+','-'
   // First we remove white spaces.
   unsigned int i;
   size_t indexvarlen = indexvar.size();
   for ( i=0; i<indexvarlen; i++) {
      if (!isspace(indexvar[i])) {
         working += indexvar[i];
      }
   };

   // Now we go through all indentifiers
   const char *tokenlist = "*+-";
   char *current = const_cast<char*>(working.c_str());
   current = strtok(current,tokenlist);

   while (current!=0) {
      // Check the token
      if (isdigit(current[0])) {
         for(i=0;i<strlen(current);i++) {
            if (!isdigit(current[0])) {
               // Error we only access integer.
               //NOTE: *** Need to print an error;
               //fprintf(stderr,"*** Datamember %s::%s: size of array (%s) is not an interger\n",
               //        member.MemberOf()->Name(), member.Name(), current);
               if (errstr) *errstr = current;
               if (errnum) *errnum = NOT_INT;
               return llvm::StringRef();
            }
         }
      } else { // current token is not a digit
         // first let's see if it is a data member:
         int found = 0;
         const clang::CXXRecordDecl *parent_clxx = llvm::dyn_cast<clang::CXXRecordDecl>(m.getDeclContext());
         const clang::FieldDecl *index1 = 0;
         if (parent_clxx)
            index1 = GetDataMemberFromAll(*parent_clxx, current );
         if ( index1 ) {
            if ( IsFieldDeclInt(index1) ) {
               found = 1;
               // Let's see if it has already been written down in the
               // Streamer.
               // Let's see if we already wrote it down in the
               // streamer.
               for(clang::RecordDecl::field_iterator field_iter = parent_clxx->field_begin(), end = parent_clxx->field_end();
                   field_iter != end;
                   ++field_iter)
               {
                  if ( field_iter->getNameAsString() == m.getNameAsString() ) {
                     // we reached the current data member before
                     // reaching the index so we have not written it yet!
                     //NOTE: *** Need to print an error;
                     //fprintf(stderr,"*** Datamember %s::%s: size of array (%s) has not been defined before the array \n",
                     //        member.MemberOf()->Name(), member.Name(), current);
                     if (errstr) *errstr = current;
                     if (errnum) *errnum = NOT_DEF;
                     return llvm::StringRef();
                  }
                  if ( field_iter->getNameAsString() == index1->getNameAsString() ) {
                     break;
                  }
               } // end of while (m_local.Next())
            } else {
               //NOTE: *** Need to print an error;
               //fprintf(stderr,"*** Datamember %s::%s: size of array (%s) is not int \n",
               //        member.MemberOf()->Name(), member.Name(), current);
               if (errstr) *errstr = current;
               if (errnum) *errnum = NOT_INT;
               return llvm::StringRef();
            }
         } else {
            // There is no variable by this name in this class, let see
            // the base classes!:
            index1 = GetDataMemberFromAllParents( *parent_clxx, current );
            if ( index1 ) {
               if ( IsFieldDeclInt(index1) ) {
                  found = 1;
               } else {
                  // We found a data member but it is the wrong type
                  //NOTE: *** Need to print an error;
                  //fprintf(stderr,"*** Datamember %s::%s: size of array (%s) is not int \n",
                  //  member.MemberOf()->Name(), member.Name(), current);
                  if (errnum) *errnum = NOT_INT;
                  if (errstr) *errstr = current;
                  //NOTE: *** Need to print an error;
                  //fprintf(stderr,"*** Datamember %s::%s: size of array (%s) is not int \n",
                  //  member.MemberOf()->Name(), member.Name(), current);
                  if (errnum) *errnum = NOT_INT;
                  if (errstr) *errstr = current;
                  return llvm::StringRef();
               }
               if ( found && (index1->getAccess() == clang::AS_private) ) {
                  //NOTE: *** Need to print an error;
                  //fprintf(stderr,"*** Datamember %s::%s: size of array (%s) is a private member of %s \n",
                  if (errstr) *errstr = current;
                  if (errnum) *errnum = IS_PRIVATE;
                  return llvm::StringRef();
               }
            }
            if (!found) {
               //NOTE: *** Need to print an error;
               //fprintf(stderr,"*** Datamember %s::%s: size of array (%s) is not known \n",
               //        member.MemberOf()->Name(), member.Name(), indexvar);
               if (errstr) *errstr = indexvar;
               if (errnum) *errnum = UNKNOWN;
               return llvm::StringRef();
            } // end of if not found
         } // end of if is a data member of the class
      } // end of if isdigit

      current = strtok(0,tokenlist);
   } // end of while loop on tokens

   return indexvar;

}

////////////////////////////////////////////////////////////////////////////////
/// Return (in the argument 'output') a mangled version of the C++ symbol/type (pass as 'input')
/// that can be used in C++ as a variable name.

void ROOT::TMetaUtils::GetCppName(std::string &out, const char *in)
{
   out.resize(strlen(in)*2);
   unsigned int i=0,j=0,c;
   while((c=in[i])) {
      if (out.capacity() < (j+3)) {
         out.resize(2*j+3);
      }
      switch(c) { // We resized the underlying buffer if needed
         case '+': strcpy(const_cast<char*>(out.data())+j,"pL"); j+=2; break;
         case '-': strcpy(const_cast<char*>(out.data())+j,"mI"); j+=2; break;
         case '*': strcpy(const_cast<char*>(out.data())+j,"mU"); j+=2; break;
         case '/': strcpy(const_cast<char*>(out.data())+j,"dI"); j+=2; break;
         case '&': strcpy(const_cast<char*>(out.data())+j,"aN"); j+=2; break;
         case '%': strcpy(const_cast<char*>(out.data())+j,"pE"); j+=2; break;
         case '|': strcpy(const_cast<char*>(out.data())+j,"oR"); j+=2; break;
         case '^': strcpy(const_cast<char*>(out.data())+j,"hA"); j+=2; break;
         case '>': strcpy(const_cast<char*>(out.data())+j,"gR"); j+=2; break;
         case '<': strcpy(const_cast<char*>(out.data())+j,"lE"); j+=2; break;
         case '=': strcpy(const_cast<char*>(out.data())+j,"eQ"); j+=2; break;
         case '~': strcpy(const_cast<char*>(out.data())+j,"wA"); j+=2; break;
         case '.': strcpy(const_cast<char*>(out.data())+j,"dO"); j+=2; break;
         case '(': strcpy(const_cast<char*>(out.data())+j,"oP"); j+=2; break;
         case ')': strcpy(const_cast<char*>(out.data())+j,"cP"); j+=2; break;
         case '[': strcpy(const_cast<char*>(out.data())+j,"oB"); j+=2; break;
         case ']': strcpy(const_cast<char*>(out.data())+j,"cB"); j+=2; break;
         case '!': strcpy(const_cast<char*>(out.data())+j,"nO"); j+=2; break;
         case ',': strcpy(const_cast<char*>(out.data())+j,"cO"); j+=2; break;
         case '$': strcpy(const_cast<char*>(out.data())+j,"dA"); j+=2; break;
         case ' ': strcpy(const_cast<char*>(out.data())+j,"sP"); j+=2; break;
         case ':': strcpy(const_cast<char*>(out.data())+j,"cL"); j+=2; break;
         case '"': strcpy(const_cast<char*>(out.data())+j,"dQ"); j+=2; break;
         case '@': strcpy(const_cast<char*>(out.data())+j,"aT"); j+=2; break;
         case '\'': strcpy(const_cast<char*>(out.data())+j,"sQ"); j+=2; break;
         case '\\': strcpy(const_cast<char*>(out.data())+j,"fI"); j+=2; break;
         default: out[j++]=c; break;
      }
      ++i;
   }
   out.resize(j);

   // Remove initial numbers if any
   std::size_t firstNonNumber = out.find_first_not_of("0123456789");
   out.replace(0,firstNonNumber,"");

   return;
}

static clang::SourceLocation
getFinalSpellingLoc(clang::SourceManager& sourceManager,
                    clang::SourceLocation sourceLoc) {
   // Follow macro expansion until we hit a source file.
   if (!sourceLoc.isFileID()) {
      return sourceManager.getExpansionRange(sourceLoc).second;
   }
   return sourceLoc;
}

////////////////////////////////////////////////////////////////////////////////
/// Return the header file to be included to declare the Decl.

llvm::StringRef ROOT::TMetaUtils::GetFileName(const clang::Decl& decl,
                                              const cling::Interpreter& interp)
{
   // It looks like the template specialization decl actually contains _less_ information
   // on the location of the code than the decl (in case where there is forward declaration,
   // that is what the specialization points to).
   //
   // const clang::CXXRecordDecl* clxx = llvm::dyn_cast<clang::CXXRecordDecl>(decl);
   // if (clxx) {
   //    switch(clxx->getTemplateSpecializationKind()) {
   //       case clang::TSK_Undeclared:
   //          // We want the default behavior
   //          break;
   //       case clang::TSK_ExplicitInstantiationDeclaration:
   //       case clang::TSK_ExplicitInstantiationDefinition:
   //       case clang::TSK_ImplicitInstantiation: {
   //          // We want the location of the template declaration:
   //          const clang::ClassTemplateSpecializationDecl *tmplt_specialization = llvm::dyn_cast<clang::ClassTemplateSpecializationDecl> (clxx);
   //          if (tmplt_specialization) {
   //             // return GetFileName(const_cast< clang::ClassTemplateSpecializationDecl *>(tmplt_specialization)->getSpecializedTemplate());
   //          }
   //          break;
   //       }
   //       case clang::TSK_ExplicitSpecialization:
   //          // We want the default behavior
   //          break;
   //       default:
   //          break;
   //    }
   // }

   using namespace clang;
   SourceLocation headerLoc = decl.getLocation();

   static const char invalidFilename[] = "";
   if (!headerLoc.isValid()) return invalidFilename;

   HeaderSearch& HdrSearch = interp.getCI()->getPreprocessor().getHeaderSearchInfo();

   SourceManager& sourceManager = decl.getASTContext().getSourceManager();
   headerLoc = getFinalSpellingLoc(sourceManager, headerLoc);
   FileID headerFID = sourceManager.getFileID(headerLoc);
   SourceLocation includeLoc
      = getFinalSpellingLoc(sourceManager,
                            sourceManager.getIncludeLoc(headerFID));

   const FileEntry *headerFE = sourceManager.getFileEntryForID(headerFID);
   while (includeLoc.isValid() && sourceManager.isInSystemHeader(includeLoc)) {
      const DirectoryLookup *foundDir = 0;
      // use HeaderSearch on the basename, to make sure it takes a header from
      // the include path (e.g. not from /usr/include/bits/)
      const FileEntry *FEhdr
         = HdrSearch.LookupFile(llvm::sys::path::filename(headerFE->getName()),
                                SourceLocation(),
                                true /*isAngled*/, 0/*FromDir*/, foundDir,
                                ArrayRef<std::pair<const FileEntry *, const DirectoryEntry *>>(),
                                0/*Searchpath*/, 0/*RelPath*/,
                                0/*RequestingModule*/, 0/*SuggestedModule*/,
                                false /*SkipCache*/,
                                false /*BuildSystemModule*/,
                                false /*OpenFile*/, true /*CacheFailures*/);
      if (FEhdr) break;
      headerFID = sourceManager.getFileID(includeLoc);
      headerFE = sourceManager.getFileEntryForID(headerFID);
      includeLoc = getFinalSpellingLoc(sourceManager,
                                       sourceManager.getIncludeLoc(headerFID));
   }

   if (!headerFE) return invalidFilename;
   llvm::StringRef headerFileName = headerFE->getName();

   // Now headerFID references the last valid system header or the original
   // user file.
   // Find out how to include it by matching file name to include paths.
   // We assume that the file "/A/B/C/D.h" can at some level be included as
   // "C/D.h". Be we cannot know whether that happens to be a different file
   // with the same name. Thus we first find the longest stem that can be
   // reached, say B/C/D.h. Then we find the shortest one, say C/D.h, that
   // points to the same file as the long version. If such a short version
   // exists it will be returned. If it doesn't the long version is returned.
   bool isAbsolute = llvm::sys::path::is_absolute(headerFileName);
   const FileEntry* FELong = 0;
   // Find the longest available match.
   for (llvm::sys::path::const_iterator
           IDir = llvm::sys::path::begin(headerFileName),
           EDir = llvm::sys::path::end(headerFileName);
        !FELong && IDir != EDir; ++IDir) {
      if (isAbsolute) {
         // skip "/" part
         isAbsolute = false;
         continue;
      }
      size_t lenTrailing = headerFileName.size() - (IDir->data() - headerFileName.data());
      llvm::StringRef trailingPart(IDir->data(), lenTrailing);
      assert(trailingPart.data() + trailingPart.size()
             == headerFileName.data() + headerFileName.size()
             && "Mismatched partitioning of file name!");
      const DirectoryLookup* FoundDir = 0;
      FELong = HdrSearch.LookupFile(trailingPart, SourceLocation(),
                                    true /*isAngled*/, 0/*FromDir*/, FoundDir,
                                    ArrayRef<std::pair<const FileEntry *, const DirectoryEntry *>>(),
                                    0/*Searchpath*/, 0/*RelPath*/,
                                    0/*RequestingModule*/, 0/*SuggestedModule*/);
   }

   if (!FELong) {
      // We did not find any file part in any search path.
      return invalidFilename;
   }

   // Iterates through path *parts* "C"; we need trailing parts "C/D.h"
   for (llvm::sys::path::reverse_iterator
           IDir = llvm::sys::path::rbegin(headerFileName),
           EDir = llvm::sys::path::rend(headerFileName);
        IDir != EDir; ++IDir) {
      size_t lenTrailing = headerFileName.size() - (IDir->data() - headerFileName.data());
      llvm::StringRef trailingPart(IDir->data(), lenTrailing);
      assert(trailingPart.data() + trailingPart.size()
             == headerFileName.data() + headerFileName.size()
             && "Mismatched partitioning of file name!");
      const DirectoryLookup* FoundDir = 0;
      // Can we find it, and is it the same file as the long version?
      // (or are we back to the previously found spelling, which is fine, too)
      if (HdrSearch.LookupFile(trailingPart, SourceLocation(),
                               true /*isAngled*/, 0/*FromDir*/, FoundDir,
                               ArrayRef<std::pair<const FileEntry *, const DirectoryEntry *>>(),
                               0/*Searchpath*/,
                               0/*RelPath*/,
                               0/*RequestingModule*/, 0 /*SuggestedModule*/) == FELong) {
         return trailingPart;
      }
   }

   return invalidFilename;
}

////////////////////////////////////////////////////////////////////////////////

void ROOT::TMetaUtils::GetFullyQualifiedTypeName(std::string &typenamestr,
                                                 const clang::QualType &qtype,
                                                 const clang::ASTContext &astContext)
{
   std::string fqname = cling::utils::TypeName::GetFullyQualifiedName(qtype, astContext);
   TClassEdit::TSplitType splitname(fqname.c_str(),
                                    (TClassEdit::EModType)(TClassEdit::kLong64 | TClassEdit::kDropStd | TClassEdit::kDropStlDefault | TClassEdit::kKeepOuterConst));
   splitname.ShortType(typenamestr,TClassEdit::kDropStd | TClassEdit::kDropStlDefault | TClassEdit::kKeepOuterConst);
}

////////////////////////////////////////////////////////////////////////////////

void ROOT::TMetaUtils::GetFullyQualifiedTypeName(std::string &typenamestr,
                                                 const clang::QualType &qtype,
                                                 const cling::Interpreter &interpreter)
{
   GetFullyQualifiedTypeName(typenamestr,
                             qtype,
                             interpreter.getCI()->getASTContext());
}

////////////////////////////////////////////////////////////////////////////////
/// Get the template specialisation decl and template decl behind the qualtype
/// Returns true if successfully found, false otherwise

bool ROOT::TMetaUtils::QualType2Template(const clang::QualType& qt,
                                         clang::ClassTemplateDecl*& ctd,
                                         clang::ClassTemplateSpecializationDecl*& ctsd)
{
   using namespace clang;
   const Type* theType = qt.getTypePtr();
   if (!theType){
      ctd=nullptr;
      ctsd=nullptr;
      return false;
   }

   if (theType->isPointerType()) {
      return QualType2Template(theType->getPointeeType(), ctd, ctsd);
   }

   if (const RecordType* rType = llvm::dyn_cast<RecordType>(theType)) {
      ctsd = llvm::dyn_cast_or_null<ClassTemplateSpecializationDecl>(rType->getDecl());
      if (ctsd) {
         ctd = ctsd->getSpecializedTemplate();
         return true;
      }
   }

   if (const SubstTemplateTypeParmType* sttpType = llvm::dyn_cast<SubstTemplateTypeParmType>(theType)){
      return QualType2Template(sttpType->getReplacementType(), ctd, ctsd);
   }


   ctsd = llvm::dyn_cast_or_null<ClassTemplateSpecializationDecl>(qt->getAsCXXRecordDecl());
   if(ctsd){
      ctd = ctsd->getSpecializedTemplate();
      return true;
   }

   ctd=nullptr;
   ctsd=nullptr;
   return false;
}

////////////////////////////////////////////////////////////////////////////////
/// Extract from a qualtype the class template if this makes sense.
/// Retuns the ClassTemplateDecl or nullptr otherwise.

clang::ClassTemplateDecl* ROOT::TMetaUtils::QualType2ClassTemplateDecl(const clang::QualType& qt)
{
   using namespace clang;
   ClassTemplateSpecializationDecl* ctsd;
   ClassTemplateDecl* ctd;
   QualType2Template(qt,ctd,ctsd);
   return ctd;
}

////////////////////////////////////////////////////////////////////////////////
/// These manipulations are necessary because a template specialisation type
/// does not inherit from a record type (there is an asymmetry between
/// the decls and the types in the clang interface).
/// We may need therefore to step into the "Decl dimension" to then get back
/// to the "type dimension".

clang::TemplateName ROOT::TMetaUtils::ExtractTemplateNameFromQualType(const clang::QualType& qt)
{
   using namespace clang;
   TemplateName theTemplateName;

   const Type* theType = qt.getTypePtr();

   if (const TemplateSpecializationType* tst = llvm::dyn_cast_or_null<const TemplateSpecializationType>(theType)) {
      theTemplateName = tst->getTemplateName();
   } // We step into the decl dimension
   else if (ClassTemplateDecl* ctd = QualType2ClassTemplateDecl(qt)) {
      theTemplateName = TemplateName(ctd);
   }

   return theTemplateName;
}

////////////////////////////////////////////////////////////////////////////////

static bool areEqualTypes(const clang::TemplateArgument& tArg,
                   llvm::SmallVectorImpl<clang::TemplateArgument>& preceedingTArgs,
                   const clang::NamedDecl& tPar,
                   const cling::Interpreter& interp,
                   const ROOT::TMetaUtils::TNormalizedCtxt& normCtxt)
{
   using namespace ROOT::TMetaUtils;
   using namespace clang;

   // Check if this is a type for security
   TemplateTypeParmDecl* ttpdPtr = const_cast<TemplateTypeParmDecl*>(llvm::dyn_cast<TemplateTypeParmDecl>(&tPar));
   if (!ttpdPtr) return false;
   if (!ttpdPtr->hasDefaultArgument()) return false; // we should not be here in this case, but we protect us.

   // Try the fast solution
   QualType tParQualType = ttpdPtr->getDefaultArgument();
   const QualType tArgQualType = tArg.getAsType();

   // Now the equality tests for non template specialisations.

   // The easy cases:
   // template <class T=double> class A; or
   // template <class T=A<float>> class B;
   if (tParQualType.getTypePtr() == tArgQualType.getTypePtr()) return true;

   // Here the difficulty comes. We have to check if the argument is equal to its
   // default. We can do that bootstrapping an argument which has the default value
   // based on the preceeding arguments.
   // Basically we ask sema to give us the value of the argument given the template
   // of behind the parameter and the all the arguments.
   // So:

   // Take the template out of the parameter

   const clang::ElaboratedType* etype
      = llvm::dyn_cast<clang::ElaboratedType>(tParQualType.getTypePtr());
   while (etype) {
      tParQualType = clang::QualType(etype->getNamedType().getTypePtr(),0);
      etype = llvm::dyn_cast<clang::ElaboratedType>(tParQualType.getTypePtr());
   }

   const TemplateSpecializationType* tst =
            llvm::dyn_cast<TemplateSpecializationType>(tParQualType.getTypePtr());

   if(!tst) // nothing more to be tried. They are different indeed.
      return false;

   ClassTemplateSpecializationDecl* TSTdecl
      = llvm::dyn_cast_or_null<ClassTemplateSpecializationDecl>(tArgQualType->getAsCXXRecordDecl());

   if(!TSTdecl) // nothing more to be tried. They are different indeed.
      return false;

   TemplateDecl *Template = tst->getTemplateName().getAsTemplateDecl();

   // Take the template location
   SourceLocation TemplateLoc = Template->getSourceRange ().getBegin();

   // Get the position of the "<" (LA) of the specializaion
   SourceLocation LAngleLoc = TSTdecl->getSourceRange().getBegin();


   // Enclose in a scope for the RAII
   bool isEqual=false;
   TemplateArgument newArg = tArg;
   {
      clang::Sema& S = interp.getCI()->getSema();
      cling::Interpreter::PushTransactionRAII clingRAII(const_cast<cling::Interpreter*>(&interp));
      clang::sema::HackForDefaultTemplateArg raii; // Hic sunt leones
      bool HasDefaultArgs;
      TemplateArgumentLoc defTArgLoc = S.SubstDefaultTemplateArgumentIfAvailable(Template,
                                                                                 TemplateLoc,
                                                                                 LAngleLoc,
                                                                                 ttpdPtr,
                                                                                 preceedingTArgs,
                                                                                 HasDefaultArgs);
      // The substition can fail, in which case there would have been compilation
      // error printed on the screen.
      newArg = defTArgLoc.getArgument();
      if (newArg.isNull() ||
          newArg.getKind() != clang::TemplateArgument::Type) {
         ROOT::TMetaUtils::Error("areEqualTypes",
                                 "Template parameter substitution failed!");
      }

      ClassTemplateSpecializationDecl* nTSTdecl
         = llvm::dyn_cast_or_null<ClassTemplateSpecializationDecl>(newArg.getAsType()->getAsCXXRecordDecl());
//         std::cout << "nSTdecl is " << nTSTdecl << std::endl;

      isEqual =  nTSTdecl->getMostRecentDecl() == TSTdecl->getMostRecentDecl() ||
                 tParQualType.getTypePtr() == newArg.getAsType().getTypePtr();
   }


   return isEqual;
}


////////////////////////////////////////////////////////////////////////////////
///   std::cout << "Are equal values?\n";

static bool areEqualValues(const clang::TemplateArgument& tArg,
                           const clang::NamedDecl& tPar)
{
   using namespace clang;
   const NonTypeTemplateParmDecl* nttpdPtr = llvm::dyn_cast<NonTypeTemplateParmDecl>(&tPar);
   if (!nttpdPtr) return false;
   const NonTypeTemplateParmDecl& nttpd = *nttpdPtr;

   if (!nttpd.hasDefaultArgument())
      return false;

   // 64 bits wide and signed (non unsigned, that is why "false")
   llvm::APSInt defaultValueAPSInt(64, false);
   if (Expr* defArgExpr = nttpd.getDefaultArgument()) {
      const ASTContext& astCtxt = nttpdPtr->getASTContext();
      defArgExpr->isIntegerConstantExpr(defaultValueAPSInt, astCtxt);
   }

   const int value = tArg.getAsIntegral().getLimitedValue();

   //   std::cout << (value == defaultValueAPSInt ? "yes!":"no")  << std::endl;
   return  value == defaultValueAPSInt;
}

////////////////////////////////////////////////////////////////////////////////
/// Check if this NamedDecl is a template parameter with a default argument.
/// This is a single interface to treat both integral and type parameters.
/// Returns true if this is the case, false otherwise

static bool isTypeWithDefault(const clang::NamedDecl* nDecl)
{
   using namespace clang;
   if (!nDecl) return false;
   if (const TemplateTypeParmDecl* ttpd = llvm::dyn_cast<TemplateTypeParmDecl>(nDecl))
      return ttpd->hasDefaultArgument();
   if (const NonTypeTemplateParmDecl* nttpd = llvm::dyn_cast<NonTypeTemplateParmDecl>(nDecl))
      return nttpd->hasDefaultArgument();
   return false;

}

static void KeepNParams(clang::QualType& normalizedType,
                        const clang::QualType& vanillaType,
                        const cling::Interpreter& interp,
                        const ROOT::TMetaUtils::TNormalizedCtxt& normCtxt);

// Returns true if normTArg might have changed.
static bool RecurseKeepNParams(clang::TemplateArgument &normTArg,
                               const clang::TemplateArgument &tArg,
                               const cling::Interpreter& interp,
                               const ROOT::TMetaUtils::TNormalizedCtxt& normCtxt,
                               const clang::ASTContext& astCtxt)
{
   using namespace ROOT::TMetaUtils;
   using namespace clang;

   // Once we know there is no more default parameter, we can run through to the end
   // and/or recurse in the template parameter packs.

   // If this is a type,
   // we need first of all to recurse: this argument may need to be manipulated
   if (tArg.getKind() == clang::TemplateArgument::Type) {
      QualType thisNormQualType = normTArg.getAsType();
      QualType thisArgQualType = tArg.getAsType();
      KeepNParams(thisNormQualType,
                  thisArgQualType,
                  interp,
                  normCtxt);
      normTArg = TemplateArgument(thisNormQualType);
      return (thisNormQualType != thisArgQualType);
   } else if (normTArg.getKind() == clang::TemplateArgument::Pack) {
      assert( tArg.getKind() == clang::TemplateArgument::Pack );

      SmallVector<TemplateArgument, 2> desArgs;
      bool mightHaveChanged = true;
      for (auto I = normTArg.pack_begin(), E = normTArg.pack_end(),
           FI = tArg.pack_begin(), FE = tArg.pack_end();
           I != E && FI != FE; ++I, ++FI)
      {
         TemplateArgument pack_arg(*I);
         mightHaveChanged |= RecurseKeepNParams(pack_arg, *FI, interp, normCtxt, astCtxt);
         desArgs.push_back(pack_arg);
      }
      if (mightHaveChanged) {
         ASTContext &mutableCtx( const_cast<ASTContext&>(astCtxt) );
         normTArg = TemplateArgument::CreatePackCopy(mutableCtx, desArgs);
      }
      return mightHaveChanged;
   }
   return false;
}


////////////////////////////////////////////////////////////////////////////////
/// This function allows to manipulate the number of arguments in the type
/// of a template specialisation.

static void KeepNParams(clang::QualType& normalizedType,
                        const clang::QualType& vanillaType,
                        const cling::Interpreter& interp,
                        const ROOT::TMetaUtils::TNormalizedCtxt& normCtxt)
{
   using namespace ROOT::TMetaUtils;
   using namespace clang;

   // If this type has no template specialisation behind, we don't need to do
   // anything
   ClassTemplateSpecializationDecl* ctsd;
   ClassTemplateDecl* ctd;
   if (! QualType2Template(vanillaType, ctd,  ctsd)) return ;

   // Even if this is a template, if we don't keep any argument, return
   const int nArgsToKeep = normCtxt.GetNargsToKeep(ctd);

   // Important in case of early return: we must restore the original qualtype
   QualType originalNormalizedType = normalizedType;

   const ASTContext& astCtxt = ctsd->getASTContext();


   // In case of name* we need to strip the pointer first, add the default and attach
   // the pointer once again.
   if (llvm::isa<clang::PointerType>(normalizedType.getTypePtr())) {
      // Get the qualifiers.
      clang::Qualifiers quals = normalizedType.getQualifiers();
      auto valNormalizedType = normalizedType->getPointeeType();
      KeepNParams(valNormalizedType,vanillaType, interp, normCtxt);
      normalizedType = astCtxt.getPointerType(valNormalizedType);
      // Add back the qualifiers.
      normalizedType = astCtxt.getQualifiedType(normalizedType, quals);
      return;
   }

   // In case of Int_t& we need to strip the pointer first, desugar and attach
   // the pointer once again.
   if (llvm::isa<clang::ReferenceType>(normalizedType.getTypePtr())) {
      // Get the qualifiers.
      bool isLValueRefTy = llvm::isa<clang::LValueReferenceType>(normalizedType.getTypePtr());
      clang::Qualifiers quals = normalizedType.getQualifiers();
      auto valNormType = normalizedType->getPointeeType();
      KeepNParams(valNormType, vanillaType, interp, normCtxt);

      // Add the r- or l- value reference type back to the desugared one
      if (isLValueRefTy)
        normalizedType = astCtxt.getLValueReferenceType(valNormType);
      else
        normalizedType = astCtxt.getRValueReferenceType(valNormType);
      // Add back the qualifiers.
      normalizedType = astCtxt.getQualifiedType(normalizedType, quals);
      return;
   }

   // Treat the Scope (factorise the code out to reuse it in AddDefaultParameters)
   bool prefix_changed = false;
   clang::NestedNameSpecifier* prefix = nullptr;
   clang::Qualifiers prefix_qualifiers = normalizedType.getLocalQualifiers();
   const clang::ElaboratedType* etype
      = llvm::dyn_cast<clang::ElaboratedType>(normalizedType.getTypePtr());
   if (etype) {
      // We have to also handle the prefix.
      // TODO: we ought to be running KeepNParams
      prefix = AddDefaultParametersNNS(astCtxt, etype->getQualifier(), interp, normCtxt);
      prefix_changed = prefix != etype->getQualifier();
      normalizedType = clang::QualType(etype->getNamedType().getTypePtr(),0);
   }

   // The canonical decl does not necessarily have the template default arguments.
   // Need to walk through the redecl chain to find it (we know there will be no
   // inconsistencies, at least)
   const clang::ClassTemplateDecl* ctdWithDefaultArgs = ctd;
   for (const RedeclarableTemplateDecl* rd: ctdWithDefaultArgs->redecls()) {
      clang::TemplateParameterList* tpl = rd->getTemplateParameters();
      if (tpl->getMinRequiredArguments () < tpl->size())
         ctdWithDefaultArgs = llvm::dyn_cast<clang::ClassTemplateDecl>(rd);
   }
   TemplateParameterList* tParsPtr = ctdWithDefaultArgs->getTemplateParameters();
   const TemplateParameterList& tPars = *tParsPtr;
   const TemplateArgumentList& tArgs = ctsd->getTemplateArgs();

   // We extract the template name from the type
   TemplateName theTemplateName = ExtractTemplateNameFromQualType(normalizedType);
   if (theTemplateName.isNull()) {
      normalizedType=originalNormalizedType;
      return;
   }

   const TemplateSpecializationType* normalizedTst =
            llvm::dyn_cast<TemplateSpecializationType>(normalizedType.getTypePtr());
   if (!normalizedTst) {
      normalizedType=originalNormalizedType;
      return;
   }

   const clang::ClassTemplateSpecializationDecl* TSTdecl
      = llvm::dyn_cast_or_null<const clang::ClassTemplateSpecializationDecl>(normalizedType.getTypePtr()->getAsCXXRecordDecl());
   bool isStdDropDefault = TSTdecl && IsStdDropDefaultClass(*TSTdecl);

   // Loop over the template parameters and arguments recursively.
   // We go down the two lanes: the one of template parameters (decls) and the
   // one of template arguments (QualTypes) in parallel. The former are a
   // property of the template, independent of its instantiations.
   // The latter are a property of the instance itself.
   llvm::SmallVector<TemplateArgument, 4> argsToKeep;

   const int nArgs = tArgs.size();
   const int nNormArgs = normalizedTst->getNumArgs();

   bool mightHaveChanged = false;

   // becomes true when a parameter has a value equal to its default
   for (int formal = 0, inst = 0; formal != nArgs; ++formal, ++inst) {
      const NamedDecl* tParPtr = tPars.getParam(formal);
      if (!tParPtr) {
         Error("KeepNParams", "The parameter number %s is null.\n", formal);
         continue;
      }

      // Stop if the normalized TemplateSpecializationType has less arguments than
      // the one index is pointing at.
      // We piggy back on the AddDefaultParameters routine basically.
      if (formal == nNormArgs || inst == nNormArgs) break;

      const TemplateArgument& tArg = tArgs.get(formal);
      TemplateArgument normTArg(normalizedTst->getArgs()[inst]);

      bool shouldKeepArg = nArgsToKeep < 0 || inst < nArgsToKeep;
      if (isStdDropDefault) shouldKeepArg = false;

      // Nothing to do here: either this parameter has no default, or we have to keep it.
      // FIXME: Temporary measure to get Atlas started with this.
      // We put a hard cut on the number of template arguments to keep, w/o checking if
      // they are non default. This makes this feature UNUSABLE for cases like std::vector,
      // where 2 different entities would have the same name if an allocator different from
      // the default one is by chance used.
      if (!isTypeWithDefault(tParPtr) || shouldKeepArg) {
         if ( tParPtr->isTemplateParameterPack() ) {
            // This is the last template parameter in the template declaration
            // but it is signaling that there can be an arbitrary number of arguments
            // in the template instance.  So to avoid inadvertenly dropping those
            // arguments we just process all remaining argument and exit the main loop.
            for( ; inst != nNormArgs; ++inst) {
               normTArg = normalizedTst->getArgs()[inst];
               mightHaveChanged |= RecurseKeepNParams(normTArg, tArg, interp, normCtxt, astCtxt);
               argsToKeep.push_back(normTArg);
            }
            // Done.
            break;
         }
         mightHaveChanged |= RecurseKeepNParams(normTArg, tArg, interp, normCtxt, astCtxt);
         argsToKeep.push_back(normTArg);
         continue;
      } else {
         if (!isStdDropDefault) {
            // Here we should not break but rather check if the value is the default one.
            mightHaveChanged = true;
            break;
         }
         // For std, we want to check the default args values.
      }

      // Now, we keep it only if it not is equal to its default, expressed in the arg
      // Some gymnastic is needed to decide how to check for equality according to the
      // flavour of Type: templateType or Integer
      bool equal=false;
      auto argKind = tArg.getKind();
      if (argKind == clang::TemplateArgument::Type){
         // we need all the info
         equal = areEqualTypes(tArg, argsToKeep, *tParPtr, interp, normCtxt);
      } else if (argKind == clang::TemplateArgument::Integral){
         equal = areEqualValues(tArg, *tParPtr);
      }
      if (!equal) {
         mightHaveChanged |= RecurseKeepNParams(normTArg, tArg, interp, normCtxt, astCtxt);
         argsToKeep.push_back(normTArg);
      } else {
         mightHaveChanged = true;
      }


   } // of loop over parameters and arguments

   if (!prefix_changed && !mightHaveChanged) {
      normalizedType = originalNormalizedType;
      return;
   }

   // now, let's remanipulate our Qualtype
   if (mightHaveChanged) {
      Qualifiers qualifiers = normalizedType.getLocalQualifiers();
      normalizedType = astCtxt.getTemplateSpecializationType(theTemplateName,
                                                             argsToKeep.data(),
                                                             argsToKeep.size(),
                                                             normalizedType.getTypePtr()->getCanonicalTypeInternal());
      normalizedType = astCtxt.getQualifiedType(normalizedType, qualifiers);
   }

   // Here we have (prefix_changed==true || mightHaveChanged), in both case
   // we need to reconstruct the type.
   if (prefix) {
      normalizedType = astCtxt.getElaboratedType(clang::ETK_None,prefix,normalizedType);
      normalizedType = astCtxt.getQualifiedType(normalizedType,prefix_qualifiers);
   }

}

////////////////////////////////////////////////////////////////////////////////
/// Return the type normalized for ROOT,
/// keeping only the ROOT opaque typedef (Double32_t, etc.) and
/// adding default template argument for all types except those explicitly
/// requested to be drop by the user.
/// Default template for STL collections are not yet removed by this routine.

clang::QualType ROOT::TMetaUtils::GetNormalizedType(const clang::QualType &type, const cling::Interpreter &interpreter, const TNormalizedCtxt &normCtxt)
{
   clang::ASTContext &ctxt = interpreter.getCI()->getASTContext();

   clang::QualType normalizedType = cling::utils::Transform::GetPartiallyDesugaredType(ctxt, type, normCtxt.GetConfig(), true /* fully qualify */);

   // Readd missing default template parameters
   normalizedType = ROOT::TMetaUtils::AddDefaultParameters(normalizedType, interpreter, normCtxt);

   // Get the number of arguments to keep in case they are not default.
   KeepNParams(normalizedType,type,interpreter,normCtxt);

   return normalizedType;
}

////////////////////////////////////////////////////////////////////////////////
/// Return the type name normalized for ROOT,
/// keeping only the ROOT opaque typedef (Double32_t, etc.) and
/// adding default template argument for all types except the STL collections
/// where we remove the default template argument if any.
///
/// This routine might actually belong in the interpreter because
/// cache the clang::Type might be intepreter specific.

void ROOT::TMetaUtils::GetNormalizedName(std::string &norm_name, const clang::QualType &type, const cling::Interpreter &interpreter, const TNormalizedCtxt &normCtxt)
{
   if (type.isNull()) {
      norm_name = "";
      return;
   }

   clang::QualType normalizedType = GetNormalizedType(type,interpreter,normCtxt);

   clang::ASTContext &ctxt = interpreter.getCI()->getASTContext();
   clang::PrintingPolicy policy(ctxt.getPrintingPolicy());
   policy.SuppressTagKeyword = true; // Never get the class or struct keyword
   policy.SuppressScope = true;      // Force the scope to be coming from a clang::ElaboratedType.
   policy.AnonymousTagLocations = false; // Do not extract file name + line number for anonymous types.
   // The scope suppression is required for getting rid of the anonymous part of the name of a class defined in an anonymous namespace.
   // This gives us more control vs not using the clang::ElaboratedType and relying on the Policy.SuppressUnwrittenScope which would
   // strip both the anonymous and the inline namespace names (and we probably do not want the later to be suppressed).

   std::string normalizedNameStep1;
   normalizedType.getAsStringInternal(normalizedNameStep1,policy);

   // Still remove the std:: and default template argument for STL container and
   // normalize the location and amount of white spaces.
   TClassEdit::TSplitType splitname(normalizedNameStep1.c_str(),(TClassEdit::EModType)(TClassEdit::kLong64 | TClassEdit::kDropStd | TClassEdit::kDropStlDefault | TClassEdit::kKeepOuterConst));
   splitname.ShortType(norm_name,TClassEdit::kDropStd | TClassEdit::kDropStlDefault );

   // The result of this routine is by definition a fully qualified name.  There is an implicit starting '::' at the beginning of the name.
   // Depending on how the user typed their code, in particular typedef declarations, we may end up with an explicit '::' being
   // part of the result string.  For consistency, we must remove it.
   if (norm_name.length()>2 && norm_name[0]==':' && norm_name[1]==':') {
      norm_name.erase(0,2);
   }

}

////////////////////////////////////////////////////////////////////////////////

void ROOT::TMetaUtils::GetNormalizedName(std::string &norm_name,
                                         const clang::TypeDecl* typeDecl,
                                         const cling::Interpreter &interpreter)
{
   ROOT::TMetaUtils::TNormalizedCtxt tNormCtxt(interpreter.getLookupHelper());
   const clang::Sema &sema = interpreter.getSema();
   clang::ASTContext& astCtxt = sema.getASTContext();
   clang::QualType qualType = astCtxt.getTypeDeclType(typeDecl);

   ROOT::TMetaUtils::GetNormalizedName(norm_name,
                                       qualType,
                                       interpreter,
                                       tNormCtxt);
}

////////////////////////////////////////////////////////////////////////////////
<<<<<<< HEAD
=======
std::pair<std::string,clang::QualType>
ROOT::TMetaUtils::GetNameTypeForIO(const clang::QualType& thisType,
                                   const cling::Interpreter &interpreter,
                                   const TNormalizedCtxt &normCtxt,
                                   TClassEdit::EModType mode)
{
   std::string thisTypeName;
   GetNormalizedName(thisTypeName, thisType, interpreter, normCtxt );
   bool hasChanged;
   auto thisTypeNameForIO = TClassEdit::GetNameForIO(thisTypeName, mode, &hasChanged);
   if (!hasChanged) return std::make_pair(thisTypeName,thisType);

   if (hasChanged && ROOT::TMetaUtils::GetErrorIgnoreLevel() <= ROOT::TMetaUtils::kNote) {
      ROOT::TMetaUtils::Info("ROOT::TMetaUtils::GetTypeForIO", 
        "Name changed from %s to %s\n", thisTypeName.c_str(), thisTypeNameForIO.c_str());
   }

   auto& lookupHelper = interpreter.getLookupHelper();

   const clang::Type* typePtrForIO;
   lookupHelper.findScope(thisTypeNameForIO,
                          cling::LookupHelper::DiagSetting::NoDiagnostics,
                          &typePtrForIO);

   // This should never happen
   if (!typePtrForIO) {
      ROOT::TMetaUtils::Fatal("ROOT::TMetaUtils::GetTypeForIO",
                              "Type not found: %s.",thisTypeNameForIO.c_str());
   }

   clang::QualType typeForIO(typePtrForIO,0);

   // Check if this is a class. Indeed it could well be a POD
   if (!typeForIO->isRecordType()) {
      return std::make_pair(thisTypeNameForIO,typeForIO);
   }

   auto thisDeclForIO = typeForIO->getAsCXXRecordDecl();
   if (!thisDeclForIO) {
      ROOT::TMetaUtils::Error("ROOT::TMetaUtils::GetTypeForIO",
       "The type for IO corresponding to %s is %s and it could not be found in the AST as class.\n", thisTypeName.c_str(), thisTypeNameForIO.c_str());
      return std::make_pair(thisTypeName,thisType);
   }

   return std::make_pair(thisTypeNameForIO,typeForIO);
}

////////////////////////////////////////////////////////////////////////////////

clang::QualType ROOT::TMetaUtils::GetTypeForIO(const clang::QualType& thisType,
                                               const cling::Interpreter &interpreter,
                                               const TNormalizedCtxt &normCtxt,
                                               TClassEdit::EModType mode)
{
   return GetNameTypeForIO(thisType, interpreter, normCtxt, mode).second;
}

////////////////////////////////////////////////////////////////////////////////

std::string ROOT::TMetaUtils::GetROOTIncludeDir(bool rootbuild)
{
   const std::string defaultInclude ("include");
   if (!rootbuild) {
#ifndef ROOTINCDIR
      const char* rootSysContent = getenv("ROOTSYS");
      if (rootSysContent) {
         std::string incl_rootsys (rootSysContent);
         return incl_rootsys + "/" + defaultInclude;
      } else {
         Error(0,"Environment variable ROOTSYS not set");
         return defaultInclude;
      }
#else
      return ROOTINCDIR;
#endif
   }

   return defaultInclude;
}

////////////////////////////////////////////////////////////////////////////////
>>>>>>> 1a2b59b3
/// Return the dictionary file name for a module

std::string ROOT::TMetaUtils::GetModuleFileName(const char* moduleName)
{
   std::string dictFileName(moduleName);
   dictFileName += "_rdict.pcm";
   return dictFileName;
}

////////////////////////////////////////////////////////////////////////////////
/// Declare a virtual module.map to clang. Returns Module on success.

clang::Module* ROOT::TMetaUtils::declareModuleMap(clang::CompilerInstance* CI,
                                                  const char* moduleFileName,
                                                  const char* headers[])
{
   clang::Preprocessor& PP = CI->getPreprocessor();
   clang::ModuleMap& ModuleMap = PP.getHeaderSearchInfo().getModuleMap();

   // Set the patch for searching for modules
   clang::HeaderSearch& HS = CI->getPreprocessor().getHeaderSearchInfo();
   HS.setModuleCachePath(llvm::sys::path::parent_path(moduleFileName));

   llvm::StringRef moduleName = llvm::sys::path::filename(moduleFileName);
   moduleName = llvm::sys::path::stem(moduleName);

   std::pair<clang::Module*, bool> modCreation;

   modCreation
      = ModuleMap.findOrCreateModule(moduleName.str(),
                                     0 /*Parent*/,
                                     false /*Framework*/, false /*Explicit*/);
   if (!modCreation.second && !strstr(moduleFileName, "/allDict_rdict.pcm")) {
      std::cerr << "TMetaUtils::declareModuleMap: "
         "Duplicate definition of dictionary module "
                << moduleFileName << std::endl;
            /*"\nOriginal module was found in %s.", - if only we could...*/
      // Go on, add new headers nonetheless.
   }

   clang::HeaderSearch& HdrSearch = PP.getHeaderSearchInfo();
   for (const char** hdr = headers; hdr && *hdr; ++hdr) {
      const clang::DirectoryLookup* CurDir;
      const clang::FileEntry* hdrFileEntry
         =  HdrSearch.LookupFile(*hdr, clang::SourceLocation(),
                                 false /*isAngled*/, 0 /*FromDir*/, CurDir,
                                 llvm::ArrayRef<std::pair<const clang::FileEntry *,
                                    const clang::DirectoryEntry *>>(),
                                 0 /*SearchPath*/, 0 /*RelativePath*/,
                                 0 /*RequestingModule*/, 0 /*SuggestedModule*/,
                                 false /*SkipCache*/, false /*BuildSystemModule*/,
                                 false /*OpenFile*/, true /*CacheFailures*/);
      if (!hdrFileEntry) {
         std::cerr << "TMetaUtils::declareModuleMap: "
            "Cannot find header file " << *hdr
                   << " included in dictionary module "
                   << moduleName.str()
                   << " in include search path!";
         hdrFileEntry = PP.getFileManager().getFile(*hdr, /*OpenFile=*/false,
                                                    /*CacheFailure=*/false);
      } else if (getenv("ROOT_MODULES")) {
         // Tell HeaderSearch that the header's directory has a module.map
         llvm::StringRef srHdrDir(hdrFileEntry->getName());
         srHdrDir = llvm::sys::path::parent_path(srHdrDir);
         const clang::DirectoryEntry* Dir
            = PP.getFileManager().getDirectory(srHdrDir);
         if (Dir) {
            HdrSearch.setDirectoryHasModuleMap(Dir);
         }
      }

      ModuleMap.addHeader(modCreation.first,
                          clang::Module::Header{*hdr,hdrFileEntry},
                          clang::ModuleMap::NormalHeader);
   } // for headers
   return modCreation.first;
}

int dumpDeclForAssert(const clang::Decl& D, const char* commentStart) {
   llvm::errs() << llvm::StringRef(commentStart, 80) << '\n';
   D.dump();
   return 0;
}

////////////////////////////////////////////////////////////////////////////////
/// Returns the comment (// striped away), annotating declaration in a meaningful
/// for ROOT IO way.
/// Takes optional out parameter clang::SourceLocation returning the source
/// location of the comment.
///
/// CXXMethodDecls, FieldDecls and TagDecls are annotated.
/// CXXMethodDecls declarations and FieldDecls are annotated as follows:
/// Eg. void f(); // comment1
///     int member; // comment2
/// Inline definitions of CXXMethodDecls after the closing } \n. Eg:
/// void f()
/// {...}  // comment3
/// TagDecls are annotated in the end of the ClassDef macro. Eg.
/// class MyClass {
/// ...
/// ClassDef(MyClass, 1) // comment4
///

llvm::StringRef ROOT::TMetaUtils::GetComment(const clang::Decl &decl, clang::SourceLocation *loc)
{
   clang::SourceManager& sourceManager = decl.getASTContext().getSourceManager();
   clang::SourceLocation sourceLocation = decl.getLocEnd();

   // If the location is a macro get the expansion location.
   sourceLocation = sourceManager.getExpansionRange(sourceLocation).second;
   if (sourceManager.isLoadedSourceLocation(sourceLocation)) {
      // Do not touch disk for nodes coming from the PCH.
      return "";
   }

   bool invalid;
   const char *commentStart = sourceManager.getCharacterData(sourceLocation, &invalid);
   if (invalid)
      return "";

   bool skipToSemi = true;
   if (const clang::FunctionDecl* FD = clang::dyn_cast<clang::FunctionDecl>(&decl)) {
      if (FD->isImplicit()) {
         // Compiler generated function.
         return "";
      }
      if (FD->isExplicitlyDefaulted() || FD->isDeletedAsWritten()) {
         // ctorOrFunc() = xyz; with commentStart pointing somewhere into
         // ctorOrFunc.
         // We have to skipToSemi
      } else if (FD->doesThisDeclarationHaveABody()) {
         // commentStart is at body's '}'
         // But we might end up e.g. at the ')' of a CPP macro
         assert((decl.getLocEnd() != sourceLocation || *commentStart == '}'
                 || dumpDeclForAssert(*FD, commentStart))
                && "Expected macro or end of body at '}'");
         if (*commentStart) ++commentStart;

         // We might still have a ';'; skip the spaces and check.
         while (*commentStart && isspace(*commentStart)
                && *commentStart != '\n' && *commentStart != '\r') {
            ++commentStart;
         }
         if (*commentStart == ';') ++commentStart;

         skipToSemi = false;
      }
   } else if (const clang::EnumConstantDecl* ECD
              = clang::dyn_cast<clang::EnumConstantDecl>(&decl)) {
      // either "konstant = 12, //COMMENT" or "lastkonstant // COMMENT"
      if (ECD->getNextDeclInContext())
         while (*commentStart && *commentStart != ',' && *commentStart != '\r' && *commentStart != '\n')
            ++commentStart;
      // else commentStart already points to the end.

      skipToSemi = false;
   }

   if (skipToSemi) {
      while (*commentStart && *commentStart != ';' && *commentStart != '\r' && *commentStart != '\n')
         ++commentStart;
      if (*commentStart == ';') ++commentStart;
   }

   // Now skip the spaces until beginning of comments or EOL.
   while ( *commentStart && isspace(*commentStart)
           && *commentStart != '\n' && *commentStart != '\r') {
      ++commentStart;
   }

   if (commentStart[0] != '/' ||
       (commentStart[1] != '/' && commentStart[1] != '*')) {
      // not a comment
      return "";
   }

   // Treat by default c++ comments (+2) but also Doxygen comments (+4)
   //   Int_t fPx; ///< Some doxygen comment for persistent data.
   //   Int_t fPy; //!< Some doxygen comment for persistent data.
   //   Int_t fPz; /*!< Some doxygen comment for persistent data. */
   //   Int_t fPa; /**< Some doxygen comment for persistent data. */
   unsigned int skipChars = 2;
   if (commentStart[0] == '/' &&
       commentStart[1] == '/' &&
       (commentStart[2] == '/' || commentStart[2] == '!') &&
       commentStart[3] == '<') {
      skipChars = 4;
   } else if (commentStart[0] == '/' &&
              commentStart[1] == '*' &&
              (commentStart[2] == '*' || commentStart[2] == '!') &&
              commentStart[3] == '<') {
      skipChars = 4;
   }

   commentStart += skipChars;

   // Now skip the spaces after comment start until EOL.
   while ( *commentStart && isspace(*commentStart)
           && *commentStart != '\n' && *commentStart != '\r') {
      ++commentStart;
   }
   const char* commentEnd = commentStart;
   // Even for /* comments we only take the first line into account.
   while (*commentEnd && *commentEnd != '\n' && *commentEnd != '\r') {
      ++commentEnd;
   }

   // "Skip" (don't include) trailing space.
   // *commentEnd points behind comment end thus check commentEnd[-1]
   while (commentEnd > commentStart && isspace(commentEnd[-1])) {
      --commentEnd;
   }

   if (loc) {
      // Find the true beginning of a comment.
      unsigned offset = commentStart - sourceManager.getCharacterData(sourceLocation);
      *loc = sourceLocation.getLocWithOffset(offset - 1);
   }

   return llvm::StringRef(commentStart, commentEnd - commentStart);
}

////////////////////////////////////////////////////////////////////////////////
/// Return the class comment after the ClassDef:
/// class MyClass {
/// ...
/// ClassDef(MyClass, 1) // class comment
///

llvm::StringRef ROOT::TMetaUtils::GetClassComment(const clang::CXXRecordDecl &decl,
                                                  clang::SourceLocation *loc,
                                                  const cling::Interpreter &interpreter)
{
   using namespace clang;
   SourceLocation commentSLoc;
   llvm::StringRef comment;

   Sema& sema = interpreter.getCI()->getSema();

   const Decl* DeclFileLineDecl
      = interpreter.getLookupHelper().findFunctionProto(&decl, "DeclFileLine", "",
                                                        cling::LookupHelper::NoDiagnostics);
   if (!DeclFileLineDecl) return llvm::StringRef();

   // For now we allow only a special macro (ClassDef) to have meaningful comments
   SourceLocation maybeMacroLoc = DeclFileLineDecl->getLocation();
   bool isClassDefMacro = maybeMacroLoc.isMacroID() && sema.findMacroSpelling(maybeMacroLoc, "ClassDef");
   if (isClassDefMacro) {
      comment = ROOT::TMetaUtils::GetComment(*DeclFileLineDecl, &commentSLoc);
      if (comment.size()) {
         if (loc){
            *loc = commentSLoc;
         }
         return comment;
      }
   }
   return llvm::StringRef();
}

////////////////////////////////////////////////////////////////////////////////
/// Return the base/underlying type of a chain of array or pointers type.
/// Does not yet support the array and pointer part being intermixed.

const clang::Type *ROOT::TMetaUtils::GetUnderlyingType(clang::QualType type)
{
   const clang::Type *rawtype = type.getTypePtr();

   // NOTE: We probably meant isa<clang::ElaboratedType>
   if (rawtype->isElaboratedTypeSpecifier() ) {
      rawtype = rawtype->getCanonicalTypeInternal().getTypePtr();
   }
   if (rawtype->isArrayType()) {
      rawtype = type.getTypePtr()->getBaseElementTypeUnsafe ();
   }
   if (rawtype->isPointerType() || rawtype->isReferenceType() ) {
      //Get to the 'raw' type.
      clang::QualType pointee;
      while ( (pointee = rawtype->getPointeeType()) , pointee.getTypePtrOrNull() && pointee.getTypePtr() != rawtype)
      {
         rawtype = pointee.getTypePtr();

         if (rawtype->isElaboratedTypeSpecifier() ) {
            rawtype = rawtype->getCanonicalTypeInternal().getTypePtr();
         }
         if (rawtype->isArrayType()) {
            rawtype = rawtype->getBaseElementTypeUnsafe ();
         }
      }
   }
   if (rawtype->isArrayType()) {
      rawtype = rawtype->getBaseElementTypeUnsafe ();
   }
   return rawtype;
}

////////////////////////////////////////////////////////////////////////////////
/// Return true, if the decl is part of the std namespace.

bool ROOT::TMetaUtils::IsStdClass(const clang::RecordDecl &cl)
{
  return cling::utils::Analyze::IsStdClass(cl);
}

////////////////////////////////////////////////////////////////////////////////
/// Return true, if the decl is part of the std namespace and we want
/// its default parameter dropped.

bool ROOT::TMetaUtils::IsStdDropDefaultClass(const clang::RecordDecl &cl)
{
   // Might need to reduce it to shared_ptr and STL collection.s
   if (cling::utils::Analyze::IsStdClass(cl)) {
      static const char *names[] =
      {  "shared_ptr", "__shared_ptr",
         "vector", "list", "deque", "map", "multimap", "set", "multiset", "bitset"};
      llvm::StringRef clname(cl.getName());
      for(auto &&name : names) {
         if (clname == name) return true;
      }
   }
   return false;
}

////////////////////////////////////////////////////////////////////////////////
/// This is a recursive function

bool ROOT::TMetaUtils::MatchWithDeclOrAnyOfPrevious(const clang::CXXRecordDecl &cl,
                                                    const clang::CXXRecordDecl &currentCl)
{
   // We found it: let's return true
   if (&cl == &currentCl) return true;

   const  clang::CXXRecordDecl* previous = currentCl.getPreviousDecl();

   // There is no previous decl, so we cannot possibly find it
   if (NULL == previous){
      return false;
   }

   // We try to find it in the previous
   return ROOT::TMetaUtils::MatchWithDeclOrAnyOfPrevious(cl, *previous);

}

//______________________________________________________________________________

bool ROOT::TMetaUtils::IsOfType(const clang::CXXRecordDecl &cl, const std::string& typ, const cling::LookupHelper& lh)
{
   // Return true if the decl is of type.
   // A proper hashtable for caching results would be the ideal solution
   // 1) Only one lookup per type
   // 2) No string comparison
   // We may use a map which becomes an unordered map if c++11 is enabled?

   const clang::CXXRecordDecl *thisDecl =
      llvm::dyn_cast_or_null<clang::CXXRecordDecl>(lh.findScope(typ, cling::LookupHelper::WithDiagnostics));

   // this would be probably an assert given that this state is not reachable unless a mistake is somewhere
   if (! thisDecl){
      Error("IsOfType","Record decl of type %s not found in the AST.", typ.c_str());
      return false;
   }

   // Now loop on all previous decls to seek a match
   const clang::CXXRecordDecl *mostRecentDecl = thisDecl->getMostRecentDecl();
   bool matchFound = MatchWithDeclOrAnyOfPrevious (cl,*mostRecentDecl);

   return matchFound;
}

////////////////////////////////////////////////////////////////////////////////
///  type     : type name: vector<list<classA,allocator>,allocator>
///  result:    0          : not stl container
///             abs(result): code of container 1=vector,2=list,3=deque,4=map
///                           5=multimap,6=set,7=multiset

ROOT::ESTLType ROOT::TMetaUtils::IsSTLCont(const clang::RecordDecl &cl)
{
   // This routine could be enhanced to also support:
   //
   //  testAlloc: if true, we test allocator, if it is not default result is negative
   //  result:    0          : not stl container
   //             abs(result): code of container 1=vector,2=list,3=deque,4=map
   //                           5=multimap,6=set,7=multiset
   //             positive val: we have a vector or list with default allocator to any depth
   //                   like vector<list<vector<int>>>
   //             negative val: STL container other than vector or list, or non default allocator
   //                           For example: vector<deque<int>> has answer -1

   if (!IsStdClass(cl)) {
      return ROOT::kNotSTL;
   }

   return STLKind(cl.getName());
}

static bool hasSomeTypedefSomewhere(const clang::Type* T) {
  using namespace clang;
  struct SearchTypedef: public TypeVisitor<SearchTypedef, bool> {
    bool VisitTypedefType(const TypedefType* TD) {
      return true;
    }
    bool VisitArrayType(const ArrayType* AT) {
      return Visit(AT->getElementType().getTypePtr());
    }
    bool VisitDecltypeType(const DecltypeType* DT) {
      return Visit(DT->getUnderlyingType().getTypePtr());
    }
    bool VisitPointerType(const PointerType* PT) {
      return Visit(PT->getPointeeType().getTypePtr());
    }
    bool VisitReferenceType(const ReferenceType* RT) {
      return Visit(RT->getPointeeType().getTypePtr());
    }
    bool VisitSubstTemplateTypeParmType(const SubstTemplateTypeParmType* STST) {
      return Visit(STST->getReplacementType().getTypePtr());
    }
    bool VisitTemplateSpecializationType(const TemplateSpecializationType* TST) {
      for (int I = 0, N = TST->getNumArgs(); I < N; ++I) {
        const TemplateArgument& TA = TST->getArg(I);
        if (TA.getKind() == TemplateArgument::Type
            && Visit(TA.getAsType().getTypePtr()))
          return true;
      }
      return false;
    }
    bool VisitTemplateTypeParmType(const TemplateTypeParmType* TTPT) {
      return false; // shrug...
    }
    bool VisitTypeOfType(const TypeOfType* TOT) {
      return TOT->getUnderlyingType().getTypePtr();
    }
    bool VisitElaboratedType(const ElaboratedType* ET) {
      NestedNameSpecifier* NNS = ET->getQualifier();
      while (NNS) {
        if (NNS->getKind() == NestedNameSpecifier::TypeSpec) {
          if (Visit(NNS->getAsType()))
            return true;
        }
        NNS = NNS->getPrefix();
      }
      return Visit(ET->getNamedType().getTypePtr());
    }
  };

  SearchTypedef ST;
  return ST.Visit(T);
}

////////////////////////////////////////////////////////////////////////////////
/// Check if 'input' or any of its template parameter was substituted when
/// instantiating the class template instance and replace it with the
/// partially sugared types we have from 'instance'.

clang::QualType ROOT::TMetaUtils::ReSubstTemplateArg(clang::QualType input, const clang::Type *instance)
{
   if (!instance) return input;
   // if there is no typedef in instance then there is nothing guiding any
   // template parameter typedef replacement.
   if (!hasSomeTypedefSomewhere(instance))
     return input;

   using namespace llvm;
   using namespace clang;
   const clang::ASTContext &Ctxt = instance->getAsCXXRecordDecl()->getASTContext();

   // Treat scope (clang::ElaboratedType) if any.
   const clang::ElaboratedType* etype
      = llvm::dyn_cast<clang::ElaboratedType>(input.getTypePtr());
   if (etype) {
      // We have to also handle the prefix.

      clang::Qualifiers scope_qualifiers = input.getLocalQualifiers();
      assert(instance->getAsCXXRecordDecl()!=0 && "ReSubstTemplateArg only makes sense with a type representing a class.");

      clang::NestedNameSpecifier *scope = ReSubstTemplateArgNNS(Ctxt,etype->getQualifier(),instance);
      clang::QualType subTy = ReSubstTemplateArg(clang::QualType(etype->getNamedType().getTypePtr(),0),instance);

      if (scope) subTy = Ctxt.getElaboratedType(clang::ETK_None,scope,subTy);
      subTy = Ctxt.getQualifiedType(subTy,scope_qualifiers);
      return subTy;
   }

   QualType QT = input;

   // In case of Int_t* we need to strip the pointer first, ReSubst and attach
   // the pointer once again.
   if (isa<clang::PointerType>(QT.getTypePtr())) {
      // Get the qualifiers.
      Qualifiers quals = QT.getQualifiers();
      QualType nQT;
      nQT = ReSubstTemplateArg(QT->getPointeeType(),instance);
      if (nQT == QT->getPointeeType()) return QT;

      QT = Ctxt.getPointerType(nQT);
      // Add back the qualifiers.
      QT = Ctxt.getQualifiedType(QT, quals);
      return QT;
   }

   // In case of Int_t& we need to strip the pointer first, ReSubst and attach
   // the reference once again.
   if (isa<ReferenceType>(QT.getTypePtr())) {
      // Get the qualifiers.
      bool isLValueRefTy = isa<LValueReferenceType>(QT.getTypePtr());
      Qualifiers quals = QT.getQualifiers();
      QualType nQT;
      nQT = ReSubstTemplateArg(QT->getPointeeType(),instance);
      if (nQT == QT->getPointeeType()) return QT;

      // Add the r- or l-value reference type back to the desugared one.
      if (isLValueRefTy)
         QT = Ctxt.getLValueReferenceType(nQT);
      else
         QT = Ctxt.getRValueReferenceType(nQT);
      // Add back the qualifiers.
      QT = Ctxt.getQualifiedType(QT, quals);
      return QT;
   }

   // In case of Int_t[2] we need to strip the array first, ReSubst and attach
   // the array once again.
   if (isa<clang::ArrayType>(QT.getTypePtr())) {
      // Get the qualifiers.
      Qualifiers quals = QT.getQualifiers();

      if (isa<ConstantArrayType>(QT.getTypePtr())) {
         const ConstantArrayType *arr = dyn_cast<ConstantArrayType>(QT.getTypePtr());

         QualType newQT= ReSubstTemplateArg(arr->getElementType(),instance);

         if (newQT == arr->getElementType()) return QT;
         QT = Ctxt.getConstantArrayType (newQT,
                                        arr->getSize(),
                                        arr->getSizeModifier(),
                                        arr->getIndexTypeCVRQualifiers());

      } else if (isa<DependentSizedArrayType>(QT.getTypePtr())) {
         const DependentSizedArrayType *arr = dyn_cast<DependentSizedArrayType>(QT.getTypePtr());

         QualType newQT = ReSubstTemplateArg(arr->getElementType(),instance);

         if (newQT == QT) return QT;
         QT = Ctxt.getDependentSizedArrayType (newQT,
                                              arr->getSizeExpr(),
                                              arr->getSizeModifier(),
                                              arr->getIndexTypeCVRQualifiers(),
                                              arr->getBracketsRange());

      } else if (isa<IncompleteArrayType>(QT.getTypePtr())) {
         const IncompleteArrayType *arr
           = dyn_cast<IncompleteArrayType>(QT.getTypePtr());

         QualType newQT = ReSubstTemplateArg(arr->getElementType(),instance);

         if (newQT == arr->getElementType()) return QT;
         QT = Ctxt.getIncompleteArrayType (newQT,
                                          arr->getSizeModifier(),
                                          arr->getIndexTypeCVRQualifiers());

      } else if (isa<VariableArrayType>(QT.getTypePtr())) {
         const VariableArrayType *arr
            = dyn_cast<VariableArrayType>(QT.getTypePtr());

         QualType newQT = ReSubstTemplateArg(arr->getElementType(),instance);

         if (newQT == arr->getElementType()) return QT;
         QT = Ctxt.getVariableArrayType (newQT,
                                        arr->getSizeExpr(),
                                        arr->getSizeModifier(),
                                        arr->getIndexTypeCVRQualifiers(),
                                        arr->getBracketsRange());
      }

      // Add back the qualifiers.
      QT = Ctxt.getQualifiedType(QT, quals);
      return QT;
   }

   // If the instance is also an elaborated type, we need to skip
   etype = llvm::dyn_cast<clang::ElaboratedType>(instance);
   if (etype) {
      instance = etype->getNamedType().getTypePtr();
      if (!instance) return input;
   }

   const clang::TemplateSpecializationType* TST
      = llvm::dyn_cast<const clang::TemplateSpecializationType>(instance);

   if (!TST) return input;

   const clang::ClassTemplateSpecializationDecl* TSTdecl
      = llvm::dyn_cast_or_null<const clang::ClassTemplateSpecializationDecl>(instance->getAsCXXRecordDecl());

   const clang::SubstTemplateTypeParmType *substType
      = llvm::dyn_cast<clang::SubstTemplateTypeParmType>(input.getTypePtr());

   if (substType) {
      // Make sure it got replaced from this template
      const clang::ClassTemplateDecl *replacedCtxt = 0;

      const clang::DeclContext *replacedDeclCtxt = substType->getReplacedParameter()->getDecl()->getDeclContext();
      const clang::CXXRecordDecl *decl = llvm::dyn_cast<clang::CXXRecordDecl>(replacedDeclCtxt);
      unsigned int index = substType->getReplacedParameter()->getIndex();
      if (decl) {

         if (decl->getKind() == clang::Decl::ClassTemplatePartialSpecialization) {
            const clang::ClassTemplatePartialSpecializationDecl *spec = llvm::dyn_cast<clang::ClassTemplatePartialSpecializationDecl>(decl);

            unsigned int depth = substType->getReplacedParameter()->getDepth();

            const TemplateArgument *instanceArgs = spec->getTemplateArgs().data();
            unsigned int instanceNArgs = spec->getTemplateArgs().size();

            // Search for the 'right' replacement.

            for(unsigned int A = 0; A < instanceNArgs; ++A) {
               if (instanceArgs[A].getKind() == clang::TemplateArgument::Type) {
                  clang::QualType argQualType = instanceArgs[A].getAsType();

                  const clang::TemplateTypeParmType *replacementType;

                  replacementType = llvm::dyn_cast<clang::TemplateTypeParmType>(argQualType);

                  if (!replacementType) {
                     const clang::SubstTemplateTypeParmType *argType
                        = llvm::dyn_cast<clang::SubstTemplateTypeParmType>(argQualType);
                     if (argType) {
                        clang::QualType replacementQT = argType->getReplacementType();
                        replacementType = llvm::dyn_cast<clang::TemplateTypeParmType>(replacementQT);
                     }
                  }
                  if (replacementType &&
                      depth == replacementType->getDepth() &&
                      index == replacementType->getIndex() )
                  {
                     index = A;
                     break;
                  }
               }
            }
            replacedCtxt = spec->getSpecializedTemplate();
         } else {
            replacedCtxt = decl->getDescribedClassTemplate();
         }
      } else {
         replacedCtxt = llvm::dyn_cast<clang::ClassTemplateDecl>(replacedDeclCtxt);
      }

      if (replacedCtxt->getCanonicalDecl() == TSTdecl->getSpecializedTemplate()->getCanonicalDecl()
          || /* the following is likely just redundant */
          substType->getReplacedParameter()->getDecl()
          == TSTdecl->getSpecializedTemplate ()->getTemplateParameters()->getParam(index))
      {
         if ( index >= TST->getNumArgs() ) {
            // The argument replaced was a default template argument that is
            // being listed as part of the instance ...
            // so we probably don't really know how to spell it ... we would need to recreate it
            // (See AddDefaultParameters).
            return input;
         } else {
            return TST->getArg(index).getAsType();
         }
      }
   }
   // Maybe a class template instance, recurse and rebuild
   const clang::TemplateSpecializationType* inputTST
      = llvm::dyn_cast<const clang::TemplateSpecializationType>(input.getTypePtr());
   const clang::ASTContext& astCtxt = TSTdecl->getASTContext();

   if (inputTST) {
      bool mightHaveChanged = false;
      llvm::SmallVector<clang::TemplateArgument, 4> desArgs;
      for(clang::TemplateSpecializationType::iterator I = inputTST->begin(), E = inputTST->end();
          I != E; ++I) {
         if (I->getKind() != clang::TemplateArgument::Type) {
            desArgs.push_back(*I);
            continue;
         }

         clang::QualType SubTy = I->getAsType();
         // Check if the type needs more desugaring and recurse.
         if (llvm::isa<clang::SubstTemplateTypeParmType>(SubTy)
             || llvm::isa<clang::TemplateSpecializationType>(SubTy)) {
            clang::QualType newSubTy = ReSubstTemplateArg(SubTy,instance);
            mightHaveChanged = SubTy != newSubTy;
            if (!newSubTy.isNull()) {
               desArgs.push_back(clang::TemplateArgument(newSubTy));
            }
         } else
            desArgs.push_back(*I);
      }

      // If desugaring happened allocate new type in the AST.
      if (mightHaveChanged) {
         clang::Qualifiers qualifiers = input.getLocalQualifiers();
         input = astCtxt.getTemplateSpecializationType(inputTST->getTemplateName(),
                                                       desArgs.data(),
                                                       desArgs.size(),
                                                       inputTST->getCanonicalTypeInternal());
         input = astCtxt.getQualifiedType(input, qualifiers);
      }
   }

   return input;
}

////////////////////////////////////////////////////////////////////////////////
/// Remove the last n template arguments from the name

int ROOT::TMetaUtils::RemoveTemplateArgsFromName(std::string& name, unsigned int nArgsToRemove)
{
   if ( nArgsToRemove == 0 || name == "")
      return 0;

   // We proceed from the right to the left, counting commas which are not
   // enclosed by < >.
   const unsigned int length = name.length();
   unsigned int cur=0; // let's start beyond the first > from the right
   unsigned int nArgsRemoved=0;
   unsigned int nBraces=0;
   char c='@';
   while (nArgsRemoved!=nArgsToRemove && cur<length){
      c = name[cur];
      if (c == '<') nBraces++;
      if (c == '>') nBraces--;
      if (c == ',' && nBraces==1 /*So we are not in a sub-template*/) nArgsRemoved++;
      cur++;
   }
   cur--;
   name = name.substr(0,cur)+">";
   return 0;

}

////////////////////////////////////////////////////////////////////////////////
/// Converts STL container name to number. vector -> 1, etc..

ROOT::ESTLType ROOT::TMetaUtils::STLKind(const llvm::StringRef type)
{
   static const char *stls[] =                  //container names
      {"any","vector","list", "deque","map","multimap","set","multiset","bitset",
         "forward_list","unordered_set","unordered_multiset","unordered_map","unordered_multimap",0};
   static const ROOT::ESTLType values[] =
      {ROOT::kNotSTL, ROOT::kSTLvector,
       ROOT::kSTLlist, ROOT::kSTLdeque,
       ROOT::kSTLmap, ROOT::kSTLmultimap,
       ROOT::kSTLset, ROOT::kSTLmultiset,
       ROOT::kSTLbitset,
       ROOT::kSTLforwardlist,
       ROOT::kSTLunorderedset, ROOT::kSTLunorderedmultiset,
       ROOT::kSTLunorderedmap, ROOT::kSTLunorderedmultimap,
       ROOT::kNotSTL
      };
   //              kind of stl container
   for(int k=1;stls[k];k++) {if (type.equals(stls[k])) return values[k];}
   return ROOT::kNotSTL;
}

////////////////////////////////////////////////////////////////////////////////

const clang::TypedefNameDecl* ROOT::TMetaUtils::GetAnnotatedRedeclarable(const clang::TypedefNameDecl* TND)
{
   if (!TND)
      return 0;

   TND = TND->getMostRecentDecl();
   while (TND && !(TND->hasAttrs()))
      TND = TND->getPreviousDecl();

   return TND;
}

////////////////////////////////////////////////////////////////////////////////

const clang::TagDecl* ROOT::TMetaUtils::GetAnnotatedRedeclarable(const clang::TagDecl* TD)
{
   if (!TD)
      return 0;

   TD = TD->getMostRecentDecl();
   while (TD && !(TD->hasAttrs() && TD->isThisDeclarationADefinition()))
      TD = TD->getPreviousDecl();

   return TD;
}

////////////////////////////////////////////////////////////////////////////////
/// Extract the immediately outer namespace and then launch the recursion

void ROOT::TMetaUtils::ExtractEnclosingNameSpaces(const clang::Decl& decl,
                                                  std::list<std::pair<std::string,bool> >& enclosingNamespaces)
{
   const clang::DeclContext* enclosingNamespaceDeclCtxt = decl.getDeclContext();
   if (!enclosingNamespaceDeclCtxt) return;

   const clang::NamespaceDecl* enclosingNamespace =
             clang::dyn_cast<clang::NamespaceDecl>(enclosingNamespaceDeclCtxt);
   if (!enclosingNamespace) return;

   enclosingNamespaces.push_back(std::make_pair(enclosingNamespace->getNameAsString(),
                                                enclosingNamespace->isInline()));

   ExtractCtxtEnclosingNameSpaces(*enclosingNamespace, enclosingNamespaces);

}

////////////////////////////////////////////////////////////////////////////////
/// Extract enclosing namespaces recusrively

void ROOT::TMetaUtils::ExtractCtxtEnclosingNameSpaces(const clang::DeclContext& ctxt,
                                                      std::list<std::pair<std::string,bool> >& enclosingNamespaces)
{
   const clang::DeclContext* enclosingNamespaceDeclCtxt = ctxt.getParent ();

   // If no parent is found, nothing more to be done
   if (!enclosingNamespaceDeclCtxt) {
      return;
   }

   // Check if the parent is a namespace (it could be a class for example)
   // if not, nothing to be done here
   const clang::NamespaceDecl* enclosingNamespace = clang::dyn_cast<clang::NamespaceDecl>(enclosingNamespaceDeclCtxt);
   if (!enclosingNamespace) return;

   // Add to the list of parent namespaces
   enclosingNamespaces.push_back(std::make_pair(enclosingNamespace->getNameAsString(),
                                                enclosingNamespace->isInline()));

   // here the recursion
   ExtractEnclosingNameSpaces(*enclosingNamespace, enclosingNamespaces);
}

////////////////////////////////////////////////////////////////////////////////
/// Extract the names and types of containing scopes.
/// Stop if a class is met and return its pointer.

const clang::RecordDecl* ROOT::TMetaUtils::ExtractEnclosingScopes(const clang::Decl& decl,
                                                                  std::list<std::pair<std::string,unsigned int> >& enclosingSc)
{
   const clang::DeclContext* enclosingDeclCtxt = decl.getDeclContext();
   if (!enclosingDeclCtxt) return 0;

   unsigned int scopeType;

   if (auto enclosingNamespacePtr =
             clang::dyn_cast<clang::NamespaceDecl>(enclosingDeclCtxt)){
      scopeType= enclosingNamespacePtr->isInline() ? 1 : 0; // inline or simple namespace
      enclosingSc.push_back(std::make_pair(enclosingNamespacePtr->getNameAsString(),scopeType));
      return ExtractEnclosingScopes(*enclosingNamespacePtr, enclosingSc);
   }

   if (auto enclosingClassPtr =
             clang::dyn_cast<clang::RecordDecl>(enclosingDeclCtxt)){
      return enclosingClassPtr;
   }

   return nullptr;

}

////////////////////////////////////////////////////////////////////////////////
/// Reimplementation of TSystem::ExpandPathName() that cannot be
/// used from TMetaUtils.

static void replaceEnvVars(const char* varname, std::string& txt)
{
   std::string::size_type beginVar = 0;
   std::string::size_type endVar = 0;
   while ((beginVar = txt.find('$', beginVar)) != std::string::npos
          && beginVar + 1 < txt.length()) {
      std::string::size_type beginVarName = beginVar + 1;
      std::string::size_type endVarName = std::string::npos;
      if (txt[beginVarName] == '(') {
         // "$(VARNAME)" style.
         endVarName = txt.find(')', beginVarName);
         ++beginVarName;
         if (endVarName == std::string::npos) {
            ROOT::TMetaUtils::Error(0, "Missing ')' for '$(' in $%s at %s\n",
                                    varname, txt.c_str() + beginVar);
            return;
         }
         endVar = endVarName + 1;
      } else {
         // "$VARNAME/..." style.
         beginVarName = beginVar + 1;
         endVarName = beginVarName;
         while (isalnum(txt[endVarName]) || txt[endVarName] == '_')
            ++endVarName;
         endVar = endVarName;
      }

      const char* val = getenv(txt.substr(beginVarName,
                                          endVarName - beginVarName).c_str());
      if (!val) val = "";

      txt.replace(beginVar, endVar - beginVar, val);
      int lenval = strlen(val);
      int delta = lenval - (endVar - beginVar); // these many extra chars,
      endVar += delta; // advance the end marker accordingly.

      // Look for the next one
      beginVar = endVar + 1;
   }
}

////////////////////////////////////////////////////////////////////////////////
/// Organise the parameters for cling in order to guarantee relocatability
/// It treats the gcc toolchain and the root include path
/// FIXME: enables relocatability for experiments' framework headers until PCMs
/// are available.

void ROOT::TMetaUtils::SetPathsForRelocatability(std::vector<std::string>& clingArgs )
{
   const char* envInclPath = getenv("ROOT_INCLUDE_PATH");

   if (!envInclPath)
      return;
   std::istringstream envInclPathsStream(envInclPath);
   std::string inclPath;
   while (std::getline(envInclPathsStream, inclPath, ':')) {
      // Can't use TSystem in here; re-implement TSystem::ExpandPathName().
      replaceEnvVars("ROOT_INCLUDE_PATH", inclPath);
      if (!inclPath.empty()) {
         clingArgs.push_back("-I");
         clingArgs.push_back(inclPath);
      }
   }
}

////////////////////////////////////////////////////////////////////////////////

void ROOT::TMetaUtils::ReplaceAll(std::string& str, const std::string& from, const std::string& to,bool recurse)
{
   if(from.empty())
      return;
   size_t start_pos = 0;
   bool changed=true;
   while (changed){
      changed=false;
      start_pos = 0;
      while((start_pos = str.find(from, start_pos)) != std::string::npos) {
         str.replace(start_pos, from.length(), to);
         start_pos += to.length();
         if (recurse) changed = true;
      }
   }
}

////////////////////////////////////////////////////////////////////////////////
/// Return the separator suitable for this platform.
/// To be replaced at the next llvm upgrade by
/// const StringRef llvm::sys::path::get_separator()

const std::string& ROOT::TMetaUtils::GetPathSeparator()
{
#ifdef WIN32
   static const std::string gPathSeparator ("\\");
#else
   static const std::string gPathSeparator ("/");
#endif
   return gPathSeparator;
}

////////////////////////////////////////////////////////////////////////////////

bool ROOT::TMetaUtils::EndsWith(const std::string &theString, const std::string &theSubstring)
{
   if (theString.size() < theSubstring.size()) return false;
   const unsigned int theSubstringSize = theSubstring.size();
   return 0 == theString.compare(theString.size() - theSubstringSize,
                                 theSubstringSize,
                                 theSubstring);
}

////////////////////////////////////////////////////////////////////////////////

bool ROOT::TMetaUtils::BeginsWith(const std::string &theString, const std::string &theSubstring)
{
   if (theString.size() < theSubstring.size()) return false;
   const unsigned int theSubstringSize = theSubstring.size();
   return 0 == theString.compare(0,
                                 theSubstringSize,
                                 theSubstring);
}


////////////////////////////////////////////////////////////////////////////////

const std::string ROOT::TMetaUtils::AST2SourceTools::Decls2FwdDecls(const std::vector<const clang::Decl *> &decls, cling::Interpreter::IgnoreFilesFunc_t ignoreFiles, const cling::Interpreter &interp)
{
   clang::Sema &sema = interp.getSema();
   cling::Transaction theTransaction(sema);
   std::set<clang::Decl *> addedDecls;
   for (auto decl : decls) {
      // again waiting for cling
      clang::Decl *ncDecl = const_cast<clang::Decl *>(decl);
      theTransaction.append(ncDecl);
   }
   std::string newFwdDecl;
   llvm::raw_string_ostream llvmOstr(newFwdDecl);
   interp.forwardDeclare(theTransaction, sema, llvmOstr, true, nullptr, ignoreFiles);
   llvmOstr.flush();
   return newFwdDecl;
}

////////////////////////////////////////////////////////////////////////////////
/// Take the namespaces which enclose the decl and put them around the
/// definition string.
/// For example, if the definition string is "myClass" which is enclosed by
/// the namespaces ns1 and ns2, one would get:
/// namespace ns2{ namespace ns1 { class myClass; } }

int ROOT::TMetaUtils::AST2SourceTools::EncloseInNamespaces(const clang::Decl& decl,
                                                           std::string& defString)
{
   auto rcd = EncloseInScopes(decl, defString);
   return rcd ? 1:0;
}

////////////////////////////////////////////////////////////////////////////////
/// Take the scopes which enclose the decl and put them around the
/// definition string.
/// If a class is encountered, bail out.

const clang::RecordDecl* ROOT::TMetaUtils::AST2SourceTools::EncloseInScopes(const clang::Decl& decl,
                                                                            std::string& defString)
{
   std::list<std::pair<std::string,unsigned int> > enclosingNamespaces;
   auto rcdPtr = ROOT::TMetaUtils::ExtractEnclosingScopes(decl,enclosingNamespaces);

   if (rcdPtr) return rcdPtr;

   // Check if we have enclosing namespaces
   static const std::string scopeType [] = {"namespace ", "inline namespace ", "class "};

   std::string scopeName;
   std::string scopeContent;
   unsigned int scopeIndex;
   for (auto const & encScope : enclosingNamespaces){
      scopeIndex = encScope.second;
      scopeName = encScope.first;
      scopeContent = " { " + defString + " }";
      defString = scopeType[scopeIndex] +
                  scopeName +
                  scopeContent;
   }
   return nullptr;
}

////////////////////////////////////////////////////////////////////////////////
/// Loop over the template parameters and build a string for template arguments
/// using the fully qualified name
/// There are different cases:
/// Case 1: a simple template parameter
///   E.g. template<typename T> class A;
/// Case 2: a non-type: either an integer or an enum
///   E.g. template<int I, Foo > class A; where Foo is enum Foo {red, blue};
/// 2 sub cases here:
///   SubCase 2.a: the parameter is an enum: bail out, cannot be treated.
///   SubCase 2.b: use the fully qualified name
/// Case 3: a TemplateTemplate argument
///   E.g. template <template <typename> class T> class container { };

int ROOT::TMetaUtils::AST2SourceTools::PrepareArgsForFwdDecl(std::string& templateArgs,
                          const clang::TemplateParameterList& tmplParamList,
                          const cling::Interpreter& interpreter)
{
   static const char* paramPackWarning="Template parameter pack found: autoload of variadic templates is not supported yet.\n";

   templateArgs="<";
   for (auto prmIt = tmplParamList.begin();
        prmIt != tmplParamList.end(); prmIt++){

      if (prmIt != tmplParamList.begin())
         templateArgs += ", ";

      auto nDecl = *prmIt;
      std::string typeName;

      if(nDecl->isParameterPack ()){
         ROOT::TMetaUtils::Warning(0,paramPackWarning);
         return 1;
      }

      // Case 1
      if (llvm::isa<clang::TemplateTypeParmDecl>(nDecl)){
         typeName = "typename " + (*prmIt)->getNameAsString();
      }
      // Case 2
      else if (auto nttpd = llvm::dyn_cast<clang::NonTypeTemplateParmDecl>(nDecl)){
         auto theType = nttpd->getType();
         // If this is an enum, use int as it is impossible to fwd declare and
         // this makes sense since it is not a type...
         if (theType.getAsString().find("enum") != std::string::npos){
            std::string astDump;
            llvm::raw_string_ostream ostream(astDump);
            nttpd->dump(ostream);
            ostream.flush();
            ROOT::TMetaUtils::Warning(0,"Forward declarations of templates with enums as template parameters. The responsible class is: %s\n", astDump.c_str());
            return 1;
         } else {
            ROOT::TMetaUtils::GetFullyQualifiedTypeName(typeName,
                                                        theType,
                                                        interpreter);
         }
      }
      // Case 3: TemplateTemplate argument
      else if (auto ttpd = llvm::dyn_cast<clang::TemplateTemplateParmDecl>(nDecl)){
         int retCode = FwdDeclFromTmplDecl(*ttpd,interpreter,typeName);
         if (retCode!=0){
            std::string astDump;
            llvm::raw_string_ostream ostream(astDump);
            ttpd->dump(ostream);
            ostream.flush();
            ROOT::TMetaUtils::Error(0,"Cannot reconstruct template template parameter forward declaration for %s\n", astDump.c_str());
            return 1;
         }
      }

   templateArgs += typeName;
   }

   templateArgs+=">";
   return 0;
}

////////////////////////////////////////////////////////////////////////////////
/// Convert a tmplt decl to its fwd decl

int ROOT::TMetaUtils::AST2SourceTools::FwdDeclFromTmplDecl(const clang::TemplateDecl& templDecl,
                                                           const cling::Interpreter& interpreter,
                                                           std::string& defString)
{
   std::string templatePrefixString;
   auto tmplParamList= templDecl.getTemplateParameters();
   if (!tmplParamList){ // Should never happen
      Error(0,
            "Cannot extract template parameter list for %s",
            templDecl.getNameAsString().c_str());
      return 1;
   }

   int retCode = PrepareArgsForFwdDecl(templatePrefixString,*tmplParamList,interpreter);
   if (retCode!=0){
      Warning(0,
               "Problems with arguments for forward declaration of class %s\n",
               templDecl.getNameAsString().c_str());
      return retCode;
   }
   templatePrefixString = "template " + templatePrefixString + " ";

   defString = templatePrefixString + "class " + templDecl.getNameAsString();
   if (llvm::isa<clang::TemplateTemplateParmDecl>(&templDecl)) {
      // When fwd delcaring the template template arg of
      //   namespace N { template <template <class T> class C> class X; }
      // we don't need to put it into any namespace, and we want no trailing
      // ';'
      return 0;
   }
   defString += ';';
   return EncloseInNamespaces(templDecl, defString);
}

////////////////////////////////////////////////////////////////////////////////

static int TreatSingleTemplateArg(const clang::TemplateArgument& arg,
                                  std::string& argFwdDecl,
                                  const  cling::Interpreter& interpreter,
                                  bool acceptStl=false)
{
   using namespace ROOT::TMetaUtils::AST2SourceTools;

   // We do nothing in presence of ints, bools, templates.
   // We should probably in presence of templates though...
   if (clang::TemplateArgument::Type != arg.getKind()) return 0;

   auto argQualType = arg.getAsType();

   // Recursively remove all *
   while (llvm::isa<clang::PointerType>(argQualType.getTypePtr())) argQualType = argQualType->getPointeeType();

   auto argTypePtr = argQualType.getTypePtr();

   // Bail out on enums
   if (llvm::isa<clang::EnumType>(argTypePtr)){
      return 1;
   }

   // If this is a built-in, just return: fwd decl not necessary.
   if (llvm::isa<clang::BuiltinType>(argTypePtr)){
      return 0;
   }

   // Treat typedefs which are arguments
   if (llvm::isa<clang::TypedefType>(argTypePtr)){
      auto tdTypePtr = llvm::dyn_cast<clang::TypedefType>(argTypePtr);
      FwdDeclFromTypeDefNameDecl(*tdTypePtr->getDecl(), interpreter, argFwdDecl);
      return 0;
   }

   if (llvm::isa<clang::RecordType>(argQualType)){
      // Now we cannot but have a RecordType
      auto argRecTypePtr = llvm::cast<clang::RecordType>(argTypePtr);
      if (auto argRecDeclPtr = argRecTypePtr->getDecl()){
         FwdDeclFromRcdDecl(*argRecDeclPtr,interpreter,argFwdDecl,acceptStl);
      }
      return 0;
   }

   return 1;
}

////////////////////////////////////////////////////////////////////////////////
/// Convert a rcd decl to its fwd decl
/// If this is a template specialisation, treat in the proper way.
/// If it is contained in a class, just fwd declare the class.

int ROOT::TMetaUtils::AST2SourceTools::FwdDeclFromRcdDecl(const clang::RecordDecl& recordDecl,
                                                          const cling::Interpreter& interpreter,
                                                          std::string& defString,
                                                          bool acceptStl)
{
   // Do not fwd declare the templates in the stl.
   if (ROOT::TMetaUtils::IsStdClass(recordDecl) && !acceptStl)
      return 0;

   // Do not fwd declare unnamed decls.
   if (!recordDecl.getIdentifier())
      return 0;

   // We may need to fwd declare the arguments of the template
   std::string argsFwdDecl;

   if (auto tmplSpecDeclPtr = llvm::dyn_cast<clang::ClassTemplateSpecializationDecl>(&recordDecl)){
      std::string argFwdDecl;
      if (GetErrorIgnoreLevel() == ROOT::TMetaUtils::kInfo)
         std::cout << "Class " << recordDecl.getNameAsString()
                   << " is a template specialisation. Treating its arguments.\n";
      for(auto arg : tmplSpecDeclPtr->getTemplateArgs().asArray()){
         int retCode = TreatSingleTemplateArg(arg, argFwdDecl, interpreter, acceptStl);
         if (GetErrorIgnoreLevel() == ROOT::TMetaUtils::kInfo){
            std::cout << " o Template argument ";
            if (retCode==0){
               std::cout << "successfully treated. Arg fwd decl: " << argFwdDecl << std::endl;
            } else {
               std::cout << "could not be treated. Abort fwd declaration generation.\n";
            }
         }

         if (retCode!=0){ // A sign we must bail out
            return retCode;
         }
         argsFwdDecl+=argFwdDecl;
      }

      if (acceptStl){
         defString=argsFwdDecl;
         return 0;
      }

      int retCode=0;
      if (auto tmplDeclPtr = tmplSpecDeclPtr->getSpecializedTemplate()){
         retCode = FwdDeclFromTmplDecl(*tmplDeclPtr,interpreter,defString);
      }
      defString = argsFwdDecl + "\n" + defString;
      return retCode;

   }

   defString = "class " + recordDecl.getNameAsString() + ";";
   const clang::RecordDecl* rcd =  EncloseInScopes(recordDecl, defString);

   if (rcd){
      FwdDeclFromRcdDecl(*rcd, interpreter,defString);
   }
   // Add a \n here to avoid long lines which contain duplications, for example (from MathCore):
   // namespace ROOT { namespace Math { class IBaseFunctionMultiDim; } }namespace ROOT { namespace Fit { template <typename FunType> class Chi2FCN; } }
   // namespace ROOT { namespace Math { class IGradientFunctionMultiDim; } }namespace ROOT { namespace Fit { template <typename FunType> class Chi2FCN; } }
   defString = argsFwdDecl + "\n" + defString;

   return 0;
}

////////////////////////////////////////////////////////////////////////////////
/// Extract "forward declaration" of a typedef.
/// If the typedef is contained in a class, just fwd declare the class.
/// If not, fwd declare the typedef and all the dependent typedefs and types if necessary.

int ROOT::TMetaUtils::AST2SourceTools::FwdDeclFromTypeDefNameDecl(const clang::TypedefNameDecl& tdnDecl,
                                                                  const cling::Interpreter& interpreter,
                                                                  std::string& fwdDeclString,
                                                                  std::unordered_set<std::string>* fwdDeclSetPtr)
{
   std::string buffer = tdnDecl.getNameAsString();
   std::string underlyingName;
   auto underlyingType = tdnDecl.getUnderlyingType().getCanonicalType();
   if (const clang::TagType* TT
       = llvm::dyn_cast<clang::TagType>(underlyingType.getTypePtr())) {
      if (clang::NamedDecl* ND = TT->getDecl()) {
         if (!ND->getIdentifier()) {
            // No fwd decl for unnamed underlying entities.
            return 0;
         }
      }
   }

   TNormalizedCtxt nCtxt(interpreter.getLookupHelper());
   ROOT::TMetaUtils::GetNormalizedName(underlyingName,
                                       underlyingType,
                                       interpreter,
                                       nCtxt);

   // Heuristic: avoid entities like myclass<myType1, myType2::xyz>
   if (underlyingName.find(">::") != std::string::npos)
      return 0;

   buffer="typedef "+underlyingName+" "+buffer+";";
   const clang::RecordDecl* rcd=EncloseInScopes(tdnDecl,buffer);
   if (rcd) {
      // We do not need the whole series of scopes, just the class.
      // It is enough to trigger an uncomplete type autoload/parse callback
      // for example: MyClass::blabla::otherNs::myTypedef
      return FwdDeclFromRcdDecl(*rcd, interpreter,fwdDeclString,fwdDeclSetPtr);
   }

   // Start Recursion if the underlying type is a TypedefNameDecl
   // Note: the simple cast w/o the getSingleStepDesugaredType call
   // does not work in case the typedef is in a namespace.
   auto& ctxt = tdnDecl.getASTContext();
   auto immediatelyUnderlyingType = underlyingType.getSingleStepDesugaredType(ctxt);

   if (auto underlyingTdnTypePtr = llvm::dyn_cast<clang::TypedefType>(immediatelyUnderlyingType.getTypePtr())){
      std::string tdnFwdDecl;
      auto underlyingTdnDeclPtr = underlyingTdnTypePtr->getDecl();
      FwdDeclFromTypeDefNameDecl(*underlyingTdnDeclPtr,
                                 interpreter,
                                 tdnFwdDecl,
                                 fwdDeclSetPtr);
      if (!fwdDeclSetPtr || fwdDeclSetPtr->insert(tdnFwdDecl).second)
         fwdDeclString+=tdnFwdDecl;
   } else if (auto CXXRcdDeclPtr = immediatelyUnderlyingType->getAsCXXRecordDecl()){
      std::string classFwdDecl;
      if (GetErrorIgnoreLevel() == ROOT::TMetaUtils::kInfo)
         std::cout << "Typedef " << tdnDecl.getNameAsString() << " hides a class: "
                   << CXXRcdDeclPtr->getNameAsString() << std::endl;
      int retCode = FwdDeclFromRcdDecl(*CXXRcdDeclPtr,
                                       interpreter,
                                       classFwdDecl,
                                       true /* acceptStl*/);
      if (retCode!=0){ // bail out
         return 0;
      }

      if (!fwdDeclSetPtr || fwdDeclSetPtr->insert(classFwdDecl).second)
         fwdDeclString+=classFwdDecl;
   }

   fwdDeclString+=buffer;

   return 0;
}

////////////////////////////////////////////////////////////////////////////////
/// Get the default value as string.
/// Limited at the moment to:
/// - Integers
/// - Booleans

int ROOT::TMetaUtils::AST2SourceTools::GetDefArg(const clang::ParmVarDecl& par,
                                                 std::string& valAsString,
                                                 const clang::PrintingPolicy& ppolicy)
{
   auto defArgExprPtr = par.getDefaultArg();
   auto& ctxt = par.getASTContext();
   if(!defArgExprPtr->isEvaluatable(ctxt)){
      return -1;
   }

   auto defArgType = par.getType();

   // The value is a boolean
   if (defArgType->isBooleanType()){
      bool result;
      defArgExprPtr->EvaluateAsBooleanCondition (result,ctxt);
      valAsString=std::to_string(result);
      return 0;
   }

   // The value is an integer
   if (defArgType->isIntegerType()){
      llvm::APSInt result;
      defArgExprPtr->EvaluateAsInt(result,ctxt);
      auto uintVal = *result.getRawData();
      if (result.isNegative()){
         long long int intVal=uintVal*-1;
         valAsString=std::to_string(intVal);
      } else {
         valAsString=std::to_string(uintVal);
      }

      return 0;
   }

   // The value is something else. We go for the generalised printer
   llvm::raw_string_ostream rso(valAsString);
   defArgExprPtr->printPretty(rso,nullptr,ppolicy);
   valAsString = rso.str();
   // We can be in presence of a string. Let's escape the characters properly.
   ROOT::TMetaUtils::ReplaceAll(valAsString,"\\\"","__TEMP__VAL__");
   ROOT::TMetaUtils::ReplaceAll(valAsString,"\"","\\\"");
   ROOT::TMetaUtils::ReplaceAll(valAsString,"__TEMP__VAL__","\\\"");

   return 0;
}
<|MERGE_RESOLUTION|>--- conflicted
+++ resolved
@@ -3871,8 +3871,6 @@
 }
 
 ////////////////////////////////////////////////////////////////////////////////
-<<<<<<< HEAD
-=======
 std::pair<std::string,clang::QualType>
 ROOT::TMetaUtils::GetNameTypeForIO(const clang::QualType& thisType,
                                    const cling::Interpreter &interpreter,
@@ -3931,30 +3929,6 @@
 }
 
 ////////////////////////////////////////////////////////////////////////////////
-
-std::string ROOT::TMetaUtils::GetROOTIncludeDir(bool rootbuild)
-{
-   const std::string defaultInclude ("include");
-   if (!rootbuild) {
-#ifndef ROOTINCDIR
-      const char* rootSysContent = getenv("ROOTSYS");
-      if (rootSysContent) {
-         std::string incl_rootsys (rootSysContent);
-         return incl_rootsys + "/" + defaultInclude;
-      } else {
-         Error(0,"Environment variable ROOTSYS not set");
-         return defaultInclude;
-      }
-#else
-      return ROOTINCDIR;
-#endif
-   }
-
-   return defaultInclude;
-}
-
-////////////////////////////////////////////////////////////////////////////////
->>>>>>> 1a2b59b3
 /// Return the dictionary file name for a module
 
 std::string ROOT::TMetaUtils::GetModuleFileName(const char* moduleName)
