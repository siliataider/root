--- conflicted
+++ resolved
@@ -105,13 +105,8 @@
    void          SetDrawOption(Option_t *option="") override { if (fImp) fImp->SetDrawOption(option); }
    Option_t     *GetDrawOption() const override { return  (fImp) ? fImp->GetDrawOption() : nullptr; }
 
-<<<<<<< HEAD
-   Longptr_t     ExecPlugin(const char *name = 0, const char *fname = 0,
-                            const char *cmd = 0, Int_t pos = 1, Int_t subpos = -1) {
-=======
    Longptr_t     ExecPlugin(const char *name = nullptr, const char *fname = nullptr,
                             const char *cmd = nullptr, Int_t pos = 1, Int_t subpos = -1) {
->>>>>>> 18b4f317
                     return (fImp) ? fImp->ExecPlugin(name, fname, cmd, pos, subpos) : -1;
                  }
    void          SetStatusText(const char *txt, Int_t col) {
