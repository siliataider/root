// @(#)root/base:$Id$
// Author: Fons Rademakers   22/12/95

/*************************************************************************
 * Copyright (C) 1995-2000, Rene Brun and Fons Rademakers.               *
 * All rights reserved.                                                  *
 *                                                                       *
 * For the licensing terms see $ROOTSYS/LICENSE.                         *
 * For the list of contributors see $ROOTSYS/README/CREDITS.             *
 *************************************************************************/

/** \class TApplication
\ingroup Base

This class creates the ROOT Application Environment that interfaces
to the windowing system eventloop and eventhandlers.
This class must be instantiated exactly once in any given
application. Normally the specific application class inherits from
TApplication (see TRint).
*/

#include "RConfigure.h"
#include "TApplication.h"
#include "TException.h"
#include "TGuiFactory.h"
#include "TVirtualX.h"
#include "TROOT.h"
#include "TSystem.h"
#include "TString.h"
#include "TError.h"
#include "TObjArray.h"
#include "TObjString.h"
#include "TTimer.h"
#include "TInterpreter.h"
#include "TStyle.h"
#include "TVirtualPad.h"
#include "TEnv.h"
#include "TColor.h"
#include "TPluginManager.h"
#include "TClassTable.h"
#include "TBrowser.h"
#include "TUrl.h"
#include "TVirtualMutex.h"
#include "TClassEdit.h"
#include "TMethod.h"
#include "TDataMember.h"
#include "TApplicationCommandLineOptionsHelp.h"
#include "TPRegexp.h"
#include <cstdlib>
#include <iostream>
#include <fstream>

TApplication *gApplication = nullptr;
Bool_t TApplication::fgGraphNeeded = kFALSE;
Bool_t TApplication::fgGraphInit = kFALSE;
TList *TApplication::fgApplications = nullptr;  // List of available applications

////////////////////////////////////////////////////////////////////////////////

class TIdleTimer : public TTimer {
public:
   TIdleTimer(Long_t ms) : TTimer(ms, kTRUE) {}
   Bool_t Notify() override;
};

////////////////////////////////////////////////////////////////////////////////
/// Notify handler.

Bool_t TIdleTimer::Notify()
{
   gApplication->HandleIdleTimer();
   Reset();
   return kFALSE;
}


ClassImp(TApplication);

static void CallEndOfProcessCleanups()
{
   // Insure that the files, canvases and sockets are closed.

   // If we get here, the tear down has started.  We have no way to know what
   // has or has not yet been done.  In particular on Ubuntu, this was called
   // after the function static in TSystem.cxx has been destructed.  So we
   // set gROOT in its end-of-life mode which prevents executing code, like
   // autoloading libraries (!) that is pointless ...
   if (gROOT) {
      gROOT->SetBit(kInvalidObject);
      gROOT->EndOfProcessCleanups();
   }
}

////////////////////////////////////////////////////////////////////////////////
/// Default ctor. Can be used by classes deriving from TApplication.

TApplication::TApplication() :
   fArgc(0), fArgv(nullptr), fAppImp(nullptr), fIsRunning(kFALSE), fReturnFromRun(kFALSE),
   fNoLog(kFALSE), fNoLogo(kFALSE), fQuit(kFALSE),
   fFiles(nullptr), fIdleTimer(nullptr), fSigHandler(nullptr), fExitOnException(kDontExit),
   fAppRemote(nullptr)
{
   ResetBit(kProcessRemotely);
}

////////////////////////////////////////////////////////////////////////////////
/// Create an application environment. The application environment
/// provides an interface to the graphics system and eventloop
/// (be it X, Windows, macOS or BeOS). After creating the application
/// object start the eventloop by calling its Run() method. The command
/// line options recognized by TApplication are described in the GetOptions()
/// method. The recognized options are removed from the argument array.
/// The original list of argument options can be retrieved via the Argc()
/// and Argv() methods. The appClassName "proofserv" is reserved for the
/// PROOF system. The "options" and "numOptions" arguments are not used,
/// except if you want to by-pass the argv processing by GetOptions()
/// in which case you should specify numOptions<0. All options will
/// still be available via the Argv() method for later use.

TApplication::TApplication(const char *appClassName, Int_t *argc, char **argv,
                           void * /*options*/, Int_t numOptions) :
   fArgc(0), fArgv(nullptr), fAppImp(nullptr), fIsRunning(kFALSE), fReturnFromRun(kFALSE),
   fNoLog(kFALSE), fNoLogo(kFALSE), fQuit(kFALSE),
   fFiles(nullptr), fIdleTimer(nullptr), fSigHandler(nullptr), fExitOnException(kDontExit),
   fAppRemote(nullptr)
{
   R__LOCKGUARD(gInterpreterMutex);

   // Create the list of applications the first time
   if (!fgApplications)
      fgApplications = new TList;

   // Add the new TApplication early, so that the destructor of the
   // default TApplication (if it is called in the block of code below)
   // will not destroy the files, socket or TColor that have already been
   // created.
   fgApplications->Add(this);

   if (gApplication && gApplication->TestBit(kDefaultApplication)) {
      // allow default TApplication to be replaced by a "real" TApplication
      delete gApplication;
      gApplication = nullptr;
      gROOT->SetBatch(kFALSE);
      fgGraphInit = kFALSE;
   }

   if (gApplication) {
      Error("TApplication", "only one instance of TApplication allowed");
      fgApplications->Remove(this);
      return;
   }

   if (!gROOT)
      ::Fatal("TApplication::TApplication", "ROOT system not initialized");

   if (!gSystem)
      ::Fatal("TApplication::TApplication", "gSystem not initialized");

   static Bool_t hasRegisterAtExit(kFALSE);
   if (!hasRegisterAtExit) {
      // If we are the first TApplication register the atexit)
      atexit(CallEndOfProcessCleanups);
      hasRegisterAtExit = kTRUE;
   }
   gROOT->SetName(appClassName);

   // copy command line arguments, can be later accessed via Argc() and Argv()
   if (argc && *argc > 0) {
      fArgc = *argc;
      fArgv = (char **)new char*[fArgc];
   }

   for (int i = 0; i < fArgc; i++)
      fArgv[i] = StrDup(argv[i]);

   if (numOptions >= 0)
      GetOptions(argc, argv);

   if (fArgv)
      gSystem->SetProgname(fArgv[0]);

   // Tell TSystem the TApplication has been created
   gSystem->NotifyApplicationCreated();

   fAppImp = gGuiFactory->CreateApplicationImp(appClassName, argc, argv);
   ResetBit(kProcessRemotely);

   // Initialize the graphics environment
   if (gClassTable->GetDict("TPad")) {
      fgGraphNeeded = kTRUE;
      InitializeGraphics(gROOT->IsWebDisplay());
   }

   // Save current interpreter context
   gInterpreter->SaveContext();
   gInterpreter->SaveGlobalsContext();

   // to allow user to interact with TCanvas's under WIN32
   gROOT->SetLineHasBeenProcessed();

   //Needs to be done last
   gApplication = this;
   gROOT->SetApplication(this);

}

////////////////////////////////////////////////////////////////////////////////
/// TApplication dtor.

TApplication::~TApplication()
{
   for (int i = 0; i < fArgc; i++)
      if (fArgv[i]) delete [] fArgv[i];
   delete [] fArgv;

   if (fgApplications)
      fgApplications->Remove(this);

   // Reduce the risk of the files or sockets being closed after the
   // end of 'main' (or more exactly before the library start being
   // unloaded).
   if (fgApplications == nullptr || fgApplications->FirstLink() == nullptr ) {
      TROOT::ShutDown();
   }

   // Now that all the canvases and files have been closed we can
   // delete the implementation.
   SafeDelete(fAppImp);
}

////////////////////////////////////////////////////////////////////////////////
/// Static method. This method should be called from static library
/// initializers if the library needs the low level graphics system.

void TApplication::NeedGraphicsLibs()
{
   fgGraphNeeded = kTRUE;
}

////////////////////////////////////////////////////////////////////////////////
/// Initialize the graphics environment.
/// If @param only_web is specified, only web-related part of graphics is loaded

void TApplication::InitializeGraphics(Bool_t only_web)
{
   if (fgGraphInit || !fgGraphNeeded)
      return;

   if (!only_web) {
      // Load the graphics related libraries
      LoadGraphicsLibs();

      // Try to load TrueType font renderer. Only try to load if not in batch
      // mode and Root.UseTTFonts is true and Root.TTFontPath exists. Abort silently
      // if libttf or libGX11TTF are not found in $ROOTSYS/lib or $ROOTSYS/ttf/lib.
      const char *ttpath = gEnv->GetValue("Root.TTFontPath",
                                          TROOT::GetTTFFontDir());
      char *ttfont = gSystem->Which(ttpath, "arialbd.ttf", kReadPermission);
      // Check for use of DFSG - fonts
      if (!ttfont)
         ttfont = gSystem->Which(ttpath, "FreeSansBold.ttf", kReadPermission);

   #if !defined(R__WIN32)
      if (!gROOT->IsBatch() && !strcmp(gVirtualX->GetName(), "X11") &&
          ttfont && gEnv->GetValue("Root.UseTTFonts", 1)) {
         if (gClassTable->GetDict("TGX11TTF")) {
            // in principle we should not have linked anything against libGX11TTF
            // but with ACLiC this can happen, initialize TGX11TTF by hand
            // (normally this is done by the static library initializer)
            ProcessLine("TGX11TTF::Activate();");
         } else {
            TPluginHandler *h;
            if ((h = gROOT->GetPluginManager()->FindHandler("TVirtualX", "x11ttf")))
               if (h->LoadPlugin() == -1)
                  Info("InitializeGraphics", "no TTF support");
         }
      }
   #endif
      delete [] ttfont;
   }

   if (!only_web || !fAppImp) {
      // Create WM dependent application environment
      if (fAppImp)
         delete fAppImp;
      fAppImp = gGuiFactory->CreateApplicationImp(gROOT->GetName(), &fArgc, fArgv);
      if (!fAppImp) {
         MakeBatch();
         fAppImp = gGuiFactory->CreateApplicationImp(gROOT->GetName(), &fArgc, fArgv);
      }
   }

   // Create the canvas colors early so they are allocated before
   // any color table expensive bitmaps get allocated in GUI routines (like
   // creation of XPM bitmaps).
   TColor::InitializeColors();

   // Hook for further initializing the WM dependent application environment
   Init();

   // Set default screen factor (if not disabled in rc file)
   if (!only_web && gEnv->GetValue("Canvas.UseScreenFactor", 1)) {
      Int_t  x, y;
      UInt_t w, h;
      if (gVirtualX) {
         gVirtualX->GetGeometry(-1, x, y, w, h);
         if (h > 0)
            gStyle->SetScreenFactor(0.001 * h);
      }
   }
}

////////////////////////////////////////////////////////////////////////////////
/// Clear list containing macro files passed as program arguments.
/// This method is called from TRint::Run() to ensure that the macro
/// files are only executed the first time Run() is called.

void TApplication::ClearInputFiles()
{
   if (fFiles) {
      fFiles->Delete();
      SafeDelete(fFiles);
   }
}

////////////////////////////////////////////////////////////////////////////////
/// Return specified argument.

char *TApplication::Argv(Int_t index) const
{
   if (fArgv) {
      if (index >= fArgc) {
         Error("Argv", "index (%d) >= number of arguments (%d)", index, fArgc);
         return nullptr;
      }
      return fArgv[index];
   }
   return nullptr;
}

////////////////////////////////////////////////////////////////////////////////
/// Get and handle command line options. Arguments handled are removed
/// from the argument array. See CommandLineOptionsHelp.h for options.

void TApplication::GetOptions(Int_t *argc, char **argv)
{
   static char null[1] = { "" };

   fNoLog = kFALSE;
   fQuit  = kFALSE;
   fFiles = nullptr;

   if (!argc)
      return;

   int i, j;
   TString pwd;

   for (i = 1; i < *argc; i++) {
      if (!strcmp(argv[i], "-?") || !strncmp(argv[i], "-h", 2) ||
          !strncmp(argv[i], "--help", 6)) {
         fprintf(stderr, kCommandLineOptionsHelp);
         Terminate(0);
      } else if (!strncmp(argv[i], "--version", 9)) {
         fprintf(stderr, "ROOT Version: %s\n", gROOT->GetVersion());
         fprintf(stderr, "Built for %s on %s\n",
                 gSystem->GetBuildArch(),
                 gROOT->GetGitDate());

         fprintf(stderr, "From %s@%s\n",
                gROOT->GetGitBranch(),
                gROOT->GetGitCommit());

         Terminate(0);
      } else if (!strcmp(argv[i], "-config")) {
         fprintf(stderr, "ROOT ./configure options:\n%s\n", gROOT->GetConfigOptions());
         Terminate(0);
      } else if (!strcmp(argv[i], "-b")) {
         MakeBatch();
         argv[i] = null;
      } else if (!strcmp(argv[i], "-n")) {
         fNoLog = kTRUE;
         argv[i] = null;
      } else if (!strcmp(argv[i], "-t")) {
         ROOT::EnableImplicitMT();
         // EnableImplicitMT() only enables thread safety if IMT was configured;
         // enable thread safety even with IMT off:
         ROOT::EnableThreadSafety();
         argv[i] = null;
      } else if (!strcmp(argv[i], "-q")) {
         fQuit = kTRUE;
         argv[i] = null;
      } else if (!strcmp(argv[i], "-l")) {
         // used by front-end program to not display splash screen
         fNoLogo = kTRUE;
         argv[i] = null;
      } else if (!strcmp(argv[i], "-x")) {
         fExitOnException = kExit;
         argv[i] = null;
      } else if (!strcmp(argv[i], "-splash")) {
         // used when started by front-end program to signal that
         // splash screen can be popped down (TRint::PrintLogo())
         argv[i] = null;
      } else if (strncmp(argv[i], "--web", 5) == 0) {
         // the web mode is requested
         const char *opt = argv[i] + 5;
         argv[i] = null;
<<<<<<< HEAD
         TString argw;
         if (*opt == '=')
            argw.Append(opt+1);
         else if (gROOT->IsBatch())
            argw = "batch";
         if (argw == "off") {
            gROOT->SetWebDisplay(argw.Data());
            gEnv->SetValue("Browser.Name", "TRootBrowser"); // force usage of TBrowser back
         } else if (gSystem->Load("libROOTWebDisplay") >= 0) {
            gROOT->SetWebDisplay(argw.Data());
            gEnv->SetValue("Gui.Factory", "web");
         } else {
            Error("GetOptions", "--web option not supported, ROOT should be built with at least c++14 enabled");
         }
=======
         gROOT->SetWebDisplay((*opt == '=') ? opt + 1 : "");
>>>>>>> 18b4f317
      } else if (!strcmp(argv[i], "-e")) {
         argv[i] = null;
         ++i;

         if ( i < *argc ) {
            if (!fFiles) fFiles = new TObjArray;
            TObjString *expr = new TObjString(argv[i]);
            expr->SetBit(kExpression);
            fFiles->Add(expr);
            argv[i] = null;
         } else {
            Warning("GetOptions", "-e must be followed by an expression.");
         }
      } else if (!strcmp(argv[i], "--")) {
         TObjString* macro = nullptr;
         bool warnShown = false;

         if (fFiles) {
            for (auto f: *fFiles) {
               TObjString *file = dynamic_cast<TObjString *>(f);
               if (!file) {
                  if (!dynamic_cast<TNamed*>(f)) {
                     Error("GetOptions()", "Inconsistent file entry (not a TObjString)!");
                     if (f)
                        f->Dump();
                  } // else we did not find the file.
                  continue;
               }

               if (file->TestBit(kExpression))
                  continue;
               if (file->String().EndsWith(".root"))
                  continue;
               if (file->String().Contains('('))
                  continue;

               if (macro && !warnShown && (warnShown = true))
                  Warning("GetOptions", "-- is used with several macros. "
                                        "The arguments will be passed to the last one.");

               macro = file;
            }
         }

         if (macro) {
            argv[i] = null;
            ++i;
            TString& str = macro->String();

            str += '(';
            for (; i < *argc; i++) {
               str += argv[i];
               str += ',';
               argv[i] = null;
            }
            str.EndsWith(",") ? str[str.Length() - 1] = ')' : str += ')';
         } else {
            Warning("GetOptions", "no macro to pass arguments to was provided. "
                                  "Everything after the -- will be ignored.");
            for (; i < *argc; i++)
               argv[i] = null;
         }
      } else if (argv[i][0] != '-' && argv[i][0] != '+') {
         Long64_t size;
         Long_t id, flags, modtime;
         char *arg = strchr(argv[i], '(');
         if (arg) *arg = '\0';
         char *dir = gSystem->ExpandPathName(argv[i]);
         // ROOT-9959: we do not continue if we could not expand the path
         if (!dir) continue;
         TUrl udir(dir, kTRUE);
         // remove options and anchor to check the path
         TString sfx = udir.GetFileAndOptions();
         TString fln = udir.GetFile();
         sfx.Replace(sfx.Index(fln), fln.Length(), "");
         TString path = udir.GetFile();
         if (strcmp(udir.GetProtocol(), "file")) {
            path = udir.GetUrl();
            path.Replace(path.Index(sfx), sfx.Length(), "");
         }
         // 'path' is the full URL without suffices (options and/or anchor)
         if (arg) *arg = '(';
         if (!arg && !gSystem->GetPathInfo(path.Data(), &id, &size, &flags, &modtime)) {
            if ((flags & 2)) {
               // if directory set it in fWorkDir
               if (pwd == "") {
                  pwd = gSystem->WorkingDirectory();
                  fWorkDir = dir;
                  gSystem->ChangeDirectory(dir);
                  argv[i] = null;
               } else if (!strcmp(gROOT->GetName(), "Rint")) {
                  Warning("GetOptions", "only one directory argument can be specified (%s)", dir);
               }
            } else if (size > 0) {
               // if file add to list of files to be processed
               if (!fFiles) fFiles = new TObjArray;
               fFiles->Add(new TObjString(path.Data()));
               argv[i] = null;
            } else {
               Warning("GetOptions", "file %s has size 0, skipping", dir);
            }
         } else {
            if (TString(udir.GetFile()).EndsWith(".root")) {
               if (!strcmp(udir.GetProtocol(), "file")) {
                  // file ending on .root but does not exist, likely a typo
                  // warn user if plain root...
                  if (!strcmp(gROOT->GetName(), "Rint"))
                     Warning("GetOptions", "file %s not found", dir);
               } else {
                  // remote file, give it the benefit of the doubt and add it to list of files
                  if (!fFiles) fFiles = new TObjArray;
                  fFiles->Add(new TObjString(argv[i]));
                  argv[i] = null;
               }
            } else {
               TString mode,fargs,io;
               TString fname = gSystem->SplitAclicMode(dir,mode,fargs,io);
               char *mac;
               if (!fFiles) fFiles = new TObjArray;
               if ((mac = gSystem->Which(TROOT::GetMacroPath(), fname,
                                         kReadPermission))) {
                  // if file add to list of files to be processed
                  fFiles->Add(new TObjString(argv[i]));
                  argv[i] = null;
                  delete [] mac;
               } else {
                  // if file add an invalid entry to list of files to be processed
                  fFiles->Add(new TNamed("NOT FOUND!", argv[i]));
                  // only warn if we're plain root,
                  // other progs might have their own params
                  if (!strcmp(gROOT->GetName(), "Rint"))
                     Warning("GetOptions", "macro %s not found", fname.Data());
               }
            }
         }
         delete [] dir;
      }
      // ignore unknown options
   }

   // go back to startup directory
   if (pwd != "")
      gSystem->ChangeDirectory(pwd);

   // remove handled arguments from argument array
   j = 0;
   for (i = 0; i < *argc; i++) {
      if (strcmp(argv[i], "")) {
         argv[j] = argv[i];
         j++;
      }
   }

   *argc = j;
}

////////////////////////////////////////////////////////////////////////////////
/// Handle idle timeout. When this timer expires the registered idle command
/// will be executed by this routine and a signal will be emitted.

void TApplication::HandleIdleTimer()
{
   if (!fIdleCommand.IsNull())
      ProcessLine(GetIdleCommand());

   Emit("HandleIdleTimer()");
}

////////////////////////////////////////////////////////////////////////////////
/// Handle exceptions (kSigBus, kSigSegmentationViolation,
/// kSigIllegalInstruction and kSigFloatingException) trapped in TSystem.
/// Specific TApplication implementations may want something different here.

void TApplication::HandleException(Int_t sig)
{
   if (TROOT::Initialized()) {
      if (gException) {
         gInterpreter->RewindDictionary();
         gInterpreter->ClearFileBusy();
      }
      if (fExitOnException == kExit)
         gSystem->Exit(128 + sig);
      else if (fExitOnException == kAbort)
         gSystem->Abort();
      else
         Throw(sig);
   }
   gSystem->Exit(128 + sig);
}

////////////////////////////////////////////////////////////////////////////////
/// Set the exit on exception option. Setting this option determines what
/// happens in HandleException() in case an exception (kSigBus,
/// kSigSegmentationViolation, kSigIllegalInstruction or kSigFloatingException)
/// is trapped. Choices are: kDontExit (default), kExit or kAbort.
/// Returns the previous value.

TApplication::EExitOnException TApplication::ExitOnException(TApplication::EExitOnException opt)
{
   EExitOnException old = fExitOnException;
   fExitOnException = opt;
   return old;
}

/////////////////////////////////////////////////////////////////////////////////
/// The function generates and executes a command that loads the Doxygen URL in
/// a browser. It works for Mac, Windows and Linux. In the case of Linux, the
/// function also checks if the DISPLAY is set. If it isn't, a warning message
/// and the URL will be displayed on the terminal.
///
/// \param[in] url web page to be displayed in a browser

void TApplication::OpenInBrowser(const TString &url)
{
   // We check what operating system the user has.
#ifdef R__MACOSX
   // Command for opening a browser on Mac.
   TString cMac("open ");
   // We generate the full command and execute it.
   cMac.Append(url);
   gSystem->Exec(cMac);
#elif defined(R__WIN32)
   // Command for opening a browser on Windows.
   TString cWindows("start ");
   cWindows.Append(url);
   gSystem->Exec(cWindows);
#else
   // Command for opening a browser in Linux.
   TString cLinux("xdg-open ");
   // For Linux we check if the DISPLAY is set.
   if (gSystem->Getenv("DISPLAY")) {
      // If the DISPLAY is set it will open the browser.
      cLinux.Append(url);
      gSystem->Exec(cLinux);
   } else {
      // Else the user will have a warning and the URL in the terminal.
      Warning("OpenInBrowser", "The $DISPLAY is not set! Please open (e.g. Ctrl-click) %s\n", url.Data());
   }
#endif
}

namespace {
enum EUrl { kURLforClass, kURLforNameSpace, kURLforStruct };
////////////////////////////////////////////////////////////////////////////////
/// The function generates a URL address for class or namespace (scopeName).
/// This is the URL to the online reference guide, generated by Doxygen.
/// With the enumeration "EUrl" we pick which case we need - the one for
/// class (kURLforClass) or the one for namespace (kURLforNameSpace).
///
/// \param[in] scopeName the name of the class or the namespace
/// \param[in] scopeType the enumerator for class or namespace

static TString UrlGenerator(TString scopeName, EUrl scopeType)
{
   // We start the URL with a static part, the same for all scopes and members.
   TString url = "https://root.cern/doc/";
   // Then we check the ROOT version used.
   TPRegexp re4(R"(.*/(v\d)-(\d\d)-00-patches)");
   const char *branchName = gROOT->GetGitBranch();
   TObjArray *objarr = re4.MatchS(branchName);
   TString version;
   // We extract the correct version name for the URL.
   if (objarr && objarr->GetEntries() == 3) {
      // We have a valid version of ROOT and we will extract the correct name for the URL.
      version = ((TObjString *)objarr->At(1))->GetString() + ((TObjString *)objarr->At(2))->GetString();
   } else {
      // If it's not a supported version, we will go to "master" branch.
      version = "master";
   }
   delete objarr;
   url.Append(version);
   url.Append("/");
   // We will replace all "::" with "_1_1" and all "_" with "__" in the
   // classes definitions, due to Doxygen syntax requirements.
   scopeName.ReplaceAll("_", "__");
   scopeName.ReplaceAll("::", "_1_1");
   // We build the URL for the correct scope type and name.
   if (scopeType == kURLforClass) {
      url.Append("class");
   } else if (scopeType == kURLforStruct) {
      url.Append("struct");
   } else {
      url.Append("namespace");
   }
   url.Append(scopeName);
   url.Append(".html");
   return url;
}
} // namespace

namespace {
////////////////////////////////////////////////////////////////////////////////
/// The function returns a TString with the arguments of a method from the
/// scope (scopeName), but modified with respect to Doxygen syntax - spacing
/// around special symbols and adding the missing scopes ("std::").
/// "FormatMethodArgsForDoxygen" works for functions defined inside namespaces
/// as well. We avoid looking up twice for the TFunction by passing "func".
///
/// \param[in] scopeName the name of the class/namespace/struct
/// \param[in] func pointer to the method

static TString FormatMethodArgsForDoxygen(const TString &scopeName, TFunction *func)
{
   // With "GetSignature" we get the arguments of the method and put them in a TString.
   TString methodArguments = func->GetSignature();
   // "methodArguments" is modified with respect of Doxygen requirements.
   methodArguments.ReplaceAll(" = ", "=");
   methodArguments.ReplaceAll("* ", " *");
   methodArguments.ReplaceAll("*=", " *=");
   methodArguments.ReplaceAll("*)", " *)");
   methodArguments.ReplaceAll("*,", " *,");
   methodArguments.ReplaceAll("*& ", " *&");
   methodArguments.ReplaceAll("& ", " &");
   // TODO: prepend "std::" to all stdlib classes!
   methodArguments.ReplaceAll("ostream", "std::ostream");
   methodArguments.ReplaceAll("istream", "std::istream");
   methodArguments.ReplaceAll("map", "std::map");
   methodArguments.ReplaceAll("vector", "std::vector");
   // We need to replace the "currentClass::foo" with "foo" in the arguments.
   // TODO: protect the global functions.
   TString scopeNameRE("\\b");
   scopeNameRE.Append(scopeName);
   scopeNameRE.Append("::\\b");
   TPRegexp argFix(scopeNameRE);
   argFix.Substitute(methodArguments, "");
   return methodArguments;
}
} // namespace

namespace {
////////////////////////////////////////////////////////////////////////////////
/// The function checks if a member function of a scope is defined as inline.
/// If so, it also checks if it is virtual. Then the return type of "func" is
/// modified for the need of Doxygen and with respect to the function
/// definition. We pass pointer to the method (func) to not re-do the
/// TFunction lookup.
///
/// \param[in] scopeName the name of the class/namespace/struct
/// \param[in] func pointer to the method

static TString FormatReturnTypeForDoxygen(const TString &scopeName, TFunction *func)
{
   // We put the return type of "func" in a TString "returnType".
   TString returnType = func->GetReturnTypeName();
   // If the return type is a type nested in the current class, it will appear scoped (Class::Enumeration).
   // Below we make sure to remove the current class, because the syntax of Doxygen requires it.
   TString scopeNameRE("\\b");
   scopeNameRE.Append(scopeName);
   scopeNameRE.Append("::\\b");
   TPRegexp returnFix(scopeNameRE);
   returnFix.Substitute(returnType, "");
   // We check is if the method is defined as inline.
   if (func->ExtraProperty() & kIsInlined) {
      // We check if the function is defined as virtual.
      if (func->Property() & kIsVirtual) {
         // If the function is virtual, we append "virtual" before the return type.
         returnType.Prepend("virtual ");
      }
      returnType.ReplaceAll(" *", "*");
   } else {
      // If the function is not inline we only change the spacing in "returnType"
      returnType.ReplaceAll("*", " *");
   }
   // In any case (with no respect to virtual/inline check) we need to change
   // the return type as following.
   // TODO: prepend "std::" to all stdlib classes!
   returnType.ReplaceAll("istream", "std::istream");
   returnType.ReplaceAll("ostream", "std::ostream");
   returnType.ReplaceAll("map", "std::map");
   returnType.ReplaceAll("vector", "std::vector");
   returnType.ReplaceAll("&", " &");
   return returnType;
}
} // namespace

namespace {
////////////////////////////////////////////////////////////////////////////////
/// The function generates a URL for "dataMemberName" defined in "scopeName".
/// It returns a TString with the URL used in the online reference guide,
/// generated with Doxygen. For data members the URL consist of 2 parts -
/// URL for "scopeName" and a part for "dataMemberName".
/// For enumerator, the URL could be separated into 3 parts - URL for
/// "scopeName", part for the enumeration and a part for the enumerator.
///
/// \param[in] scopeName the name of the class/namespace/struct
/// \param[in] dataMemberName the name of the data member/enumerator
/// \param[in] dataMember pointer to the data member/enumerator
/// \param[in] scopeType enumerator to the scope type

static TString
GetUrlForDataMember(const TString &scopeName, const TString &dataMemberName, TDataMember *dataMember, EUrl scopeType)
{
   // We first check if the data member is not enumerator.
   if (!dataMember->IsEnum()) {
      // If we work with data members, we have to append a hashed with MD5 text, consisting of:
      // "Type ClassName::DataMemberNameDataMemberName(arguments)".
      // We first get the type of the data member.
      TString md5DataMember(dataMember->GetFullTypeName());
      md5DataMember.Append(" ");
      // We append the scopeName and "::".
      md5DataMember.Append(scopeName);
      md5DataMember.Append("::");
      // We append the dataMemberName twice.
      md5DataMember.Append(dataMemberName);
      md5DataMember.Append(dataMemberName);
      // We call UrlGenerator for the scopeName.
      TString urlForDataMember = UrlGenerator(scopeName, scopeType);
      // Then we append "#a" and the hashed text.
      urlForDataMember.Append("#a");
      urlForDataMember.Append(md5DataMember.MD5());
      return urlForDataMember;
   }
   // If the data member is enumerator, then we first have to check if the enumeration is anonymous.
   // Doxygen requires different syntax for anonymous enumeration ("scopeName::@1@1").
   // We create a TString with the name of the scope and the enumeration from which the enumerator is.
   TString scopeEnumeration = dataMember->GetTrueTypeName();
   TString md5EnumClass;
   if (scopeEnumeration.Contains("(unnamed)")) {
      // FIXME: need to investigate the numbering scheme.
      md5EnumClass.Append(scopeName);
      md5EnumClass.Append("::@1@1");
   } else {
      // If the enumeration is not anonymous we put "scopeName::Enumeration" in a TString,
      // which will be hashed with MD5 later.
      md5EnumClass.Append(scopeEnumeration);
      // We extract the part after "::" (this is the enumerator name).
      TString enumOnlyName = TClassEdit::GetUnqualifiedName(scopeEnumeration);
      // The syntax is "Class::EnumeratorEnumerator
      md5EnumClass.Append(enumOnlyName);
   }
   // The next part of the URL is hashed "@ scopeName::EnumeratorEnumerator".
   TString md5Enumerator("@ ");
   md5Enumerator.Append(scopeName);
   md5Enumerator.Append("::");
   md5Enumerator.Append(dataMemberName);
   md5Enumerator.Append(dataMemberName);
   // We make the URL for the "scopeName".
   TString url = UrlGenerator(scopeName, scopeType);
   // Then we have to append the hashed text for the enumerator.
   url.Append("#a");
   url.Append(md5EnumClass.MD5());
   // We append "a" and then the next hashed text.
   url.Append("a");
   url.Append(md5Enumerator.MD5());
   return url;
}
} // namespace

namespace {
////////////////////////////////////////////////////////////////////////////////
/// The function generates URL for enumeration. The hashed text consist of:
/// "Class::EnumerationEnumeration".
///
/// \param[in] scopeName the name of the class/namespace/struct
/// \param[in] enumeration the name of the enumeration
/// \param[in] scopeType enumerator for class/namespace/struct

static TString GetUrlForEnumeration(TString scopeName, const TString &enumeration, EUrl scopeType)
{
   // The URL consists of URL for the "scopeName", "#a" and hashed as MD5 text.
   // The text is "Class::EnumerationEnumeration.
   TString md5Enumeration(scopeName);
   md5Enumeration.Append("::");
   md5Enumeration.Append(enumeration);
   md5Enumeration.Append(enumeration);
   // We make the URL for the scope "scopeName".
   TString url(UrlGenerator(scopeName, scopeType));
   // Then we have to append "#a" and the hashed text.
   url.Append("#a");
   url.Append(md5Enumeration.MD5());
   return url;
}
} // namespace

namespace {
enum EMethodKind { kURLforMethod, kURLforStructor };
////////////////////////////////////////////////////////////////////////////////
/// The function generates URL for any member function (including Constructor/
/// Destructor) of "scopeName". Doxygen first generates the URL for the scope.
/// We do that with the help of "UrlGenerator". Then we append "#a" and a
/// hashed with MD5 text. It consists of:
/// "ReturnType ScopeName::MethodNameMethodName(Method arguments)".
/// For constructor/destructor of a class, the return type is not appended.
///
/// \param[in] scopeName the name of the class/namespace/struct
/// \param[in] methodName the name of the method from the scope
/// \param[in] func pointer to the method
/// \param[in] methodType enumerator for method or constructor
/// \param[in] scopeType enumerator for class/namespace/struct

static TString GetUrlForMethod(const TString &scopeName, const TString &methodName, TFunction *func,
                               EMethodKind methodType, EUrl scopeType)
{
   TString md5Text;
   if (methodType == kURLforMethod) {
      // In the case of method, we append the return type too.
      // "FormatReturnTypeForDoxygen" modifies the return type with respect to Doxygen's requirement.
      md5Text.Append((FormatReturnTypeForDoxygen(scopeName, func)));
      if (scopeType == kURLforNameSpace) {
         // We need to append "constexpr" if we work with constexpr functions in namespaces.
         if (func->Property() & kIsConstexpr) {
            md5Text.Prepend("constexpr ");
         }
      }
      md5Text.Append(" ");
   }
   // We append ScopeName::MethodNameMethodName.
   md5Text.Append(scopeName);
   md5Text.Append("::");
   md5Text.Append(methodName);
   md5Text.Append(methodName);
   // We use "FormatMethodArgsForDoxygen" to modify the arguments of Method with respect of Doxygen.
   md5Text.Append(FormatMethodArgsForDoxygen(scopeName, func));
   // We generate the URL for the class/namespace/struct.
   TString url = UrlGenerator(scopeName, scopeType);
   url.Append("#a");
   // We append the hashed text.
   url.Append(md5Text.MD5());
   return url;
}
} // namespace


////////////////////////////////////////////////////////////////////////////////
/// It opens the online reference guide, generated with Doxygen, for the
/// chosen scope (class/namespace/struct) or member (method/function/
/// data member/enumeration/enumerator. If the user types incorrect value,
/// it will return an error or warning.
///
/// \param[in] strippedClass the scope or scope::member

void TApplication::OpenReferenceGuideFor(const TString &strippedClass)
{
   // We check if the user is searching for a scope and if the scope exists.
   if (TClass *clas = TClass::GetClass(strippedClass)) {
      // We check what scope he is searching for (class/namespace/struct).
      // Enumerators will switch between the possible cases.
      EUrl scopeType;
      if (clas->Property() & kIsNamespace) {
         scopeType = kURLforNameSpace;
      } else if (clas->Property() & kIsStruct) {
         scopeType = kURLforStruct;
      } else {
         scopeType = kURLforClass;
      }
      // If the user search directly for a scope we open the URL for him with OpenInBrowser.
      OpenInBrowser(UrlGenerator(strippedClass, scopeType));
      return;
   }
   // Else we subtract the name of the method and remove it from the command.
   TString memberName = TClassEdit::GetUnqualifiedName(strippedClass);
   // Error out if "strippedClass" is un-scoped (and it's not a class, see `TClass::GetClass(strippedClass)` above).
   // TODO: Global functions.
   if (strippedClass == memberName) {
      Error("OpenReferenceGuideFor", "Unknown entity \"%s\" - global variables / functions not supported yet!",
            strippedClass.Data());
      return;
   }
   // Else we remove the member name to be left with the scope.
   TString scopeName = strippedClass(0, strippedClass.Length() - memberName.Length() - 2);
   // We check if the scope exists in ROOT.
   TClass *cl = TClass::GetClass(scopeName);
   if (!cl) {
      // That's a member of something ROOT doesn't know.
      Warning("OpenReferenceGuideFor", "\"%s\" does not exist in ROOT!", scopeName.Data());
      return;
   }
   // We have enumerators for the three available cases - class, namespace and struct.
   EUrl scopeType;
   if (cl->Property() & kIsNamespace) {
      scopeType = kURLforNameSpace;
   } else if (cl->Property() & kIsStruct) {
      scopeType = kURLforStruct;
   } else {
      scopeType = kURLforClass;
   }
   // If the user wants to search for a method, we take its name (memberName) and
   // modify it - we delete everything starting at the first "(" so the user won't have to
   // do it by hand when they use Tab.
   int bracket = memberName.First("(");
   if (bracket > 0) {
      memberName.Remove(bracket);
   }
   // We check if "memberName" is a member function of "cl" or any of its base classes.
   if (TFunction *func = cl->GetMethodAllAny(memberName)) {
      // If so we find the name of the class that it belongs to.
      TString baseClName = ((TMethod *)func)->GetClass()->GetName();
      // We define an enumerator to distinguish between structor and method.
      EMethodKind methodType;
      // We check if "memberName" is a constructor.
      if (baseClName == memberName) {
         methodType = kURLforStructor;
         // We check if "memberName" is a destructor.
      } else if (memberName[0] == '~') {
         methodType = kURLforStructor;
         // We check if "memberName" is a method.
      } else {
         methodType = kURLforMethod;
      }
      // We call "GetUrlForMethod" for the correct class and scope.
      OpenInBrowser(GetUrlForMethod(baseClName, memberName, func, methodType, scopeType));
      return;
   }
   // We check if "memberName" is an enumeration.
   if (cl->GetListOfEnums()->FindObject(memberName)) {
      // If so with OpenInBrowser we open the URL generated with GetUrlForEnumeration
      // with respect to the "scopeType".
      OpenInBrowser(GetUrlForEnumeration(scopeName, memberName, scopeType));
      return;
   }

   // We check if "memberName" is enumerator defined in one the base classes of "scopeName".
   if (auto enumerator = (TDataMember *)cl->GetListOfAllPublicDataMembers()->FindObject(memberName)) {
      // We find the actual scope (might be in a base) and open the URL in a browser.
      TString baseClName = ((TMethod *)enumerator->GetClass())->GetName();
      OpenInBrowser(GetUrlForDataMember(baseClName, memberName, enumerator, scopeType));
      return;
   }

   // Warning message will appear if the user types the function name incorrectly
   // or the function is not a member function of "cl" or any of its base classes.
   Warning("Help", "cannot find \"%s\" as member of %s or its base classes! Check %s\n", memberName.Data(),
           scopeName.Data(), UrlGenerator(scopeName, scopeType).Data());
}

////////////////////////////////////////////////////////////////////////////////
/// The function lists useful commands (".help") or opens the online reference
/// guide, generated with Doxygen (".help scope" or ".help scope::member").
/// \note You can use ".?" as the short version of ".help"
/// \param[in] line command from the command line

void TApplication::Help(const char *line)
{
   // We first check if the user wants to print the help on the interpreter.
   TString strippedCommand = TString(line).Strip(TString::kBoth);
   // If the user chooses ".help" or ".?".
   if ((strippedCommand == ".help") || (strippedCommand == ".?")) {
      gInterpreter->ProcessLine(line);
      Printf("\n ROOT special commands.");
      Printf(" ==============================================================================");
      Printf("   .L <filename>[flags]: load the given file with optional flags like\n"
             "                         + to compile or ++ to force recompile.\n"
             "                         Type .? TSystem::CompileMacro for a list of all flags.");
      Printf("   .(x|X) <filename>[flags](args) :\n"
             "                         same as .L <filename>[flags] and runs then a function\n"
             "                         with signature: ret_type filename(args).");
      Printf("   .credits            : show credits");
      Printf("   .demo               : launch GUI demo");
      Printf("   .help Class::Member : open reference guide for that class member (or .?).\n"
             "                         Specifying '::Member' is optional.");
      Printf("   .help edit          : show line editing shortcuts (or .?)");
      Printf("   .license            : show license");
      Printf("   .ls                 : list contents of current TDirectory");
      Printf("   .pwd                : show current TDirectory, pad and style");
      Printf("   .quit (or .exit)    : quit ROOT (long form of .q)");
      Printf("   .R [user@]host[:dir] [-l user] [-d dbg] [script] :\n"
             "                         launch process in a remote host");
      Printf("   .qqq                : quit ROOT - mandatory");
      Printf("   .qqqqq              : exit process immediately");
      Printf("   .qqqqqqq            : abort process");
      Printf("   .which [file]       : show path of macro file");
      Printf("   .![OS_command]      : execute OS-specific shell command");
      Printf("   .!root -?           : print ROOT usage (CLI options)");
      return;
   } else {
      // If the user wants to use the extended ".help scopeName" command to access
      // the online reference guide, we first check if the command starts correctly.
      if ((!strippedCommand.BeginsWith(".help ")) && (!strippedCommand.BeginsWith(".? "))) {
         Error("Help", "Unknown command!");
         return;
      }
      // We remove the command ".help" or ".?" from the TString.
      if (strippedCommand.BeginsWith(".? ")) {
         strippedCommand.Remove(0, 3);
      } else {
         strippedCommand.Remove(0, 5);
      }
      // We strip the command line after removing ".help" or ".?".
      strippedCommand = strippedCommand.Strip(TString::kBoth);

      if (strippedCommand == "edit") {
         Printf("\n ROOT terminal keyboard shortcuts (GNU-readline style).");
         #ifdef R__MACOSX
         #define FOOTNOTE " *"
         Printf("* Some of these commands might be intercepted by macOS predefined system shortcuts.");
         // https://apple.stackexchange.com/questions/18043/how-can-i-make-ctrlright-left-arrow-stop-changing-desktops-in-lion
         #else
         #define FOOTNOTE ""
         #endif
         Printf(" ==============================================================================");
         Printf("   Arrow_Left       : move cursor left [Ctrl+B]");
         Printf("   Arrow_Right      : move cursor right [Ctrl+F] [Ctrl+G]");
         #ifdef R__MACOSX
         Printf("   Fn+Arrow_Left    : move cursor to beginning of line [Ctrl+A]");
         #else
         Printf("   Home             : move cursor to beginning of line [Ctrl+A]");
         #endif
         #ifdef R__MACOSX
         Printf("   Fn+Arrow_Right   : move cursor to end of line [Ctrl+E]");
         #else
         Printf("   End              : move cursor to end of line [Ctrl+E]");
         #endif
         Printf("   Ctrl+Arrow_Left  : jump to previous word [Esc,B] [Alt,B]" FOOTNOTE);
         Printf("   Ctrl+Arrow_Right : jump to next word [Esc,F] [Alt,F]" FOOTNOTE);

         Printf("   Backspace        : delete previous character [Ctrl+H]");
         Printf("   Del              : delete next character [Ctrl+D]");
         Printf("   Esc,Backspace    : delete previous word [Ctrl+W] [Esc,Ctrl+H] [Alt+Backspace] [Esc,Del] [Esc,Ctrl+Del]" FOOTNOTE);// Del is 0x7F on macOS
         Printf("   Ctrl+Del         : delete next word [Esc,D] [Alt,D]" FOOTNOTE);
         Printf("   Ctrl+U           : cut all characters between cursor and start of line");
         Printf("   Ctrl+K           : cut all characters between cursor and end of line");

         Printf("   Ctrl+T           : transpose characters");
         Printf("   Esc,C            : character to upper and jump to next word");
         Printf("   Esc,L            : word to lower case and jump to its end");
         Printf("   Esc,U            : word to upper case and jump to its end");
         Printf("   Ctrl+Shift+C     : copy clipboard content");
         Printf("   Ctrl+Shift+V     : paste clipboard content [Ctrl+Y] [Alt+Y]");
         #ifdef R__MACOSX
         Printf("   Fn+Enter         : toggle overwrite mode");
         #else
         Printf("   Ins              : toggle overwrite mode");
         #endif

         Printf("   Ctrl+_           : undo last keypress action");
         Printf("   Tab              : autocomplete command or print suggestions [Ctrl+I] [Esc,Tab]");
         Printf("   Enter            : execute command [Ctrl+J] [Ctrl+M]");
         Printf("   Ctrl+L           : clear prompt screen");
         Printf("   Ctrl+D           : quit ROOT (if empty line)");
         Printf("   Ctrl+C           : send kSigInt interrupt signal");
         Printf("   Ctrl+Z           : send kSigStop pause job signal");

         Printf("   Arrow_Down       : navigate downwards in command history [Ctrl+N]");
         Printf("   Arrow_Up         : navigate upwards in command history [Ctrl+P]");
         Printf("   Ctrl+R ; Ctrl+S  : search command in your history by typing a string.\n"
                "                      Use Backspace if you mistyped (but not arrows).\n"
                "                      Press Ctrl+R (Ctrl+S) repeateadly to navigate matches in reverse (forward) order");
         Printf("   Arrow_Right      : after Ctrl+R (Ctrl+S), select current match of the history search\n"
                "                      [Ctrl+O] [Enter] [Ctrl+J] [Ctrl+M] [Arrow_Left] [Esc,Esc].\n"
                "                      Use Ctrl+F or Ctrl+G to cancel search and revert original line");

         return;
      }
      // We call the function what handles the extended ".help scopeName" command.
      OpenReferenceGuideFor(strippedCommand);
   }
}

/// Load shared libs necessary for graphics. These libraries are only
/// loaded when gROOT->IsBatch() is kFALSE.

void TApplication::LoadGraphicsLibs()
{
   if (gROOT->IsBatch())
      return;

   if (auto h = gROOT->GetPluginManager()->FindHandler("TVirtualPad"))
      if (h->LoadPlugin() == -1)
         return;

   TString name;
   TString title1 = "ROOT interface to ";
   TString nativex, title;

#ifdef R__WIN32
   nativex = "win32gdk";
   name    = "Win32gdk";
   title   = title1 + "Win32gdk";
#elif defined(R__HAS_COCOA)
   nativex = "quartz";
   name    = "quartz";
   title   = title1 + "Quartz";
#else
   nativex = "x11";
   name    = "X11";
   title   = title1 + "X11";
#endif

   TString guiBackend = gEnv->GetValue("Gui.Backend", "native");
   guiBackend.ToLower();
   if (guiBackend == "native") {
      guiBackend = nativex;
   } else {
      name  = guiBackend;
      title = title1 + guiBackend;
   }

   if (auto h = gROOT->GetPluginManager()->FindHandler("TVirtualX", guiBackend)) {
      if (h->LoadPlugin() == -1) {
         gROOT->SetBatch(kTRUE);
         return;
      }
      gVirtualX = (TVirtualX *) h->ExecPlugin(2, name.Data(), title.Data());
      fgGraphInit = kTRUE;
   }

   TString guiFactory = gEnv->GetValue("Gui.Factory", "native");
   guiFactory.ToLower();
   if (guiFactory == "native")
      guiFactory = "root";

   if (auto h = gROOT->GetPluginManager()->FindHandler("TGuiFactory", guiFactory)) {
      if (h->LoadPlugin() == -1) {
         gROOT->SetBatch(kTRUE);
         return;
      }
      gGuiFactory = (TGuiFactory *) h->ExecPlugin(0);
   }
}

////////////////////////////////////////////////////////////////////////////////
/// Switch to batch mode.

void TApplication::MakeBatch()
{
   gROOT->SetBatch();
   if (gGuiFactory != gBatchGuiFactory) delete gGuiFactory;
   gGuiFactory = gBatchGuiFactory;
#ifndef R__WIN32
   if (gVirtualX != gGXBatch) delete gVirtualX;
#endif
   gVirtualX = gGXBatch;
}

////////////////////////////////////////////////////////////////////////////////
/// Parse the content of a line starting with ".R" (already stripped-off)
/// The format is
/// ~~~ {.cpp}
///      [user@]host[:dir] [-l user] [-d dbg] [script]
/// ~~~
/// The variable 'dir' is the remote directory to be used as working dir.
/// The username can be specified in two ways, "-l" having the priority
/// (as in ssh).
/// A 'dbg' value > 0 gives increasing verbosity.
/// The last argument 'script' allows to specify an alternative script to
/// be executed remotely to startup the session.

Int_t TApplication::ParseRemoteLine(const char *ln,
                                   TString &hostdir, TString &user,
                                   Int_t &dbg, TString &script)
{
   if (!ln || strlen(ln) <= 0)
      return 0;

   Int_t rc = 0;
   Bool_t isHostDir = kTRUE;
   Bool_t isScript = kFALSE;
   Bool_t isUser = kFALSE;
   Bool_t isDbg = kFALSE;

   TString line(ln);
   TString tkn;
   Int_t from = 0;
   while (line.Tokenize(tkn, from, " ")) {
      if (tkn == "-l") {
         // Next is a user name
         isUser = kTRUE;
      } else if (tkn == "-d") {
         isDbg = kTRUE;
      } else if (tkn == "-close") {
         rc = 1;
      } else if (tkn.BeginsWith("-")) {
         ::Warning("TApplication::ParseRemoteLine","unknown option: %s", tkn.Data());
      } else {
         if (isUser) {
            user = tkn;
            isUser = kFALSE;
         } else if (isDbg) {
            dbg = tkn.Atoi();
            isDbg = kFALSE;
         } else if (isHostDir) {
            hostdir = tkn;
            hostdir.ReplaceAll(":","/");
            isHostDir = kFALSE;
            isScript = kTRUE;
         } else if (isScript) {
            // Add everything left
            script = tkn;
            script.Insert(0, "\"");
            script += "\"";
            // isScript = kFALSE; // [clang-tidy] never read
            break;
         }
      }
   }

   // Done
   return rc;
}

////////////////////////////////////////////////////////////////////////////////
/// Process the content of a line starting with ".R" (already stripped-off)
/// The format is
/// ~~~ {.cpp}
///      [user@]host[:dir] [-l user] [-d dbg] [script] | [host] -close
/// ~~~
/// The variable 'dir' is the remote directory to be used as working dir.
/// The username can be specified in two ways, "-l" having the priority
/// (as in ssh).
/// A 'dbg' value > 0 gives increasing verbosity.
/// The last argument 'script' allows to specify an alternative script to
/// be executed remotely to startup the session.

Longptr_t TApplication::ProcessRemote(const char *line, Int_t *)
{
   if (!line) return 0;

   if (!strncmp(line, "-?", 2) || !strncmp(line, "-h", 2) ||
       !strncmp(line, "--help", 6)) {
      Info("ProcessRemote", "remote session help:");
      Printf(".R [user@]host[:dir] [-l user] [-d dbg] [[<]script] | [host] -close");
      Printf("Create a ROOT session on the specified remote host.");
      Printf("The variable \"dir\" is the remote directory to be used as working dir.");
      Printf("The username can be specified in two ways, \"-l\" having the priority");
      Printf("(as in ssh). A \"dbg\" value > 0 gives increasing verbosity.");
      Printf("The last argument \"script\" allows to specify an alternative script to");
      Printf("be executed remotely to startup the session, \"roots\" being");
      Printf("the default. If the script is preceded by a \"<\" the script will be");
      Printf("sourced, after which \"roots\" is executed. The sourced script can be ");
      Printf("used to change the PATH and other variables, allowing an alternative");
      Printf("\"roots\" script to be found.");
      Printf("To close down a session do \".R host -close\".");
      Printf("To switch between sessions do \".R host\", to switch to the local");
      Printf("session do \".R\".");
      Printf("To list all open sessions do \"gApplication->GetApplications()->Print()\".");
      return 0;
   }

   TString hostdir, user, script;
   Int_t dbg = 0;
   Int_t rc = ParseRemoteLine(line, hostdir, user, dbg, script);
   if (hostdir.Length() <= 0) {
      // Close the remote application if required
      if (rc == 1) {
         TApplication::Close(fAppRemote);
         delete fAppRemote;
      }
      // Return to local run
      fAppRemote = nullptr;
      // Done
      return 1;
   } else if (rc == 1) {
      // close an existing remote application
      TApplication *ap = TApplication::Open(hostdir, 0, nullptr);
      if (ap) {
         TApplication::Close(ap);
         delete ap;
      }
   }
   // Attach or start a remote application
   if (user.Length() > 0)
      hostdir.Insert(0,Form("%s@", user.Data()));
   const char *sc = (script.Length() > 0) ? script.Data() : nullptr;
   TApplication *ap = TApplication::Open(hostdir, dbg, sc);
   if (ap) {
      fAppRemote = ap;
   }

   // Done
   return 1;
}

namespace {
   static int PrintFile(const char* filename) {
      TString sFileName(filename);
      gSystem->ExpandPathName(sFileName);
      if (gSystem->AccessPathName(sFileName)) {
         Error("ProcessLine()", "Cannot find file %s", filename);
         return 1;
      }
      std::ifstream instr(sFileName);
      TString content;
      content.ReadFile(instr);
      Printf("%s", content.Data());
      return 0;
   }
   } // namespace

////////////////////////////////////////////////////////////////////////////////
/// Process a single command line, either a C++ statement or an interpreter
/// command starting with a ".".
/// Return the return value of the command cast to a long.

Longptr_t TApplication::ProcessLine(const char *line, Bool_t sync, Int_t *err)
{
   if (!line || !*line) return 0;

   // If we are asked to go remote do it
   if (!strncmp(line, ".R", 2)) {
      Int_t n = 2;
      while (*(line+n) == ' ')
         n++;
      return ProcessRemote(line+n, err);
   }

   // Redirect, if requested
   if (fAppRemote && TestBit(kProcessRemotely)) {
      ResetBit(kProcessRemotely);
      return fAppRemote->ProcessLine(line, err);
   }

   if (!strncasecmp(line, ".qqqqqqq", 7)) {
      gSystem->Abort();
   } else if (!strncasecmp(line, ".qqqqq", 5)) {
      Info("ProcessLine", "Bye... (try '.qqqqqqq' if still running)");
      gSystem->Exit(1);
   } else if (!strncasecmp(line, ".exit", 4) || !strncasecmp(line, ".quit", 2)) {
      Terminate(0);
      return 0;
   }

   if (!strncmp(line, ".?", 2) || !strncmp(line, ".help", 5)) {
      Help(line);
      return 1;
   }

   if (!strncmp(line, ".demo", 5)) {
      if (gROOT->IsBatch()) {
         Error("ProcessLine", "Cannot show demos in batch mode!");
         return 1;
      }
      ProcessLine(".x " + TROOT::GetTutorialDir() + "/demos.C");
      return 0;
   }

   if (!strncmp(line, ".license", 8)) {
      return PrintFile(TROOT::GetDocDir() + "/LICENSE");
   }

   if (!strncmp(line, ".credits", 8)) {
      TString credits = TROOT::GetDocDir() + "/CREDITS";
      if (gSystem->AccessPathName(credits, kReadPermission))
         credits = TROOT::GetDocDir() + "/README/CREDITS";
      return PrintFile(credits);
   }

   if (!strncmp(line, ".pwd", 4)) {
      if (gDirectory)
         Printf("Current directory: %s", gDirectory->GetPath());
      if (gPad)
         Printf("Current pad:       %s", gPad->GetName());
      if (gStyle)
         Printf("Current style:     %s", gStyle->GetName());
      return 1;
   }

   if (!strncmp(line, ".ls", 3)) {
      const char *opt = nullptr;
      if (line[3]) opt = &line[3];
      if (gDirectory) gDirectory->ls(opt);
      return 1;
   }

   if (!strncmp(line, ".which", 6)) {
      char *fn  = Strip(line+7);
      char *s = strtok(fn, "+("); // this method does not need to be reentrant
      char *mac = gSystem->Which(TROOT::GetMacroPath(), s, kReadPermission);
      if (!mac)
         Printf("No macro %s in path %s", s, TROOT::GetMacroPath());
      else
         Printf("%s", mac);
      delete [] fn;
      delete [] mac;
      return mac ? 1 : 0;
   }

   if (!strncmp(line, ".L", 2) || !strncmp(line, ".U", 2)) {
      TString aclicMode, arguments, io;
      TString fname = gSystem->SplitAclicMode(line+3, aclicMode, arguments, io);

      char *mac = gSystem->Which(TROOT::GetMacroPath(), fname, kReadPermission);
      if (arguments.Length())
         Warning("ProcessLine", "argument(s) \"%s\" ignored with .%c", arguments.Data(), line[1]);
      Longptr_t retval = 0;
      if (!mac) {
         Error("ProcessLine", "macro %s not found in path %s", fname.Data(), TROOT::GetMacroPath());
      } else {
         TString cmd(line + 1);
         Ssiz_t posSpace = cmd.Index(' ');
         if (posSpace == kNPOS)
            cmd.Remove(1);
         else
            cmd.Remove(posSpace);
         auto tempbuf = TString::Format(".%s %s%s%s", cmd.Data(), mac, aclicMode.Data(), io.Data());
         delete[] mac;
         if (sync)
            retval = gInterpreter->ProcessLineSynch(tempbuf.Data(), (TInterpreter::EErrorCode *)err);
         else
            retval = gInterpreter->ProcessLine(tempbuf.Data(), (TInterpreter::EErrorCode *)err);
      }

      InitializeGraphics(gROOT->IsWebDisplay());

      return retval;
   }

   if (!strncmp(line, ".X", 2) || !strncmp(line, ".x", 2)) {
      return ProcessFile(line+3, err, line[2] == 'k');
   }

   if (!strcmp(line, ".reset")) {
      // Do nothing, .reset disabled in Cling because too many side effects
      Printf("*** .reset not allowed, please use gROOT->Reset() ***");
      return 0;

#if 0
      // delete the ROOT dictionary since CINT will destroy all objects
      // referenced by the dictionary classes (TClass et. al.)
      gROOT->GetListOfClasses()->Delete();
      // fall through
#endif
   }

   if (sync)
      return gInterpreter->ProcessLineSynch(line, (TInterpreter::EErrorCode*)err);
   else
      return gInterpreter->ProcessLine(line, (TInterpreter::EErrorCode*)err);
}

////////////////////////////////////////////////////////////////////////////////
/// Process a file containing a C++ macro.

Longptr_t TApplication::ProcessFile(const char *file, Int_t *error, Bool_t keep)
{
   return ExecuteFile(file, error, keep);
}

////////////////////////////////////////////////////////////////////////////////
/// Execute a file containing a C++ macro (static method). Can be used
/// while TApplication is not yet created.

Longptr_t TApplication::ExecuteFile(const char *file, Int_t *error, Bool_t keep)
{
   static const Int_t kBufSize = 1024;

   if (!file || !*file) return 0;

   TString aclicMode;
   TString arguments;
   TString io;
   TString fname = gSystem->SplitAclicMode(file, aclicMode, arguments, io);

   char *exnam = gSystem->Which(TROOT::GetMacroPath(), fname, kReadPermission);
   if (!exnam) {
      ::Error("TApplication::ExecuteFile", "macro %s not found in path %s", fname.Data(),
              TROOT::GetMacroPath());
      delete [] exnam;
      if (error)
         *error = (Int_t)TInterpreter::kRecoverable;
      return 0;
   }

   ::std::ifstream macro(exnam, std::ios::in);
   if (!macro.good()) {
      ::Error("TApplication::ExecuteFile", "%s no such file", exnam);
      if (error)
         *error = (Int_t)TInterpreter::kRecoverable;
      delete [] exnam;
      return 0;
   }

   char currentline[kBufSize];
   char dummyline[kBufSize];
   int tempfile = 0;
   int comment  = 0;
   int ifndefc  = 0;
   int ifdef    = 0;
   char *s      = nullptr;
   Bool_t execute = kFALSE;
   Longptr_t retval = 0;

   while (1) {
      bool res = (bool)macro.getline(currentline, kBufSize);
      if (macro.eof()) break;
      if (!res) {
         // Probably only read kBufSize, let's ignore the remainder of
         // the line.
         macro.clear();
         while (!macro.getline(dummyline, kBufSize) && !macro.eof()) {
            macro.clear();
         }
      }
      s = currentline;
      while (s && (*s == ' ' || *s == '\t')) s++;   // strip-off leading blanks

      // very simple minded pre-processor parsing, only works in case macro file
      // starts with "#ifndef __CINT__". In that case everything till next
      // "#else" or "#endif" will be skipped.
      if (*s == '#') {
         char *cs = Compress(currentline);
         if (strstr(cs, "#ifndef__CINT__") ||
             strstr(cs, "#if!defined(__CINT__)"))
            ifndefc = 1;
         else if (ifndefc && (strstr(cs, "#ifdef") || strstr(cs, "#ifndef") ||
                  strstr(cs, "#ifdefined") || strstr(cs, "#if!defined")))
            ifdef++;
         else if (ifndefc && strstr(cs, "#endif")) {
            if (ifdef)
               ifdef--;
            else
               ifndefc = 0;
         } else if (ifndefc && !ifdef && strstr(cs, "#else"))
            ifndefc = 0;
         delete [] cs;
      }
      if (!*s || *s == '#' || ifndefc || !strncmp(s, "//", 2)) continue;

      if (!comment && (!strncmp(s, ".X", 2) || !strncmp(s, ".x", 2))) {
         retval = ExecuteFile(s+3);
         execute = kTRUE;
         continue;
      }

      if (!strncmp(s, "/*", 2)) comment = 1;
      if (comment) {
         // handle slightly more complex cases like: /*  */  /*
again:
         s = strstr(s, "*/");
         if (s) {
            comment = 0;
            s += 2;

            while (s && (*s == ' ' || *s == '\t')) s++; // strip-off leading blanks
            if (!*s) continue;
            if (!strncmp(s, "//", 2)) continue;
            if (!strncmp(s, "/*", 2)) {
               comment = 1;
               goto again;
            }
         }
      }
      if (!comment && *s == '{') tempfile = 1;
      if (!comment) break;
   }
   macro.close();

   if (!execute) {
      TString exname = exnam;
      if (!tempfile) {
         // We have a script that does NOT contain an unnamed macro,
         // so we can call the script compiler on it.
         exname += aclicMode;
      }
      exname += arguments;
      exname += io;

      TString tempbuf;
      if (tempfile) {
         tempbuf.Form(".x %s", exname.Data());
      } else {
         tempbuf.Form(".X%s %s", keep ? "k" : " ", exname.Data());
      }
      retval = gInterpreter->ProcessLineSynch(tempbuf,(TInterpreter::EErrorCode*)error);
   }

   delete [] exnam;
   return retval;
}

////////////////////////////////////////////////////////////////////////////////
/// Main application eventloop. Calls system dependent eventloop via gSystem.

void TApplication::Run(Bool_t retrn)
{
   SetReturnFromRun(retrn);

   fIsRunning = kTRUE;

   gSystem->Run();
   fIsRunning = kFALSE;
}

////////////////////////////////////////////////////////////////////////////////
/// Set the command to be executed after the system has been idle for
/// idleTimeInSec seconds. Normally called via TROOT::Idle(...).

void TApplication::SetIdleTimer(UInt_t idleTimeInSec, const char *command)
{
   if (fIdleTimer) RemoveIdleTimer();
   fIdleCommand = command;
   fIdleTimer = new TIdleTimer(idleTimeInSec*1000);
   gSystem->AddTimer(fIdleTimer);
}

////////////////////////////////////////////////////////////////////////////////
/// Remove idle timer. Normally called via TROOT::Idle(0).

void TApplication::RemoveIdleTimer()
{
   if (fIdleTimer) {
      // timers are removed from the gSystem timer list by their dtor
      SafeDelete(fIdleTimer);
   }
}

////////////////////////////////////////////////////////////////////////////////
/// Called when system starts idleing.

void TApplication::StartIdleing()
{
   if (fIdleTimer) {
      fIdleTimer->Reset();
      gSystem->AddTimer(fIdleTimer);
   }
}

////////////////////////////////////////////////////////////////////////////////
/// Called when system stops idleing.

void TApplication::StopIdleing()
{
   if (fIdleTimer)
      gSystem->RemoveTimer(fIdleTimer);
}

////////////////////////////////////////////////////////////////////////////////
/// What to do when tab is pressed. Re-implemented by TRint.
/// See TTabCom::Hook() for meaning of return values.

Int_t TApplication::TabCompletionHook(char* /*buf*/, int* /*pLoc*/, std::ostream& /*out*/)
{
   return -1;
}


////////////////////////////////////////////////////////////////////////////////
/// Terminate the application by call TSystem::Exit() unless application has
/// been told to return from Run(), by a call to SetReturnFromRun().

void TApplication::Terminate(Int_t status)
{
   Emit("Terminate(Int_t)", status);

   if (fReturnFromRun)
      gSystem->ExitLoop();
   else {
      gSystem->Exit(status);
   }
}

////////////////////////////////////////////////////////////////////////////////
/// Emit signal when a line has been processed.

void TApplication::LineProcessed(const char *line)
{
   Emit("LineProcessed(const char*)", line);
}

////////////////////////////////////////////////////////////////////////////////
/// Emit signal when console keyboard key was pressed.

void TApplication::KeyPressed(Int_t key)
{
   Emit("KeyPressed(Int_t)", key);
}

////////////////////////////////////////////////////////////////////////////////
/// Emit signal when return key was pressed.

void TApplication::ReturnPressed(char *text )
{
   Emit("ReturnPressed(char*)", text);
}

////////////////////////////////////////////////////////////////////////////////
/// Set console echo mode:
///
///  - mode = kTRUE  - echo input symbols
///  - mode = kFALSE - noecho input symbols

void TApplication::SetEchoMode(Bool_t)
{
}

////////////////////////////////////////////////////////////////////////////////
/// Static function used to create a default application environment.

void TApplication::CreateApplication()
{
   R__LOCKGUARD(gROOTMutex);
   // gApplication is set at the end of 'new TApplication.
   if (!gApplication) {
      char *a = StrDup("RootApp");
      char *b = StrDup("-b");
      char *argv[2];
      Int_t argc = 2;
      argv[0] = a;
      argv[1] = b;
      new TApplication("RootApp", &argc, argv, nullptr, 0);
      if (gDebug > 0)
         Printf("<TApplication::CreateApplication>: "
                "created default TApplication");
      delete [] a; delete [] b;
      gApplication->SetBit(kDefaultApplication);
   }
}

////////////////////////////////////////////////////////////////////////////////
/// Static function used to attach to an existing remote application
/// or to start one.

TApplication *TApplication::Open(const char *url,
                                  Int_t debug, const char *script)
{
   TApplication *ap = nullptr;
   TUrl nu(url);
   Int_t nnew = 0;

   // Look among the existing ones
   if (fgApplications) {
      TIter nxa(fgApplications);
      while ((ap = (TApplication *) nxa())) {
         TString apn(ap->ApplicationName());
         if (apn == url) {
            // Found matching application
            return ap;
         } else {
            // Check if same machine and user
            TUrl au(apn);
            if (strlen(au.GetUser()) > 0 && strlen(nu.GetUser()) > 0 &&
                !strcmp(au.GetUser(), nu.GetUser())) {
               if (!strncmp(au.GetHost(), nu.GetHost(), strlen(nu.GetHost())))
                  // New session on a known machine
                  nnew++;
            }
         }
      }
   } else {
      ::Error("TApplication::Open", "list of applications undefined - protocol error");
      return ap;
   }

   // If new session on a known machine pass the number as option
   if (nnew > 0) {
      nnew++;
      nu.SetOptions(TString::Format("%d", nnew).Data());
   }

   // Instantiate the TApplication object to be run
   TPluginHandler *h = nullptr;
   if ((h = gROOT->GetPluginManager()->FindHandler("TApplication","remote"))) {
      if (h->LoadPlugin() == 0) {
         ap = (TApplication *) h->ExecPlugin(3, nu.GetUrl(), debug, script);
      } else {
         ::Error("TApplication::Open", "failed to load plugin for TApplicationRemote");
      }
   } else {
      ::Error("TApplication::Open", "failed to find plugin for TApplicationRemote");
   }

   // Add to the list
   if (ap && !(ap->TestBit(kInvalidObject))) {
      fgApplications->Add(ap);
      gROOT->GetListOfBrowsables()->Add(ap, ap->ApplicationName());
      TIter next(gROOT->GetListOfBrowsers());
      TBrowser *b;
      while ((b = (TBrowser*) next()))
         b->Add(ap, ap->ApplicationName());
      gROOT->RefreshBrowsers();
   } else {
      SafeDelete(ap);
      ::Error("TApplication::Open",
              "TApplicationRemote for %s could not be instantiated", url);
   }

   // Done
   return ap;
}

////////////////////////////////////////////////////////////////////////////////
/// Static function used to close a remote application

void TApplication::Close(TApplication *app)
{
   if (app) {
      app->Terminate(0);
      fgApplications->Remove(app);
      gROOT->GetListOfBrowsables()->RecursiveRemove(app);
      TIter next(gROOT->GetListOfBrowsers());
      TBrowser *b;
      while ((b = (TBrowser*) next()))
         b->RecursiveRemove(app);
      gROOT->RefreshBrowsers();
   }
}

////////////////////////////////////////////////////////////////////////////////
/// Show available sessions

void TApplication::ls(Option_t *opt) const
{
   if (fgApplications) {
      TIter nxa(fgApplications);
      TApplication *a = nullptr;
      while ((a = (TApplication *) nxa())) {
         a->Print(opt);
      }
   } else {
      Print(opt);
   }
}

////////////////////////////////////////////////////////////////////////////////
/// Static method returning the list of available applications

TList *TApplication::GetApplications()
{
   return fgApplications;
}<|MERGE_RESOLUTION|>--- conflicted
+++ resolved
@@ -405,24 +405,7 @@
          // the web mode is requested
          const char *opt = argv[i] + 5;
          argv[i] = null;
-<<<<<<< HEAD
-         TString argw;
-         if (*opt == '=')
-            argw.Append(opt+1);
-         else if (gROOT->IsBatch())
-            argw = "batch";
-         if (argw == "off") {
-            gROOT->SetWebDisplay(argw.Data());
-            gEnv->SetValue("Browser.Name", "TRootBrowser"); // force usage of TBrowser back
-         } else if (gSystem->Load("libROOTWebDisplay") >= 0) {
-            gROOT->SetWebDisplay(argw.Data());
-            gEnv->SetValue("Gui.Factory", "web");
-         } else {
-            Error("GetOptions", "--web option not supported, ROOT should be built with at least c++14 enabled");
-         }
-=======
          gROOT->SetWebDisplay((*opt == '=') ? opt + 1 : "");
->>>>>>> 18b4f317
       } else if (!strcmp(argv[i], "-e")) {
          argv[i] = null;
          ++i;
