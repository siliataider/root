// @(#)root/metautils:$Id$
/// \file TClassEdit.cxx
/// \ingroup Base
/// \author Victor Perev
/// \author Philippe Canal
/// \date 04/10/2003

/*************************************************************************
 * Copyright (C) 1995-2019, Rene Brun and Fons Rademakers.               *
 * All rights reserved.                                                  *
 *                                                                       *
 * For the licensing terms see $ROOTSYS/LICENSE.                         *
 * For the list of contributors see $ROOTSYS/README/CREDITS.             *
 *************************************************************************/

#include <cstdio>
#include <cstdlib>
#include <cassert>
#include <cstring>
#include "TClassEdit.h"
#include <cctype>
#include "Rstrstream.h"
#include <set>
#include <stack>
// for shared_ptr
#include <memory>
#include "ROOT/RStringView.hxx"
#include <algorithm>

#include "TSpinLockGuard.h"

using namespace std;

namespace {
   static TClassEdit::TInterpreterLookupHelper *gInterpreterHelper = nullptr;

   template <typename T>
   struct ShuttingDownSignaler : public T {
      using T::T;

      ShuttingDownSignaler() = default;
      ShuttingDownSignaler(T &&in) : T(std::move(in)) {}

      ~ShuttingDownSignaler()
      {
         if (gInterpreterHelper)
            gInterpreterHelper->ShuttingDownSignal();
      }
   };
}

////////////////////////////////////////////////////////////////////////////////
/// Return the length, if any, taken by std:: and any
/// potential inline namespace (well compiler detail namespace).

static size_t StdLen(const std::string_view name)
{
   size_t len = 0;
   if (name.compare(0,5,"std::")==0) {
      len = 5;

      // TODO: This is likely to induce unwanted autoparsing, those are reduced
      // by the caching of the result.
      if (gInterpreterHelper) {
         for(size_t i = 5; i < name.length(); ++i) {
            if (name[i] == '<') break;
            if (name[i] == ':') {
               std::string scope(name.data(),i);

               // We assume that we are called in already serialized code.
               // Note: should we also cache the negative answers?
               static ShuttingDownSignaler<std::set<std::string>> gInlined;
               static std::atomic_flag spinFlag = ATOMIC_FLAG_INIT;

               bool isInlined;
               {
                  ROOT::Internal::TSpinLockGuard lock(spinFlag);
                  isInlined = (gInlined.find(scope) != gInlined.end());
               }

               if (isInlined) {
                  len = i;
                  if (i+1<name.length() && name[i+1]==':') {
                     len += 2;
                  }
               } else {
                  std::string scoperesult;
                  if (!gInterpreterHelper->ExistingTypeCheck(scope, scoperesult)
                     && gInterpreterHelper->IsDeclaredScope(scope, isInlined))
                  {
                     if (isInlined) {
                        {
                           ROOT::Internal::TSpinLockGuard lock(spinFlag);
                           gInlined.insert(scope);
                        }
                        len = i;
                        if (i+1<name.length() && name[i+1]==':') {
                           len += 2;
                        }
                     }
                  }
               }
            }
         }
      }
   }

   return len;
}

////////////////////////////////////////////////////////////////////////////////
/// Remove std:: and any potential inline namespace (well compiler detail
/// namespace.

static void RemoveStd(std::string &name, size_t pos = 0)
{
   size_t len = StdLen({name.data()+pos,name.length()-pos});
   if (len) {
      name.erase(pos,len);
   }
}

////////////////////////////////////////////////////////////////////////////////
/// Remove std:: and any potential inline namespace (well compiler detail
/// namespace.

static void RemoveStd(std::string_view &name)
{
   size_t len = StdLen(name);
   if (len) {
      name.remove_prefix(len);
   }
}

////////////////////////////////////////////////////////////////////////////////

TClassEdit::EComplexType TClassEdit::GetComplexType(const char* clName)
{
   if (0 == strncmp(clName, "complex<", 8)) {
      const char *clNamePlus8 = clName + 8;
      if (0 == strcmp("float>", clNamePlus8)) {
         return EComplexType::kFloat;
         }
      if (0 == strcmp("double>", clNamePlus8)) {
         return EComplexType::kDouble;
      }
      if (0 == strcmp("int>", clNamePlus8)) {
         return EComplexType::kInt;
      }
      if (0 == strcmp("long>", clNamePlus8)) {
         return EComplexType::kLong;
      }
   }
   return EComplexType::kNone;
}

////////////////////////////////////////////////////////////////////////////////
TClassEdit::TInterpreterLookupHelper::~TInterpreterLookupHelper()
{
   // Already too late to call this->ShuttingDownSignal
   // the virtual table has already lost (on some platform) the
   // address of the derived function that we would need to call.
   // But at least forget about this instance!

   if (this == gInterpreterHelper)
      gInterpreterHelper = nullptr;
}

////////////////////////////////////////////////////////////////////////////////

void TClassEdit::Init(TClassEdit::TInterpreterLookupHelper *helper)
{
   gInterpreterHelper = helper;
}

////////////////////////////////////////////////////////////////////////////////
/// default constructor

TClassEdit::TSplitType::TSplitType(const char *type2split, EModType mode) : fName(type2split), fNestedLocation(0)
{
   TClassEdit::GetSplit(type2split, fElements, fNestedLocation, mode);
}

////////////////////////////////////////////////////////////////////////////////
///  type     : type name: `vector<list<classA,allocator>,allocator>[::%iterator]`
///  result:    0          : not stl container and not declared inside an stl container.
///             result: code of container that the type or is the scope of the type

ROOT::ESTLType TClassEdit::TSplitType::IsInSTL() const
{
   if (fElements[0].empty()) return ROOT::kNotSTL;
   return STLKind(fElements[0]);
}

////////////////////////////////////////////////////////////////////////////////
///  type     : type name: vector<list<classA,allocator>,allocator>
///  testAlloc: if true, we test allocator, if it is not default result is negative
///  result:    0          : not stl container
///             abs(result): code of container 1=vector,2=list,3=deque,4=map
///                           5=multimap,6=set,7=multiset
///             positive val: we have a vector or list with default allocator to any depth
///                   like vector<list<vector<int>>>
///             negative val: STL container other than vector or list, or non default allocator
///                           For example: vector<deque<int>> has answer -1

int TClassEdit::TSplitType::IsSTLCont(int testAlloc) const
{

   if (fElements[0].empty()) return 0;
   int numb = fElements.size();
   if (!fElements[numb-1].empty() && fElements[numb-1][0]=='*') --numb;

   if ( fNestedLocation ) {
      // The type has been defined inside another namespace and/or class
      // this couldn't possibly be an STL container
      return 0;
   }

   int kind = STLKind(fElements[0]);

   if (kind==ROOT::kSTLvector || kind==ROOT::kSTLlist || kind==ROOT::kSTLforwardlist) {

      int nargs = STLArgs(kind);
      if (testAlloc && (numb-1 > nargs) && !IsDefAlloc(fElements[numb-1].c_str(),fElements[1].c_str())) {

         // We have a non default allocator,
         // let's return a negative value.

         kind = -kind;

      } else {

         // We has a default allocator, let's continue to
         // look inside the argument list.
         int k = TClassEdit::IsSTLCont(fElements[1].c_str(),testAlloc);
         if (k<0) kind = -kind;

      }
   }

   // We return a negative value for anything which is not a vector or a list.
   if(kind>2) kind = - kind;
   return kind;
}

////////////////////////////////////////////////////////////////////////////////
//////////////////////////////////////////////////////////////////////////////
/// Return the absolute type of typeDesc into the string answ.

void TClassEdit::TSplitType::ShortType(std::string &answ, int mode)
{
   // E.g.: typeDesc = "class const volatile TNamed**", returns "TNamed**".
   // if (mode&1) remove last "*"s                     returns "TNamed"
   // if (mode&2) remove default allocators from STL containers
   // if (mode&4) remove all     allocators from STL containers
   // if (mode&8) return inner class of stl container. list<innerClass>
   // if (mode&16) return deepest class of stl container. vector<list<deepest>>
   // if (mode&kDropAllDefault) remove default template arguments
   /////////////////////////////////////////////////////////////////////////////

   answ.clear();
   int narg = fElements.size();
   int tailLoc = 0;

   if (narg == 0) {
      answ = fName;
      return ;
   }
   //      fprintf(stderr,"calling ShortType %d for %s with narg %d\n",mode,typeDesc,narg);
   //      {for (int i=0;i<narg;i++) fprintf(stderr,"calling ShortType %d for %s with %d %s \n",
   //                                        mode,typeDesc,i,arglist[i].c_str());
   //      }
   if (fElements[narg-1].empty() == false &&
       (fElements[narg-1][0]=='*'
        || fElements[narg-1][0]=='&'
        || fElements[narg-1][0]=='['
        || 0 == fElements[narg-1].compare(0,6,"const*")
        || 0 == fElements[narg-1].compare(0,6,"const&")
        || 0 == fElements[narg-1].compare(0,6,"const[")
        || 0 == fElements[narg-1].compare("const")
        )
       ) {
      if ((mode&1)==0) tailLoc = narg-1;
   }
   else { assert(fElements[narg-1].empty()); };
   narg--;
   mode &= (~1);

   if (fNestedLocation) narg--;

   //    fprintf(stderr,"calling ShortType %d for %s with narg %d tail %d\n",imode,typeDesc,narg,tailLoc);

   //kind of stl container
   const int kind = STLKind(fElements[0]);
   const int iall = STLArgs(kind);

   // Only class is needed
   if (mode&(8|16)) {
      while(narg-1>iall) { fElements.pop_back(); narg--;}
      if (!fElements[0].empty() && tailLoc) {
         tailLoc = 0;
      }
      fElements[0].clear();
      mode&=(~8);
   }

   if (mode & kDropAllDefault) mode |= kDropStlDefault;
   if (mode & kDropStlDefault) mode |= kDropDefaultAlloc;

   if (kind) {
      bool allocRemoved = false;

      if ( mode & (kDropDefaultAlloc|kDropAlloc) ) {
         // remove allocators


         if (narg-1 == iall+1) {
            // has an allocator specified
            bool dropAlloc = false;
            if (mode & kDropAlloc) {

               dropAlloc = true;

            } else if (mode & kDropDefaultAlloc) {
               switch (kind) {
                  case ROOT::kSTLvector:
                  case ROOT::kSTLlist:
                  case ROOT::kSTLforwardlist:
                  case ROOT::kSTLdeque:
                  case ROOT::kSTLset:
                  case ROOT::kSTLmultiset:
                  case ROOT::kSTLunorderedset:
                  case ROOT::kSTLunorderedmultiset:
                     dropAlloc = IsDefAlloc(fElements[iall+1].c_str(),fElements[1].c_str());
                     break;
                  case ROOT::kSTLmap:
                  case ROOT::kSTLmultimap:
                  case ROOT::kSTLunorderedmap:
                  case ROOT::kSTLunorderedmultimap:
                     dropAlloc = IsDefAlloc(fElements[iall+1].c_str(),fElements[1].c_str(),fElements[2].c_str());
                     break;
                  default:
                     dropAlloc = false;
               }

            }
            if (dropAlloc) {
               narg--;
               allocRemoved = true;
            }
         } else {
            // has no allocator specified (hence it is already removed!)
            allocRemoved = true;
         }
      }

      if ( allocRemoved && (mode & kDropStlDefault) && narg-1 == iall) { // remove default comparator
         if ( IsDefComp( fElements[iall].c_str(), fElements[1].c_str() ) ) {
            narg--;
         }
      } else if ( mode & kDropComparator ) {

         switch (kind) {
            case ROOT::kSTLvector:
            case ROOT::kSTLlist:
            case ROOT::kSTLforwardlist:
            case ROOT::kSTLdeque:
               break;
            case ROOT::kSTLset:
            case ROOT::kSTLmultiset:
            case ROOT::kSTLmap:
            case ROOT::kSTLmultimap:
               if (!allocRemoved && narg-1 == iall+1) {
                  narg--;
                  allocRemoved = true;
               }
               if (narg-1 == iall) narg--;
               break;
            default:
               break;
         }
      }

      // Treat now Pred and Hash for unordered set/map containers. Signature is:
      // template < class Key,
      //            class Hash = hash<Key>,
      //            class Pred = equal_to<Key>,
      //            class Alloc = allocator<Key>
      //          > class unordered_{set,multiset}
      // template < class Key,
      //            class Val,
      //            class Hash = hash<Key>,
      //            class Pred = equal_to<Key>,
      //            class Alloc = allocator<Key>
      //          > class unordered_{map,multimap}


      if (kind == ROOT::kSTLunorderedset || kind == ROOT::kSTLunorderedmultiset || kind == ROOT::kSTLunorderedmap || kind == ROOT::kSTLunorderedmultimap){

         bool predRemoved = false;

         if ( allocRemoved && (mode & kDropStlDefault) && narg-1 == iall) { // remove default predicate
            if ( IsDefPred( fElements[iall].c_str(), fElements[1].c_str() ) ) {
               predRemoved=true;
               narg--;
            }
         }

         if ( predRemoved && (mode & kDropStlDefault) && narg == iall) { // remove default hash
            if ( IsDefHash( fElements[iall-1].c_str(), fElements[1].c_str() ) ) {
               narg--;
            }
         }
      }
   } // End of treatment of stl containers
   else {
      if ( (mode & kDropStlDefault) && (narg >= 3)) {
         unsigned int offset = (0==strncmp("const ",fElements[0].c_str(),6)) ? 6 : 0;
         offset += (0==strncmp("std::",fElements[0].c_str()+offset,5)) ? 5 : 0;
         if (0 == strcmp(fElements[0].c_str()+offset,"__shared_ptr"))
         {
#ifdef _CONCURRENCE_H
            static const std::string sharedPtrDef = std::to_string(__gnu_cxx::__default_lock_policy); // to_string is C++11
#else
            static const std::string sharedPtrDef = std::to_string(2); // to_string is C++11
#endif
            if (fElements[2] == sharedPtrDef) {
               narg--;
            }
         }
      }
   }

   //   do the same for all inside
   for (int i=1;i<narg; i++) {
      if (!strchr(fElements[i].c_str(),'<')) {
         if (mode&kDropStd) {
            unsigned int offset = (0==strncmp("const ",fElements[i].c_str(),6)) ? 6 : 0;
            RemoveStd( fElements[i], offset );
         }
         if (mode&kResolveTypedef) {
            fElements[i] = ResolveTypedef(fElements[i].c_str(),true);
         }
         continue;
      }
      fElements[i] = TClassEdit::ShortType(fElements[i].c_str(),mode | TClassEdit::kKeepOuterConst);
      if (mode&kResolveTypedef) {
         // We 'just' need to check whether the outer type is a typedef or not;
         // this also will add the default template parameter if any needs to
         // be added.
         string typeresult;
         if (gInterpreterHelper &&
             (gInterpreterHelper->ExistingTypeCheck(fElements[i], typeresult)
              || gInterpreterHelper->GetPartiallyDesugaredNameWithScopeHandling(fElements[i], typeresult))) {
            if (!typeresult.empty()) fElements[i] = typeresult;
         }
      }
   }

   unsigned int tailOffset = 0;
   if (tailLoc && fElements[tailLoc].compare(0,5,"const") == 0) {
      if (mode & kKeepOuterConst) answ += "const ";
      tailOffset = 5;
   }
   if (!fElements[0].empty()) {answ += fElements[0]; answ +="<";}

#if 0
   // This code is no longer use, the moral equivalent would be to get
   // the 'fixed' number of argument the user told us to ignore and drop those.
   // However, the name we get here might be (usually) normalized enough that
   // this is not necessary (at the very least nothing break in roottest without
   // the aforementioned new code or this old code).
   if (mode & kDropAllDefault) {
      int nargNonDefault = 0;
      std::string nonDefName = answ;
      // "superlong" because tLong might turn fName into an even longer name
      std::string nameSuperLong = fName;
      if (gInterpreterHelper)
         gInterpreterHelper->GetPartiallyDesugaredName(nameSuperLong);
      while (++nargNonDefault < narg) {
         // If T<a> is a "typedef" (aka default template params)
         // to T<a,b> then we can strip the "b".
         const char* closeTemplate = " >";
         if (nonDefName[nonDefName.length() - 1] != '>')
            ++closeTemplate;
         string nondef = nonDefName + closeTemplate;
         if (gInterpreterHelper &&
             gInterpreterHelper->IsAlreadyPartiallyDesugaredName(nondef, nameSuperLong))
            break;
         if (nargNonDefault>1) nonDefName += ",";
         nonDefName += fElements[nargNonDefault];
      }
      if (nargNonDefault < narg)
         narg = nargNonDefault;
   }
#endif

   { for (int i=1;i<narg-1; i++) { answ += fElements[i]; answ+=",";} }
   if (narg>1) { answ += fElements[narg-1]; }

   if (!fElements[0].empty()) {
      if ( answ.at(answ.size()-1) == '>') {
         answ += " >";
      } else {
         answ += '>';
      }
   }
   if (fNestedLocation) {
      // Treat X pf A<B>::X
      fElements[fNestedLocation] = TClassEdit::ShortType(fElements[fNestedLocation].c_str(),mode);
      answ += fElements[fNestedLocation];
   }
   // tail is not a type name, just [2], &, * etc.
   if (tailLoc) answ += fElements[tailLoc].c_str()+tailOffset;
}

////////////////////////////////////////////////////////////////////////////////
/// Check if the type is a template
bool TClassEdit::TSplitType::IsTemplate()
{
   return !fElements[0].empty();
}

////////////////////////////////////////////////////////////////////////////////
/// Converts STL container name to number. vector -> 1, etc..
/// If len is greater than 0, only look at that many characters in the string.

ROOT::ESTLType TClassEdit::STLKind(std::string_view type)
{
   if (type.length() == 0)
      return ROOT::kNotSTL;
   size_t offset = 0;
   if (type.compare(0,6,"const ")==0) { offset += 6; }
   offset += StdLen(type.substr(offset));
   const auto len = type.length() - offset;
   if (len == 0)
      return ROOT::kNotSTL;

   //container names
   static const char *stls[] =
      { "any", "vector", "list", "deque", "map", "multimap", "set", "multiset", "bitset",
         "forward_list", "unordered_set", "unordered_multiset", "unordered_map", "unordered_multimap", nullptr};
   static const size_t stllen[] =
      { 3, 6, 4, 5, 3, 8, 3, 8, 6,
         12, 13, 18, 13, 18, 0};
   static const ROOT::ESTLType values[] =
      {  ROOT::kNotSTL, ROOT::kSTLvector,
         ROOT::kSTLlist, ROOT::kSTLdeque,
         ROOT::kSTLmap, ROOT::kSTLmultimap,
         ROOT::kSTLset, ROOT::kSTLmultiset,
         ROOT::kSTLbitset,
         // New C++11
         ROOT::kSTLforwardlist,
         ROOT::kSTLunorderedset, ROOT::kSTLunorderedmultiset,
         ROOT::kSTLunorderedmap, ROOT::kSTLunorderedmultimap,
         ROOT::kNotSTL
      };

   // kind of stl container
   // find the correct ESTLType, skipping std::any (because I/O for it is not implemented yet?)
   for (int k = 1; stls[k]; ++k) {
      if (len == stllen[k]) {
         if (type.compare(offset, len, stls[k]) == 0)
            return values[k];
      }
   }
   if (type.compare(offset, len, "ROOT::VecOps::RVec") == 0)
      return ROOT::kROOTRVec;
   return ROOT::kNotSTL;
}

////////////////////////////////////////////////////////////////////////////////
///      Return number of arguments for STL container before allocator

int   TClassEdit::STLArgs(int kind)
{
   static const char  stln[] =// min number of container arguments
      //     vector, list, deque, map, multimap, set, multiset, bitset,
      {    1,     1,    1,     1,   3,        3,   2,        2,      1,
      // forward_list, unordered_set, unordered_multiset, unordered_map, unordered_multimap, ROOT::RVec
                    1,             3,                  3,             4,                  4,          1};
   assert(std::size_t(kind) < sizeof(stln) && "index is out of bounds");

   return stln[kind];
}

////////////////////////////////////////////////////////////////////////////////

static size_t findNameEnd(const std::string_view full)
{
   int level = 0;
   for(size_t i = 0; i < full.length(); ++i) {
      switch(full[i]) {
         case '<': { ++level; break; }
         case '>': {
            if (level == 0) return i;
            else --level;
            break;
         }
         case ',': {
            if (level == 0) return i;
            break;
         }
         default: break;
      }
   }
   return full.length();
}

////////////////////////////////////////////////////////////////////////////////

static size_t findNameEnd(const std::string &full, size_t pos)
{
   return pos + findNameEnd( {full.data()+pos,full.length()-pos} );
}

////////////////////////////////////////////////////////////////////////////////
/// return whether or not 'allocname' is the STL default allocator for type
/// 'classname'

bool TClassEdit::IsDefAlloc(const char *allocname, const char *classname)
{
   string_view a( allocname );
   RemoveStd(a);

   if (a=="alloc")                              return true;
   if (a=="__default_alloc_template<true,0>")   return true;
   if (a=="__malloc_alloc_template<0>")         return true;

   const static int alloclen = strlen("allocator<");
   if (a.compare(0,alloclen,"allocator<") != 0) {
      return false;
   }
   a.remove_prefix(alloclen);

   RemoveStd(a);

   string_view k = classname;
   RemoveStd(k);

   if (a.compare(0,k.length(),k) != 0) {
      // Now we need to compare the normalized name.
      size_t end = findNameEnd(a);

      std::string valuepart;
      GetNormalizedName(valuepart,std::string_view(a.data(),end));

      std::string norm_value;
      GetNormalizedName(norm_value,k);

      if (valuepart != norm_value) {
         return false;
      }
      a.remove_prefix(end);
   } else {
      a.remove_prefix(k.length());
   }

   if (a.compare(0,1,">")!=0 && a.compare(0,2," >")!=0) {
      return false;
   }

   return true;
}

////////////////////////////////////////////////////////////////////////////////
/// return whether or not 'allocname' is the STL default allocator for a key
/// of type 'keyclassname' and a value of type 'valueclassname'

bool TClassEdit::IsDefAlloc(const char *allocname,
                            const char *keyclassname,
                            const char *valueclassname)
{
   if (IsDefAlloc(allocname,keyclassname)) return true;

   string_view a( allocname );
   RemoveStd(a);

   const static int alloclen = strlen("allocator<");
   if (a.compare(0,alloclen,"allocator<") != 0) {
      return false;
   }
   a.remove_prefix(alloclen);

   RemoveStd(a);

   const static int pairlen = strlen("pair<");
   if (a.compare(0,pairlen,"pair<") != 0) {
      return false;
   }
   a.remove_prefix(pairlen);

   const static int constlen = strlen("const");
   if (a.compare(0,constlen+1,"const ") == 0) {
      a.remove_prefix(constlen+1);
   }

   RemoveStd(a);

   string_view k = keyclassname;
   RemoveStd(k);
   if (k.compare(0,constlen+1,"const ") == 0) {
      k.remove_prefix(constlen+1);
   }

   if (a.compare(0,k.length(),k) != 0) {
      // Now we need to compare the normalized name.
      size_t end = findNameEnd(a);

      std::string alloc_keypart;
      GetNormalizedName(alloc_keypart,std::string_view(a.data(),end));

      std::string norm_key;
      GetNormalizedName(norm_key,k);

      if (alloc_keypart != norm_key) {
         if ( norm_key[norm_key.length()-1] == '*' ) {
            // also check with a trailing 'const'.
            norm_key += "const";
         } else {
            norm_key += " const";
         }
         if (alloc_keypart != norm_key) {
           return false;
         }
      }
      a.remove_prefix(end);
   } else {
      size_t end = k.length();
      if ( (a[end-1] == '*') || a[end]==' ' ) {
         size_t skipSpace = (a[end] == ' ');
         if (a.compare(end+skipSpace,constlen,"const") == 0) {
            end += constlen+skipSpace;
         }
      }
      a.remove_prefix(end);
   }

   if (a[0] != ',') {
      return false;
   }
   a.remove_prefix(1);
   RemoveStd(a);

   string_view v = valueclassname;
   RemoveStd(v);

   if (a.compare(0,v.length(),v) != 0) {
      // Now we need to compare the normalized name.
      size_t end = findNameEnd(a);

      std::string valuepart;
      GetNormalizedName(valuepart,std::string_view(a.data(),end));

      std::string norm_value;
      GetNormalizedName(norm_value,v);

      if (valuepart != norm_value) {
         return false;
      }
      a.remove_prefix(end);
   } else {
      a.remove_prefix(v.length());
   }

   if (a.compare(0,1,">")!=0 && a.compare(0,2," >")!=0) {
      return false;
   }

   return true;
}

////////////////////////////////////////////////////////////////////////////////
/// return whether or not 'elementName' is the STL default Element for type
/// 'classname'

static bool IsDefElement(const char *elementName, const char* defaultElementName, const char *classname)
{
   string c = elementName;

   size_t pos = StdLen(c);

   const int elementlen = strlen(defaultElementName);
   if (c.compare(pos,elementlen,defaultElementName) != 0) {
      return false;
   }
   pos += elementlen;

   string k = classname;
   if (c.compare(pos,k.length(),k) != 0) {
      // Now we need to compare the normalized name.
      size_t end = findNameEnd(c,pos);

      std::string keypart;
      if (pos != end) {  // i.e. elementName != "std::less<>", see ROOT-11000.
         TClassEdit::GetNormalizedName(keypart,std::string_view(c.c_str()+pos,end-pos));
      }

      std::string norm_key;
      TClassEdit::GetNormalizedName(norm_key,k);

      if (keypart != norm_key) {
         return false;
      }
      pos = end;
   } else {
      pos += k.length();
   }

   if (c.compare(pos,1,">")!=0 && c.compare(pos,2," >")!=0) {
      return false;
   }

   return true;
}

////////////////////////////////////////////////////////////////////////////////
/// return whether or not 'compare' is the STL default comparator for type
/// 'classname'

bool TClassEdit::IsDefComp(const char *compname, const char *classname)
{
   return IsDefElement(compname, "less<", classname);
}

////////////////////////////////////////////////////////////////////////////////
/// return whether or not 'predname' is the STL default predicate for type
/// 'classname'

bool TClassEdit::IsDefPred(const char *predname, const char *classname)
{
   return IsDefElement(predname, "equal_to<", classname);
}

////////////////////////////////////////////////////////////////////////////////
/// return whether or not 'hashname' is the STL default hash for type
/// 'classname'

bool TClassEdit::IsDefHash(const char *hashname, const char *classname)
{
   return IsDefElement(hashname, "hash<", classname);
}

////////////////////////////////////////////////////////////////////////////////
/// Return the normalized name.  See TMetaUtils::GetNormalizedName.
///
/// Return the type name normalized for ROOT,
/// keeping only the ROOT opaque typedef (Double32_t, etc.) and
/// removing the STL collections default parameter if any.
///
/// Compare to TMetaUtils::GetNormalizedName, this routines does not
/// and can not add default template parameters.

void TClassEdit::GetNormalizedName(std::string &norm_name, std::string_view name)
{
   if (name.empty()) {
      norm_name.clear();
      return;
   }

   norm_name = std::string(name); // NOTE: Is that the shortest version?

   if (TClassEdit::IsArtificial(name)) {
      // If there is a @ symbol (followed by a version number) then this is a synthetic class name created
      // from an already normalized name for the purpose of supporting schema evolution.
      return;
   }

   // Remove the std:: and default template argument and insert the Long64_t and change basic_string to string.
   TClassEdit::TSplitType splitname(norm_name.c_str(),(TClassEdit::EModType)(TClassEdit::kLong64 | TClassEdit::kDropStd | TClassEdit::kDropStlDefault | TClassEdit::kKeepOuterConst));
   splitname.ShortType(norm_name, TClassEdit::kDropStd | TClassEdit::kDropStlDefault | TClassEdit::kResolveTypedef | TClassEdit::kKeepOuterConst);

   // 4 elements expected: "pair", "first type name", "second type name", "trailing stars"
   if (splitname.fElements.size() == 4 && (splitname.fElements[0] == "std::pair" || splitname.fElements[0] == "pair" || splitname.fElements[0] == "__pair_base")) {
      // We don't want to lookup the std::pair itself.
      std::string first, second;
      GetNormalizedName(first, splitname.fElements[1]);
      GetNormalizedName(second, splitname.fElements[2]);
      norm_name = splitname.fElements[0] + "<" + first + "," + second;
      if (!second.empty() && second.back() == '>')
         norm_name += " >";
      else
         norm_name += ">";
      return;
   }

   // Depending on how the user typed their code, in particular typedef
   // declarations, we may end up with an explicit '::' being
   // part of the result string.  For consistency, we must remove it.
   if (norm_name.length()>2 && norm_name[0]==':' && norm_name[1]==':') {
      norm_name.erase(0,2);
   }

   if (gInterpreterHelper) {
      // See if the expanded name itself is a typedef.
      std::string typeresult;
      if (gInterpreterHelper->ExistingTypeCheck(norm_name, typeresult)
          || gInterpreterHelper->GetPartiallyDesugaredNameWithScopeHandling(norm_name, typeresult)) {

         if (!typeresult.empty()) norm_name = typeresult;
      }
   }
}

////////////////////////////////////////////////////////////////////////////////
/// Replace 'long long' and 'unsigned long long' by 'Long64_t' and 'ULong64_t'

string TClassEdit::GetLong64_Name(const char* original)
{
   if (!original)
      return "";
   else
      return GetLong64_Name(string(original));
}

////////////////////////////////////////////////////////////////////////////////
/// Replace 'long long' and 'unsigned long long' by 'Long64_t' and 'ULong64_t'

string TClassEdit::GetLong64_Name(const string& original)
{
   static const char* longlong_s  = "long long";
   static const char* ulonglong_s = "unsigned long long";
   static const unsigned int longlong_len  = strlen(longlong_s);
   static const unsigned int ulonglong_len = strlen(ulonglong_s);

   string result = original;

   int pos = 0;
   while( (pos = result.find(ulonglong_s,pos) ) >=0 ) {
      result.replace(pos, ulonglong_len, "ULong64_t");
   }
   pos = 0;
   while( (pos = result.find(longlong_s,pos) ) >=0 ) {
      result.replace(pos, longlong_len, "Long64_t");
   }
   return result;
}

////////////////////////////////////////////////////////////////////////////////
/// Return the start of the unqualified name include in 'original'.

const char *TClassEdit::GetUnqualifiedName(const char *original)
{
   const char *lastPos = original;
   {
      long depth = 0;
      for(auto cursor = original; *cursor != '\0'; ++cursor) {
         if ( *cursor == '<' || *cursor == '(') ++depth;
         else if ( *cursor == '>' || *cursor == ')' ) --depth;
         else if ( *cursor == ':' ) {
            if (depth==0 && *(cursor+1) == ':' && *(cursor+2) != '\0') {
               lastPos = cursor+2;
            }
         }
      }
   }
   return lastPos;
}

////////////////////////////////////////////////////////////////////////////////

static void R__FindTrailing(std::string &full,  /*modified*/
                            std::string &stars /* the literal output */
                            )
{
   const char *t = full.c_str();
   const unsigned int tlen( full.size() );

   const char *starloc = t + tlen - 1;
   bool hasconst = false;
   if ( (*starloc)=='t'
       && (starloc-t) > 4 && 0 == strncmp((starloc-4),"const",5)
       && ( (*(starloc-5)) == ' ' || (*(starloc-5)) == '*' || (*(starloc-5)) == '&'
           || (*(starloc-5)) == '>' || (*(starloc-5)) == ']') ) {
      // we are ending on a const.
      starloc -= 4;
      if ((*starloc-1)==' ') {
         // Take the space too.
         starloc--;
      }
      hasconst = true;
   }
   if ( hasconst || (*starloc)=='*' || (*starloc)=='&' || (*starloc)==']' ) {
      bool isArray = ( (*starloc)==']' );
      while( t<=(starloc-1) && ((*(starloc-1))=='*' || (*(starloc-1))=='&' || (*(starloc-1))=='t' || isArray)) {
         if (isArray) {
            starloc--;
            isArray = ! ( (*starloc)=='[' );
         } else if ( (*(starloc-1))=='t' ) {
            if ( (starloc-1-t) > 5 && 0 == strncmp((starloc-5),"const",5)
                && ( (*(starloc-6)) == ' ' || (*(starloc-6)) == '*' || (*(starloc-6)) == '&'
                    || (*(starloc-6)) == '>' || (*(starloc-6)) == ']')) {
               // we have a const.
               starloc -= 5;
            } else {
               break;
            }
         } else {
            starloc--;
         }
      }
      stars = starloc;
      if ((*(starloc-1))==' ') {
         // erase the space too.
         starloc--;
      }

      const unsigned int starlen = strlen(starloc);
      full.erase(tlen-starlen,starlen);
   } else if (hasconst) {
      stars = starloc;
      const unsigned int starlen = strlen(starloc);
      full.erase(tlen-starlen,starlen);
   }

}

////////////////////////////////////////////////////////////////////////////////
////////////////////////////////////////////////////////////////////////////
///  Stores in output (after emptying it) the split type.
///  Stores the location of the tail (nested names) in nestedLoc (0 indicates no tail).
///  Return the number of elements stored.
///
///  First in list is the template name or is empty
///         "vector<list<int>,alloc>**" to "vector" "list<int>" "alloc" "**"
///   or    "TNamed*" to "" "TNamed" "*"
////////////////////////////////////////////////////////////////////////////

int TClassEdit::GetSplit(const char *type, vector<string>& output, int &nestedLoc, EModType mode)
{
   nestedLoc = 0;
   output.clear();
   if (strlen(type)==0) return 0;

   int cleantypeMode = 1 /* keepInnerConst */;
   if (mode & kKeepOuterConst) {
      cleantypeMode = 0; /* remove only the outer class keyword */
   }
   string full( mode & kLong64 ? TClassEdit::GetLong64_Name( CleanType(type, cleantypeMode) )
               : CleanType(type, cleantypeMode) );

   // We need to replace basic_string with string.
   {
      unsigned int const_offset = (0==strncmp("const ",full.c_str(),6)) ? 6 : 0;
      bool isString = false;
      bool isStdString = false;
      size_t std_offset = const_offset;
      static const char* basic_string_std = "std::basic_string<char";
      static const unsigned int basic_string_std_len = strlen(basic_string_std);

      if (full.compare(const_offset,basic_string_std_len,basic_string_std) == 0
          && full.size() > basic_string_std_len) {
         isString = true;
         isStdString = true;
         std_offset += 5;
      } else if (full.compare(const_offset,basic_string_std_len-5,basic_string_std+5) == 0
                 && full.size() > (basic_string_std_len-5)) {
         // no std.
         isString = true;
      } else if (full.find("basic_string") != std::string::npos) {
         size_t len = StdLen(full.c_str() + const_offset);
         if (len && len != 5 && full.compare(const_offset + len, basic_string_std_len-5, basic_string_std+5) == 0) {
            isString = true;
            isStdString = true;
            std_offset += len;
         }
      }
      if (isString) {
         size_t offset = basic_string_std_len - 5;
         offset += std_offset; // std_offset includs both the size of std prefix and const prefix.
         if ( full[offset] == '>' ) {
            // done.
         } else if (full[offset] == ',') {
            ++offset;
            if (full.compare(offset, 5, "std::") == 0) {
               offset += 5;
            }
            static const char* char_traits_s = "char_traits<char>";
            static const unsigned int char_traits_len = strlen(char_traits_s);
            if (full.compare(offset, char_traits_len, char_traits_s) == 0) {
               offset += char_traits_len;
               if ( full[offset] == '>') {
                  // done.
               } else if (full[offset] == ' ' && full[offset+1] == '>') {
                  ++offset;
                  // done.
               } else if (full[offset] == ',') {
                  ++offset;
                  if (full.compare(offset, 5, "std::") == 0) {
                     offset += 5;
                  }
                  static const char* allocator_s = "allocator<char>";
                  static const unsigned int allocator_len = strlen(allocator_s);
                  if (full.compare(offset, allocator_len, allocator_s) == 0) {
                     offset += allocator_len;
                     if ( full[offset] == '>') {
                        // done.
                     } else if (full[offset] == ' ' && full[offset+1] == '>') {
                        ++offset;
                        // done.
                     } else {
                        // Not std::string
                        isString = false;
                     }
                  }
               } else {
                  // Not std::string
                  isString = false;
               }
            } else {
               // Not std::string.
               isString = false;
            }
         } else {
            // Not std::string.
            isString = false;
         }
         if (isString) {
            output.push_back(string());
            if (const_offset && (mode & kKeepOuterConst)) {
               if (isStdString && !(mode & kDropStd)) {
                  output.push_back("const std::string");
               } else {
                  output.push_back("const string");
               }
            } else {
               if (isStdString && !(mode & kDropStd)) {
                  output.push_back("std::string");
               } else {
                  output.push_back("string");
               }
            }
            if (offset < full.length()) {
               // Copy the trailing text.
               // keep the '>' inside right for R__FindTrailing to work
               string right( full.substr(offset) );
               string stars;
               R__FindTrailing(right, stars);
               output.back().append(right.c_str()+1); // skip the '>'
               output.push_back(stars);
            } else {
               output.push_back("");
            }
            return output.size();
         }
      }
   }

   if ( mode & kDropStd) {
      unsigned int offset = (0==strncmp("const ",full.c_str(),6)) ? 6 : 0;
      RemoveStd( full, offset );
   }

   string stars;
   if ( !full.empty() ) {
      R__FindTrailing(full, stars);
   }

   const char *c = strchr(full.c_str(),'<');
   if (c) {
      //we have 'something<'
      output.push_back(string(full,0,c - full.c_str()));

      const char *cursor;
      int level = 0;
      int parenthesis = 0;
      for(cursor = c + 1; *cursor != '\0' && !(level==0 && *cursor == '>'); ++cursor) {
         if (*cursor == '(') {
            ++parenthesis;
            continue;
         } else if (*cursor == ')') {
            --parenthesis;
            continue;
         }
         if (parenthesis)
            continue;
         switch (*cursor) {
            case '<': ++level; break;
            case '>': --level; break;
            case ',':
               if (level == 0) {
                  output.push_back(std::string(c+1,cursor));
                  c = cursor;
               }
               break;
         }
      }
      if (*cursor=='>') {
         if (*(cursor-1) == ' ') {
            output.push_back(std::string(c+1,cursor-1));
         } else {
            output.push_back(std::string(c+1,cursor));
         }
         // See what's next!
         if (*(cursor+1)==':') {
            // we have a name specified inside the class/namespace
            // For now we keep it in one piece
            nestedLoc = output.size();
            output.push_back((cursor+1));
         }
      } else if (level >= 0) {
         // Unterminated template
         output.push_back(std::string(c+1,cursor));
      }
   } else {
      //empty
      output.push_back(string());
      output.push_back(full);
   }

   if (!output.empty()) output.push_back(stars);
   return output.size();
}


////////////////////////////////////////////////////////////////////////////////
////////////////////////////////////////////////////////////////////////////
///      Cleanup type description, redundant blanks removed
///      and redundant tail ignored
///      return *tail = pointer to last used character
///      if (mode==0) keep keywords
///      if (mode==1) remove keywords outside the template params
///      if (mode>=2) remove the keywords everywhere.
///      if (tail!=0) cut before the trailing *
///
///      The keywords currently are: "const" , "volatile" removed
///
///
///      CleanType(" A<B, C< D, E> > *,F,G>") returns "A<B,C<D,E> >*"
////////////////////////////////////////////////////////////////////////////

string TClassEdit::CleanType(const char *typeDesc, int mode, const char **tail)
{
<<<<<<< HEAD
   static const char* remove[] = {"class","const","volatile",0};
=======
   static const char* remove[] = {"class", "const", "volatile", nullptr};
>>>>>>> 18b4f317
   auto initLengthsVector = []() {
      std::vector<size_t> create_lengths;
      for (int k=0; remove[k]; ++k) {
         create_lengths.push_back(strlen(remove[k]));
      }
      return create_lengths;
   };
   static std::vector<size_t> lengths{ initLengthsVector() };

   string result;
   result.reserve(strlen(typeDesc)*2);
   int lev=0,kbl=1;
   const char* c;

   for(c=typeDesc;*c;c++) {
      if (c[0]==' ') {
         if (kbl)       continue;
         if (!isalnum(c[ 1]) && c[ 1] !='_')    continue;
      }
      if (kbl && (mode>=2 || lev==0)) { //remove "const' etc...
         int done = 0;
         int n = (mode) ? 999 : 1;

         // loop on all the keywords we want to remove
         for (int k=0; k<n && remove[k]; k++) {
            int rlen = lengths[k];

            // Do we have a match
            if (strncmp(remove[k],c,rlen)) continue;

            // make sure that the 'keyword' is not part of a longer indentifier
            if (isalnum(c[rlen]) || c[rlen]=='_' ||  c[rlen]=='$') continue;

            c+=rlen-1; done = 1; break;
         }
         if (done) continue;
      }

      kbl = (!isalnum(c[ 0]) && c[ 0]!='_' && c[ 0]!='$' && c[0]!='[' && c[0]!=']' && c[0]!='-' && c[0]!='@');
      // '@' is special character used only the artifical class name used by ROOT to implement the
      // I/O customization rules that requires caching of the input data.

      if (*c == '<' || *c == '(')   lev++;
      if (lev==0 && !isalnum(*c)) {
         if (!strchr("*&:._$ []-@",*c)) break;
         // '.' is used as a module/namespace separator by PyROOT, see
         // TPyClassGenerator::GetClass.
      }
      if (c[0]=='>' && result.size() && result[result.size()-1]=='>') result+=" ";

      result += c[0];

      if (*c == '>' || *c == ')')    lev--;
   }
   if(tail) *tail=c;
   return result;
}

////////////////////////////////////////////////////////////////////////////////
//////////////////////////////////////////////////////////////////////////////
/// Return the absolute type of typeDesc.
/// E.g.: typeDesc = "class const volatile TNamed**", returns "TNamed**".
/// if (mode&1) remove last "*"s                     returns "TNamed"
/// if (mode&2) remove default allocators from STL containers
/// if (mode&4) remove all     allocators from STL containers
/// if (mode&8) return inner class of stl container. list<innerClass>
/// if (mode&16) return deapest class of stl container. vector<list<deapest>>
/// if (mode&kDropAllDefault) remove default template arguments
//////////////////////////////////////////////////////////////////////////////

string TClassEdit::ShortType(const char *typeDesc, int mode)
{
   string answer;

   // get list of all arguments
   if (typeDesc) {
      TSplitType arglist(typeDesc, (EModType) mode);
      arglist.ShortType(answer, mode);
   }

   return answer;
}

////////////////////////////////////////////////////////////////////////////////
/// Return true if the type is one the interpreter details which are
/// only forward declared (ClassInfo_t etc..)

bool TClassEdit::IsInterpreterDetail(const char *type)
{
   size_t len = strlen(type);
   if (len < 2 || strncmp(type+len-2,"_t",2) != 0) return false;

   unsigned char offset = 0;
   if (strncmp(type,"const ",6)==0) { offset += 6; }
   static const char *names[] = { "CallFunc_t","ClassInfo_t","BaseClassInfo_t",
      "DataMemberInfo_t","FuncTempInfo_t","MethodInfo_t","MethodArgInfo_t",
      "TypeInfo_t", "TypedefInfo_t", nullptr};

   for(int k=1;names[k];k++) {if (strcmp(type+offset,names[k])==0) return true;}
   return false;
}

////////////////////////////////////////////////////////////////////////////////
/// Return true is the name is std::bitset<number> or bitset<number>

bool TClassEdit::IsSTLBitset(const char *classname)
{
   size_t offset = StdLen(classname);
   if ( strncmp(classname+offset,"bitset<",strlen("bitset<"))==0) return true;
   return false;
}

////////////////////////////////////////////////////////////////////////////////
/// Return the type of STL collection, if any, that is the underlying type
/// of the given type.   Namely return the value of IsSTLCont after stripping
/// pointer, reference and constness from the type.
///    UnderlyingIsSTLCont("vector<int>*") == IsSTLCont("vector<int>")
/// See TClassEdit::IsSTLCont
///
///  type     : type name: vector<list<classA,allocator>,allocator>*
///  result:    0          : not stl container
///             code of container 1=vector,2=list,3=deque,4=map
///                     5=multimap,6=set,7=multiset

ROOT::ESTLType TClassEdit::UnderlyingIsSTLCont(std::string_view type)
{
   if (type.compare(0,6,"const ",6) == 0)
      type.remove_prefix(6);

   while(type[type.length()-1]=='*' ||
         type[type.length()-1]=='&' ||
         type[type.length()-1]==' ') {
      type.remove_suffix(1);
   }
   return IsSTLCont(type);
}

////////////////////////////////////////////////////////////////////////////////
///  type     : type name: vector<list<classA,allocator>,allocator>
///  result:    0          : not stl container
///             code of container 1=vector,2=list,3=deque,4=map
///                     5=multimap,6=set,7=multiset

ROOT::ESTLType TClassEdit::IsSTLCont(std::string_view type)
{
   auto pos = type.find('<');
   if (pos==std::string_view::npos) return ROOT::kNotSTL;

   auto c = pos+1;
   for (decltype(type.length()) level = 1; c < type.length(); ++c) {
      if (type[c] == '<') ++level;
      if (type[c] == '>') --level;
      if (level == 0) break;
   }
   if (c != (type.length()-1) ) {
      return ROOT::kNotSTL;
   }

   return STLKind(type.substr(0,pos));
}

////////////////////////////////////////////////////////////////////////////////
///  type     : type name: vector<list<classA,allocator>,allocator>
///  testAlloc: if true, we test allocator, if it is not default result is negative
///  result:    0          : not stl container
///             abs(result): code of container 1=vector,2=list,3=deque,4=map
///                           5=multimap,6=set,7=multiset
///             positive val: we have a vector or list with default allocator to any depth
///                   like vector<list<vector<int>>>
///             negative val: STL container other than vector or list, or non default allocator
///                           For example: vector<deque<int>> has answer -1

int TClassEdit::IsSTLCont(const char *type, int testAlloc)
{
   if (!strchr(type,'<')) return 0;

   TSplitType arglist( type );
   return arglist.IsSTLCont(testAlloc);
}

////////////////////////////////////////////////////////////////////////////////
/// return true if the class belongs to the std namespace

bool TClassEdit::IsStdClass(const char *classname)
{
   classname += StdLen( classname );
   if ( strcmp(classname,"string")==0 ) return true;
   if ( strncmp(classname,"bitset<",strlen("bitset<"))==0) return true;
   if ( IsStdPair(classname) ) return true;
   if ( strcmp(classname,"allocator")==0) return true;
   if ( strncmp(classname,"allocator<",strlen("allocator<"))==0) return true;
   if ( strncmp(classname,"greater<",strlen("greater<"))==0) return true;
   if ( strncmp(classname,"less<",strlen("less<"))==0) return true;
   if ( strncmp(classname,"equal_to<",strlen("equal_to<"))==0) return true;
   if ( strncmp(classname,"hash<",strlen("hash<"))==0) return true;
   if ( strncmp(classname,"auto_ptr<",strlen("auto_ptr<"))==0) return true;

   if ( strncmp(classname,"vector<",strlen("vector<"))==0) return true;
   if ( strncmp(classname,"list<",strlen("list<"))==0) return true;
   if ( strncmp(classname,"forward_list<",strlen("forward_list<"))==0) return true;
   if ( strncmp(classname,"deque<",strlen("deque<"))==0) return true;
   if ( strncmp(classname,"map<",strlen("map<"))==0) return true;
   if ( strncmp(classname,"multimap<",strlen("multimap<"))==0) return true;
   if ( strncmp(classname,"set<",strlen("set<"))==0) return true;
   if ( strncmp(classname,"multiset<",strlen("multiset<"))==0) return true;
   if ( strncmp(classname,"unordered_set<",strlen("unordered_set<"))==0) return true;
   if ( strncmp(classname,"unordered_multiset<",strlen("unordered_multiset<"))==0) return true;
   if ( strncmp(classname,"unordered_map<",strlen("unordered_map<"))==0) return true;
   if ( strncmp(classname,"unordered_multimap<",strlen("unordered_multimap<"))==0) return true;
   if ( strncmp(classname,"bitset<",strlen("bitset<"))==0) return true;
   if ( strncmp(classname,"ROOT::VecOps::RVec<",strlen("ROOT::VecOps::RVec<"))==0) return true;

   return false;
}


////////////////////////////////////////////////////////////////////////////////

bool TClassEdit::IsVectorBool(const char *name) {
   TSplitType splitname( name );

   return ( TClassEdit::STLKind( splitname.fElements[0] ) == ROOT::kSTLvector)
      && ( splitname.fElements[1] == "bool" || splitname.fElements[1]=="Bool_t");
}

////////////////////////////////////////////////////////////////////////////////

static void ResolveTypedefProcessType(const char *tname,
                                      unsigned int /* len */,
                                      unsigned int cursor,
                                      bool constprefix,
                                      unsigned int start_of_type,
                                      unsigned int end_of_type,
                                      unsigned int mod_start_of_type,
                                      bool &modified,
                                      std::string &result)
{
   std::string type(modified && (mod_start_of_type < result.length()) ?
                    result.substr(mod_start_of_type, string::npos)
                    : string(tname, start_of_type, end_of_type == 0 ? cursor - start_of_type : end_of_type - start_of_type));  // we need to try to avoid this copy
   string typeresult;
   if (gInterpreterHelper->ExistingTypeCheck(type, typeresult)
       || gInterpreterHelper->GetPartiallyDesugaredNameWithScopeHandling(type, typeresult, false)) {
      // it is a known type
      if (!typeresult.empty()) {
         // and it is a typedef, we need to replace it in the output.
         if (modified) {
            result.replace(mod_start_of_type, string::npos,
                           typeresult);
         }
         else {
            modified = true;
            result += string(tname,0,start_of_type);
            if (constprefix && typeresult.compare(0,6,"const ",6) == 0) {
               result += typeresult.substr(6,string::npos);
            } else {
               result += typeresult;
            }
         }
      } else if (modified) {
         result.replace(mod_start_of_type, string::npos,
                        type);
      }
      if (modified) {
         if (end_of_type != 0 && end_of_type!=cursor) {
            result += std::string(tname,end_of_type,cursor-end_of_type);
         }
      }
   } else {
      // no change needed.
      if (modified) {
         // result += type;
         if (end_of_type != 0 && end_of_type!=cursor) {
            result += std::string(tname,end_of_type,cursor-end_of_type);
         }
      }
   }
}

////////////////////////////////////////////////////////////////////////////////

static void ResolveTypedefImpl(const char *tname,
                               unsigned int len,
                               unsigned int &cursor,
                               bool &modified,
                               std::string &result)
{
   // Need to parse and deal with
   // A::B::C< D, E::F, G::H<I,J>::K::L >::M
   // where E might be replace by N<O,P>
   // and G::H<I,J>::K or G might be a typedef.

   bool constprefix = false;

   if (tname[cursor]==' ') {
      if (!modified) {
         modified = true;
         result += string(tname,0,cursor);
      }
      while (tname[cursor]==' ') ++cursor;
   }

   if (tname[cursor]=='c' && (cursor+6<len)) {
      if (strncmp(tname+cursor,"const ",6) == 0) {
         cursor += 6;
         if (modified) result += "const ";
      }
      constprefix = true;

   }

   if (len > 2 && strncmp(tname+cursor,"::",2) == 0) {
      cursor += 2;
   }

   unsigned int start_of_type = cursor;
   unsigned int end_of_type = 0;
   unsigned int mod_start_of_type = result.length();
   unsigned int prevScope = cursor;
   for ( ; cursor<len; ++cursor) {
      switch (tname[cursor]) {
         case ':': {
            if ((cursor+1)>=len || tname[cursor+1]!=':') {
               // we expected another ':', malformed, give up.
               if (modified) result += (tname+prevScope);
               return;
            }
            string scope;
            if (modified) {
               scope = result.substr(mod_start_of_type, string::npos);
               scope += std::string(tname+prevScope,cursor-prevScope);
            } else {
               scope = std::string(tname, start_of_type, cursor - start_of_type); // we need to try to avoid this copy
            }
            std::string scoperesult;
            bool isInlined = false;
            if (gInterpreterHelper->ExistingTypeCheck(scope, scoperesult)
                ||gInterpreterHelper->GetPartiallyDesugaredNameWithScopeHandling(scope, scoperesult)) {
               // it is a known type
               if (!scoperesult.empty()) {
                  // and it is a typedef
                  if (modified) {
                     if (constprefix && scoperesult.compare(0,6,"const ",6) != 0) mod_start_of_type -= 6;
                     result.replace(mod_start_of_type, string::npos,
                                    scoperesult);
                     result += "::";
                  } else {
                     modified = true;
                     mod_start_of_type = start_of_type;
                     result += string(tname,0,start_of_type);
                     //if (constprefix) result += "const ";
                     result += scoperesult;
                     result += "::";
                  }
               } else if (modified) {
                  result += std::string(tname+prevScope,cursor+2-prevScope);
               }
            } else if (!gInterpreterHelper->IsDeclaredScope(scope,isInlined)) {
               // the nesting namespace is not declared, just ignore it and move on
               if (modified) result += std::string(tname+prevScope,cursor+2-prevScope);
            } else if (isInlined) {
               // humm ... just skip it.
               if (!modified) {
                  modified = true;
                  mod_start_of_type = start_of_type;
                  result += string(tname,0,start_of_type);
                  //if (constprefix) result += "const ";
                  result += string(tname,start_of_type,prevScope - start_of_type);
               }
            } else if (modified) {
               result += std::string(tname+prevScope,cursor+2-prevScope);
            }
            // Consume the 1st semi colon, the 2nd will be consume by the for loop.
            ++cursor;
            prevScope = cursor+1;
            break;
         }
         case '<': {
            // push information on stack
            if (modified) {
               result += std::string(tname+prevScope,cursor+1-prevScope);
               // above includes the '<' .... result += '<';
            }
            do {
               ++cursor;
               ResolveTypedefImpl(tname,len,cursor,modified,result);
            } while( cursor<len && tname[cursor] == ',' );

            while (cursor<len && tname[cursor+1]==' ') ++cursor;

            // Since we already checked the type, skip the next section
            // (respective the scope section and final type processing section)
            // as they would re-do the same job.
            if (cursor+2<len && tname[cursor+1]==':' && tname[cursor+2]==':') {
               if (modified) result += "::";
               cursor += 2;
               prevScope = cursor+1;
            }
            if ( (cursor+1)<len && tname[cursor+1] == ',') {
               ++cursor;
               if (modified) result += ',';
               return;
            }
            if ( (cursor+1)<len && tname[cursor+1] == '>') {
               ++cursor;
               if (modified) result += " >";
               return;
            }
            if ( (cursor+1) >= len) {
               return;
            }
            if (tname[cursor] != ' ') break;
            if (modified) prevScope = cursor+1;
            // If the 'current' character is a space we need to treat it,
            // since this the next case statement, we can just fall through,
            // otherwise we should need to do:
            // --cursor; break;
         }
         case ' ': {
            end_of_type = cursor;
            // let's see if we have 'long long' or 'unsigned int' or 'signed char' or what not.
            while ((cursor+1)<len && tname[cursor+1] == ' ') ++cursor;

            auto next = cursor+1;
            if (strncmp(tname+next,"const",5) == 0 && ((next+5)==len || tname[next+5] == ' ' || tname[next+5] == '*' || tname[next+5] == '&' || tname[next+5] == ',' || tname[next+5] == '>' || tname[next+5] == ']'))
            {
               // A first const after the type needs to be move in the front.
               if (!modified) {
                  modified = true;
                  result += string(tname,0,start_of_type);
                  result += "const ";
                  mod_start_of_type = start_of_type + 6;
                  result += string(tname,start_of_type,end_of_type-start_of_type);
               } else if (mod_start_of_type < result.length()) {
                  result.insert(mod_start_of_type,"const ");
                  mod_start_of_type += 6;
               } else {
                  result += "const ";
                  mod_start_of_type += 6;
                  result += string(tname,start_of_type,end_of_type-start_of_type);
               }
               cursor += 5;
               end_of_type = cursor+1;
               prevScope = end_of_type;
               if ((next+5)==len || tname[next+5] == ',' || tname[next+5] == '>' || tname[next+5] == '[') {
                  break;
               }
            } else if (next!=len && tname[next] != '*' && tname[next] != '&') {
               // the type is not ended yet.
               end_of_type = 0;
               break;
            }
            ++cursor;
            // Intentional fall through;
         }
         case '*':
         case '&': {
            if (tname[cursor] != ' ') end_of_type = cursor;
            // check and skip const (followed by *,&, ,) ... what about followed by ':','['?
            auto next = cursor+1;
            if (strncmp(tname+next,"const",5) == 0) {
               if ((next+5)==len || tname[next+5] == ' ' || tname[next+5] == '*' || tname[next+5] == '&' || tname[next+5] == ',' || tname[next+5] == '>' || tname[next+5] == '[') {
                  next += 5;
               }
            }
            while (next<len &&
                   (tname[next] == ' ' || tname[next] == '*' || tname[next] == '&')) {
               ++next;
               // check and skip const (followed by *,&, ,) ... what about followed by ':','['?
               if (strncmp(tname+next,"const",5) == 0) {
                  if ((next+5)==len || tname[next+5] == ' ' || tname[next+5] == '*' || tname[next+5] == '&' || tname[next+5] == ',' || tname[next+5] == '>' || tname[next+5] == '[') {
                     next += 5;
                  }
               }
            }
            cursor = next-1;
//            if (modified && mod_start_of_type < result.length()) {
//               result += string(tname,end_of_type,cursor-end_of_type);
//            }
            break;
         }
         case ',': {
            if (modified && prevScope) {
               result += std::string(tname+prevScope,(end_of_type == 0 ? cursor : end_of_type)-prevScope);
            }
            ResolveTypedefProcessType(tname,len,cursor,constprefix,start_of_type,end_of_type,mod_start_of_type,
                                      modified, result);
            if (modified) result += ',';
            return;
         }
         case '>': {
            if (modified && prevScope) {
               result += std::string(tname+prevScope,(end_of_type == 0 ? cursor : end_of_type)-prevScope);
            }
            ResolveTypedefProcessType(tname,len,cursor,constprefix,start_of_type,end_of_type,mod_start_of_type,
                                      modified, result);
            if (modified) result += '>';
            return;
         }
         default:
            end_of_type = 0;
      }
   }

   if (prevScope && modified) result += std::string(tname+prevScope,(end_of_type == 0 ? cursor : end_of_type)-prevScope);

   ResolveTypedefProcessType(tname,len,cursor,constprefix,start_of_type,end_of_type,mod_start_of_type,
                             modified, result);
}


////////////////////////////////////////////////////////////////////////////////

string TClassEdit::ResolveTypedef(const char *tname, bool /* resolveAll */)
{
   // Return the name of type 'tname' with all its typedef components replaced
   // by the actual type its points to
   // For example for "typedef MyObj MyObjTypedef;"
   //    vector<MyObjTypedef> return vector<MyObj>
   //

   if (!tname || *tname == 0)
      return "";
   if (!gInterpreterHelper)
      return tname;

   std::string result;

   // Check if we already know it is a normalized typename or a registered
   // typedef (i.e. known to gROOT).
   if (gInterpreterHelper->ExistingTypeCheck(tname, result))
   {
      if (result.empty()) return tname;
      else return result;
   }

   unsigned int len = strlen(tname);

   unsigned int cursor = 0;
   bool modified = false;
   ResolveTypedefImpl(tname,len,cursor,modified,result);

   if (!modified) return tname;
   else return result;
}


////////////////////////////////////////////////////////////////////////////////

string TClassEdit::InsertStd(const char *tname)
{
   // Return the name of type 'tname' with all STL classes prepended by "std::".
   // For example for "vector<set<auto_ptr<int*> > >" it returns
   //    "std::vector<std::set<std::auto_ptr<int*> > >"
   //

   static const char* sSTLtypes[] = {
      "allocator",
      "auto_ptr",
      "bad_alloc",
      "bad_cast",
      "bad_exception",
      "bad_typeid",
      "basic_filebuf",
      "basic_fstream",
      "basic_ifstream",
      "basic_ios",
      "basic_iostream",
      "basic_istream",
      "basic_istringstream",
      "basic_ofstream",
      "basic_ostream",
      "basic_ostringstream",
      "basic_streambuf",
      "basic_string",
      "basic_stringbuf",
      "basic_stringstream",
      "binary_function",
      "binary_negate",
      "bitset",
      "char_traits",
      "codecvt_byname",
      "codecvt",
      "collate",
      "collate_byname",
      "compare",
      "complex",
      "ctype_byname",
      "ctype",
      "deque",
      "divides",
      "domain_error",
      "equal_to",
      "exception",
      "forward_list",
      "fpos",
      "greater_equal",
      "greater",
      "gslice_array",
      "gslice",
      "hash",
      "indirect_array",
      "invalid_argument",
      "ios_base",
      "istream_iterator",
      "istreambuf_iterator",
      "istrstream",
      "iterator_traits",
      "iterator",
      "length_error",
      "less_equal",
      "less",
      "list",
      "locale",
      "localedef utility",
      "locale utility",
      "logic_error",
      "logical_and",
      "logical_not",
      "logical_or",
      "map",
      "mask_array",
      "mem_fun",
      "mem_fun_ref",
      "messages",
      "messages_byname",
      "minus",
      "modulus",
      "money_get",
      "money_put",
      "moneypunct",
      "moneypunct_byname",
      "multimap",
      "multiplies",
      "multiset",
      "negate",
      "not_equal_to",
      "num_get",
      "num_put",
      "numeric_limits",
      "numpunct",
      "numpunct_byname",
      "ostream_iterator",
      "ostreambuf_iterator",
      "ostrstream",
      "out_of_range",
      "overflow_error",
      "pair",
      "plus",
      "pointer_to_binary_function",
      "pointer_to_unary_function",
      "priority_queue",
      "queue",
      "range_error",
      "raw_storage_iterator",
      "reverse_iterator",
      "runtime_error",
      "set",
      "slice_array",
      "slice",
      "stack",
      "string",
      "strstream",
      "strstreambuf",
      "time_get_byname",
      "time_get",
      "time_put_byname",
      "time_put",
      "unary_function",
      "unary_negate",
      "unique_pointer",
      "underflow_error",
      "unordered_map",
      "unordered_multimap",
      "unordered_multiset",
      "unordered_set",
      "valarray",
      "vector",
      "wstring"
   };

   if (!tname || *tname == 0) return "";

   auto initSetSTLtypes = []() {
      std::set<std::string> iSetSTLtypes;
      // set up static set
      const size_t nSTLtypes = sizeof(sSTLtypes) / sizeof(const char*);
      for (size_t i = 0; i < nSTLtypes; ++i)
         iSetSTLtypes.insert(sSTLtypes[i]);
      return iSetSTLtypes;
   };
   static ShuttingDownSignaler<std::set<std::string>> sSetSTLtypes{ initSetSTLtypes() };

   size_t b = 0;
   size_t len = strlen(tname);
   string ret;
   ret.reserve(len + 20); // expect up to 4 extra "std::" to insert
   string id;
   while (b < len) {
      // find beginning of next identifier
      bool precScope = false; // whether the identifier was preceded by "::"
      while (!(isalnum(tname[b]) || tname[b] == '_') && b < len) {
         precScope = (b < len - 2) && (tname[b] == ':') && (tname[b + 1] == ':');
         if (precScope) {
            ret += "::";
            b += 2;
         } else
            ret += tname[b++];
      }

      // now b is at the beginning of an identifier or len
      size_t e = b;
      // find end of identifier
      id.clear();
      while (e < len && (isalnum(tname[e]) || tname[e] == '_'))
         id += tname[e++];
      if (!id.empty()) {
         if (!precScope) {
            set<string>::const_iterator iSTLtype = sSetSTLtypes.find(id);
            if (iSTLtype != sSetSTLtypes.end())
               ret += "std::";
         }

         ret += id;
         b = e;
      }
   }
   return ret;
}

////////////////////////////////////////////////////////////////////////////////
/// An helper class to dismount the name and remount it changed whenever
/// necessary

class NameCleanerForIO {
   std::string fName;
   std::vector<std::unique_ptr<NameCleanerForIO>> fArgumentNodes = {};
   NameCleanerForIO* fMother;
   bool fHasChanged = false;
   bool AreAncestorsSTLContOrArray()
   {
      NameCleanerForIO* mother = fMother;
      if (!mother) return false;
      bool isSTLContOrArray = true;
      while (nullptr != mother){
         auto stlType = TClassEdit::IsSTLCont(mother->fName+"<>");
         isSTLContOrArray &= ROOT::kNotSTL != stlType || TClassEdit::IsStdArray(mother->fName+"<");
         mother = mother->fMother;
      }

      return isSTLContOrArray;
   }

public:
   NameCleanerForIO(const std::string& clName = "",
                    TClassEdit::EModType mode = TClassEdit::kNone,
                    NameCleanerForIO* mother = nullptr):fMother(mother)
   {
      if (clName.back() != '>') {
         fName = clName;
         return;
      }

      std::vector<std::string> v;
      int dummy=0;
      TClassEdit::GetSplit(clName.c_str(), v, dummy, mode);

      // We could be in presence of templates such as A1<T1>::A2<T2>::A3<T3>
      auto argsEnd = v.end();
      auto argsBeginPlusOne = ++v.begin();
      auto argPos = std::find_if(argsBeginPlusOne, argsEnd,
           [](std::string& arg){return (!arg.empty() && arg.front() == ':');});
      if (argPos != argsEnd) {
         const int lenght = clName.size();
         int wedgeBalance = 0;
         int lastOpenWedge = 0;
         for (int i=lenght-1;i>-1;i--) {
            auto& c = clName.at(i);
            if (c == '<') {
               wedgeBalance++;
               lastOpenWedge = i;
            } else if (c == '>') {
               wedgeBalance--;
            } else if (c == ':' && 0 == wedgeBalance) {
               // This would be A1<T1>::A2<T2>
               auto nameToClean = clName.substr(0,i-1);
               NameCleanerForIO node(nameToClean, mode);
               auto cleanName = node.ToString();
               fHasChanged = node.HasChanged();
               // We got A1<T1>::A2<T2> cleaned

               // We build the changed A1<T1>::A2<T2>::A3
               cleanName += "::";
               // Now we get A3 and append it
               cleanName += clName.substr(i+1,lastOpenWedge-i-1);

               // We now get the args of what in our case is A1<T1>::A2<T2>::A3
               auto lastTemplate = &clName.data()[i+1];

               // We split it
               TClassEdit::GetSplit(lastTemplate, v, dummy, mode);
               // We now replace the name of the template
               v[0] = cleanName;
               break;
            }
         }
      }

      fName = v.front();
      unsigned int nargs = v.size() - 2;
      for (unsigned int i=0;i<nargs;++i) {
         fArgumentNodes.emplace_back(new NameCleanerForIO(v[i+1],mode,this));
      }
   }

   bool HasChanged() const {return fHasChanged;}

   std::string ToString()
   {
      std::string name(fName);

      if (fArgumentNodes.empty()) return name;

      // We have in hands a case like unique_ptr< ... >
      // Perhaps we could treat atomics as well like this?
      if (!fMother && TClassEdit::IsUniquePtr(fName+"<")) {
         name = fArgumentNodes.front()->ToString();
         // ROOT-9933: we remove const if present.
         TClassEdit::TSplitType tst(name.c_str());
         tst.ShortType(name, 1);
         fHasChanged = true;
         return name;
      }

      // Now we treat the case of the collections of unique ptrs
      auto stlContType = AreAncestorsSTLContOrArray();
      if (stlContType != ROOT::kNotSTL && TClassEdit::IsUniquePtr(fName+"<")) {
         name = fArgumentNodes.front()->ToString();
         name += "*";
         fHasChanged = true;
         return name;
      }

      name += "<";
      for (auto& node : fArgumentNodes) {
         name += node->ToString() + ",";
         fHasChanged |= node->HasChanged();
      }
      name.pop_back(); // Remove the last comma.
      name += name.back() == '>' ? " >" : ">"; // Respect name normalisation
      return name;
   }

   const std::string& GetName() {return fName;}
   const std::vector<std::unique_ptr<NameCleanerForIO>>* GetChildNodes() const {return &fArgumentNodes;}
};

////////////////////////////////////////////////////////////////////////////////

std::string TClassEdit::GetNameForIO(const std::string& templateInstanceName,
                                     TClassEdit::EModType mode,
                                     bool* hasChanged)
{
   // Decompose template name into pieces and remount it applying the necessary
   // transformations necessary for the ROOT IO subsystem, namely:
   // - Transform std::unique_ptr<T> into T (for selections) (also nested)
   // - Transform std::unique_ptr<const T> into T (for selections) (also nested)
   // - Transform std::COLL<std::unique_ptr<T>> into std::COLL<T*> (also nested)
   // Name normalisation is respected (e.g. spaces).
   // The implementation uses an internal class defined in the cxx file.
   NameCleanerForIO node(templateInstanceName, mode);
   auto nameForIO = node.ToString();
   if (hasChanged) {
      *hasChanged = node.HasChanged();
      }
   return nameForIO;
}

////////////////////////////////////////////////////////////////////////////////
// We could introduce a tuple as return type, but we be consistent with the rest
// of the code.
bool TClassEdit::GetStdArrayProperties(const char* typeName,
                                       std::string& typeNameBuf,
                                       std::array<int, 5>& maxIndices,
                                       int& ndim)
{
   if (!IsStdArray(typeName)) return false;

   // We have an array, it's worth continuing
   NameCleanerForIO node(typeName);

   // We now recurse updating the data according to what we find
   auto childNodes = node.GetChildNodes();
   for (ndim = 1;ndim <=5 ; ndim++) {
      maxIndices[ndim-1] = std::atoi(childNodes->back()->GetName().c_str());
      auto& frontNode = childNodes->front();
      typeNameBuf = frontNode->GetName();
      if (! IsStdArray(typeNameBuf+"<")) {
         typeNameBuf = frontNode->ToString();
         return true;
      }
      childNodes = frontNode->GetChildNodes();
   }

   return true;
}


////////////////////////////////////////////////////////////////////////////////
/// Demangle in a portable way the type id name.
/// IMPORTANT: The caller is responsible for freeing the returned const char*

char* TClassEdit::DemangleTypeIdName(const std::type_info& ti, int& errorCode)
{
   const char* mangled_name = ti.name();
   return DemangleName(mangled_name, errorCode);
}
/*
/// Result of splitting a function declaration into
/// fReturnType fScopeName::fFunctionName<fFunctionTemplateArguments>(fFunctionParameters)
struct FunctionSplitInfo {
   /// Return type of the function, might be empty if the function declaration string did not provide it.
   std::string fReturnType;

   /// Name of the scope qualification of the function, possibly empty
   std::string fScopeName;

   /// Name of the function
   std::string fFunctionName;

   /// Template arguments of the function template specialization, if any; will contain one element "" for
   /// `function<>()`
   std::vector<std::string> fFunctionTemplateArguments;

   /// Function parameters.
   std::vector<std::string> fFunctionParameters;
};
*/

namespace {
   /// Find the first occurrence of any of needle's characters in haystack that
   /// is not nested in a <>, () or [] pair.
   std::size_t FindNonNestedNeedles(std::string_view haystack, string_view needles)
   {
      std::stack<char> expected;
      for (std::size_t pos = 0, end = haystack.length(); pos < end; ++pos) {
         char c = haystack[pos];
         if (expected.empty()) {
            if (needles.find(c) != std::string_view::npos)
               return pos;
         } else {
            if (c == expected.top()) {
               expected.pop();
               continue;
            }
         }
         switch (c) {
            case '<': expected.emplace('>'); break;
            case '(': expected.emplace(')'); break;
            case '[': expected.emplace(']'); break;
         }
      }
      return std::string_view::npos;
   }

   /// Find the first occurrence of `::` that is not nested in a <>, () or [] pair.
   std::size_t FindNonNestedDoubleColons(std::string_view haystack)
   {
      std::size_t lenHaystack = haystack.length();
      std::size_t prevAfterColumn = 0;
      while (true) {
         std::size_t posColumn = FindNonNestedNeedles(haystack.substr(prevAfterColumn), ":");
         if (posColumn == std::string_view::npos)
            return std::string_view::npos;
         prevAfterColumn += posColumn;
         // prevAfterColumn must have "::", i.e. two characters:
         if (prevAfterColumn + 1 >= lenHaystack)
            return std::string_view::npos;

         ++prevAfterColumn; // done with first (or only) ':'
         if (haystack[prevAfterColumn] == ':')
            return prevAfterColumn - 1;
         ++prevAfterColumn; // That was not a ':'.
      }

      return std::string_view::npos;
   }

   std::string_view StripSurroundingSpace(std::string_view str)
   {
      while (!str.empty() && std::isspace(str[0]))
         str.remove_prefix(1);
      while (!str.empty() && std::isspace(str.back()))
         str.remove_suffix(1);
      return str;
   }

   std::string ToString(std::string_view sv)
   {
      // ROOT's string_view backport doesn't add the new std::string contructor and assignment;
      // convert to std::string instead and assign that.
      return std::string(sv.data(), sv.length());
   }
} // unnamed namespace

/// Split a function declaration into its different parts.
bool TClassEdit::SplitFunction(std::string_view decl, TClassEdit::FunctionSplitInfo &result)
{
   // General structure:
   // `...` last-space `...` (`...`)
   // The first `...` is the return type.
   // The second `...` is the (possibly scoped) function name.
   // The third `...` are the parameters.
   // The function name can be of the form `...`<`...`>
   std::size_t posArgs = FindNonNestedNeedles(decl, "(");
   std::string_view declNoArgs = decl.substr(0, posArgs);

   std::size_t prevAfterWhiteSpace = 0;
   static const char whitespace[] = " \t\n";
   while (declNoArgs.length() > prevAfterWhiteSpace) {
      std::size_t posWS = FindNonNestedNeedles(declNoArgs.substr(prevAfterWhiteSpace), whitespace);
      if (posWS == std::string_view::npos)
         break;
      prevAfterWhiteSpace += posWS + 1;
      while (declNoArgs.length() > prevAfterWhiteSpace
             && strchr(whitespace, declNoArgs[prevAfterWhiteSpace]))
         ++prevAfterWhiteSpace;
   }

   /// Include any '&*' in the return type:
   std::size_t endReturn = prevAfterWhiteSpace;
   while (declNoArgs.length() > endReturn
          && strchr("&* \t \n", declNoArgs[endReturn]))
          ++endReturn;

   result.fReturnType = ToString(StripSurroundingSpace(declNoArgs.substr(0, endReturn)));

   /// scope::anotherscope::functionName<tmplt>:
   std::string_view scopeFunctionTmplt = declNoArgs.substr(endReturn);
   std::size_t prevAtScope = FindNonNestedDoubleColons(scopeFunctionTmplt);
   while (prevAtScope != std::string_view::npos
          && scopeFunctionTmplt.length() > prevAtScope + 2) {
      std::size_t posScope = FindNonNestedDoubleColons(scopeFunctionTmplt.substr(prevAtScope + 2));
      if (posScope == std::string_view::npos)
         break;
      prevAtScope += posScope + 2;
   }

   std::size_t afterScope = prevAtScope + 2;
   if (prevAtScope == std::string_view::npos) {
      afterScope = 0;
      prevAtScope = 0;
   }

   result.fScopeName = ToString(StripSurroundingSpace(scopeFunctionTmplt.substr(0, prevAtScope)));
   std::string_view funcNameTmplArgs = scopeFunctionTmplt.substr(afterScope);

   result.fFunctionTemplateArguments.clear();
   std::size_t posTmpltOpen = FindNonNestedNeedles(funcNameTmplArgs, "<");
   if (posTmpltOpen != std::string_view::npos) {
      result.fFunctionName = ToString(StripSurroundingSpace(funcNameTmplArgs.substr(0, posTmpltOpen)));

      // Parse template parameters:
      std::string_view tmpltArgs = funcNameTmplArgs.substr(posTmpltOpen + 1);
      std::size_t posTmpltClose = FindNonNestedNeedles(tmpltArgs, ">");
      if (posTmpltClose != std::string_view::npos) {
         tmpltArgs = tmpltArgs.substr(0, posTmpltClose);
         std::size_t prevAfterArg = 0;
         while (tmpltArgs.length() > prevAfterArg) {
            std::size_t posComma = FindNonNestedNeedles(tmpltArgs.substr(prevAfterArg), ",");
            if (posComma == std::string_view::npos) {
               break;
            }
            result.fFunctionTemplateArguments.emplace_back(ToString(StripSurroundingSpace(tmpltArgs.substr(prevAfterArg, posComma))));
            prevAfterArg += posComma + 1;
         }
         // Add the trailing arg.
         result.fFunctionTemplateArguments.emplace_back(ToString(StripSurroundingSpace(tmpltArgs.substr(prevAfterArg))));
      }
   } else {
      result.fFunctionName = ToString(StripSurroundingSpace(funcNameTmplArgs));
   }

   result.fFunctionParameters.clear();
   if (posArgs != std::string_view::npos) {
      /// (params)
      std::string_view params = decl.substr(posArgs + 1);
      std::size_t posEndArgs = FindNonNestedNeedles(params, ")");
      if (posEndArgs != std::string_view::npos) {
         params = params.substr(0, posEndArgs);
         std::size_t prevAfterArg = 0;
         while (params.length() > prevAfterArg) {
            std::size_t posComma = FindNonNestedNeedles(params.substr(prevAfterArg), ",");
            if (posComma == std::string_view::npos) {
               result.fFunctionParameters.emplace_back(ToString(StripSurroundingSpace(params.substr(prevAfterArg))));
               break;
            }
            result.fFunctionParameters.emplace_back(ToString(StripSurroundingSpace(params.substr(prevAfterArg, posComma))));
            prevAfterArg += posComma + 1; // skip ','
         }
      }
   }

   return true;
}<|MERGE_RESOLUTION|>--- conflicted
+++ resolved
@@ -1231,11 +1231,7 @@
 
 string TClassEdit::CleanType(const char *typeDesc, int mode, const char **tail)
 {
-<<<<<<< HEAD
-   static const char* remove[] = {"class","const","volatile",0};
-=======
    static const char* remove[] = {"class", "const", "volatile", nullptr};
->>>>>>> 18b4f317
    auto initLengthsVector = []() {
       std::vector<size_t> create_lengths;
       for (int k=0; remove[k]; ++k) {
