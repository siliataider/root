--- conflicted
+++ resolved
@@ -14,11 +14,8 @@
 import logging
 
 from copy import deepcopy
-<<<<<<< HEAD
-=======
 from functools import singledispatch
 from typing import Any, Dict, List, Tuple, TYPE_CHECKING, Union
->>>>>>> 18b4f317
 
 import ROOT
 
@@ -254,275 +251,5 @@
 
     logger.debug(f"Generated C++ workflow is:\n{cpp_workflow}")
 
-<<<<<<< HEAD
-    def __init__(self, headnode):
-        """
-        Creates a new `ComputationGraphGenerator`.
-
-        Args:
-            dataframe: DistRDF DataFrame object.
-        """
-        self.headnode = headnode
-
-    def get_action_nodes(self, node_py=None):
-        """
-        Recurses through DistRDF graph and collects the DistRDF node objects.
-
-        Args:
-            node_py (optional): The current state's DistRDF node. If `None`, it
-                takes the value of `self.headnode`.
-
-        Returns:
-            list: A list of the action nodes of the graph in DFS order, which
-            coincides with the order of execution in the callable function.
-        """
-        return_nodes = []
-
-        if not node_py:
-            # In the first recursive state, just set the
-            # current DistRDF node as the head node
-            node_py = self.headnode
-        else:
-            if (node_py.operation.is_action() or
-                    node_py.operation.is_instant_action()):
-                # Collect all action nodes in order to return them
-                return_nodes.append(node_py)
-
-        for n in node_py.children:
-            # Recurse through children and collect them
-            prev_nodes = self.get_action_nodes(n)
-
-            # Attach the children nodes
-            return_nodes.extend(prev_nodes)
-
-        return return_nodes
-
-    def _create_lazy_op_if_needed(self, operation, range_id):
-        """
-        We may need to change the attributes of some operations (currently
-        Snapshot and AsNumpy), to make them lazy before triggering
-        the computation graph.
-
-        Note:
-        For the Snapshot operation, since the file name from the original
-        operation needs to be changed, this function makes a deep copy of it and
-        returns the modified copy. This is needed in order to avoid that a task
-        may receive as input an operation that was previously modified by
-        another task. In that case, the file name would contain the range id
-        from the other task, thus leading to create a wrong file name in this
-        function.
-        """
-
-        if operation.name == "Snapshot":
-            modified_op = deepcopy(operation)
-            # Retrieve filename and append range boundaries
-            filename = modified_op.args[1].partition(".root")[0]
-            path_with_range = "{}_{}.root".format(filename, range_id)
-            # Create a partial snapshot on the current range
-            modified_op.args[1] = path_with_range
-
-            if len(modified_op.args) == 2:
-                # Only the first two mandatory arguments were passed
-                # Only the following overload is possible
-                # Snapshot(std::string_view treename, std::string_view filename, std::string_view columnNameRegexp = "")
-                modified_op.args.append("")  # Append empty regex
-
-            if len(modified_op.args) == 4:
-                # An RSnapshotOptions instance was passed as fourth argument
-                # Make it lazy and keep the other options
-                modified_op.args[3].fLazy = True
-            else:
-                # We already appended an empty regex for the 2 mandatory arguments overload
-                # All other overloads have 3 mandatory arguments
-                # We just need to append a lazy RSnapshotOptions now
-                lazy_options = ROOT.RDF.RSnapshotOptions()
-                lazy_options.fLazy = True
-                modified_op.args.append(lazy_options)  # Append RSnapshotOptions
-
-            return modified_op
-
-        elif operation.name == "AsNumpy":
-            operation.kwargs["lazy"] = True  # Make it lazy
-
-        return operation
-
-    def generate_computation_graph(self, previous_node, range_id, distrdf_node=None):
-        """
-        Generates the RDF computation graph by recursively retrieving
-        information from the DistRDF nodes.
-
-        Args:
-            previous_node (Any): The node in the RDF computation graph on which
-                the operation of the current recursive state is called. In the
-                first recursive state, this corresponds to the RDataFrame
-                object that will be processed. Specifically, if the head node
-                of the computation graph is an EmptySourceHeadNode, then the
-                first current node will actually be the result of a call to the
-                Range operation. If the head node is a TreeHeadNode then the
-                node will be an actual RDataFrame. Successive recursive states
-                will receive the result of an RDF operation call
-                (e.g. Histo1D, Count).
-            range_id (int): The id of the current range. Needed to assign a
-                file name to a partial Snapshot if it was requested.
-            distrdf_node (DistRDF.Node.Node | None): The current DistRDF node in
-                the computation graph. In the first recursive state this is None
-                and it will be set equal to the DistRDF headnode.
-
-        Returns:
-            list: List of actions of the computation graph to be triggered. Each
-            element is some kind of promise of a result (usually an
-            RResultPtr). Exceptions are the 'AsNumpy' operation for which an
-            'AsNumpyResult' is returned and the 'Snapshot' operation for which a
-            'SnapshotResult' is returned.
-        """
-        future_results = []
-
-        if distrdf_node is None:
-            # In the first recursive state, just set the
-            # current DistRDF node as the head node
-            distrdf_node = self.headnode
-        else:
-            # Execute the current operation using the output of the previous
-            # node
-            RDFOperation = getattr(previous_node, distrdf_node.operation.name)
-            in_task_op = self._create_lazy_op_if_needed(distrdf_node.operation, range_id)
-            pyroot_node = RDFOperation(*in_task_op.args, **in_task_op.kwargs)
-
-            # The result is a pyroot object which is stored together with
-            # the DistRDF node. This binds the pyroot object lifetime to the
-            # DistRDF node, so both nodes will be kept alive as long as there
-            # is a valid reference pointing to the DistRDF node.
-            distrdf_node.pyroot_node = pyroot_node
-
-            # Set the next `previous_node` input argument to the `pyroot_node`
-            # we just retrieved
-            previous_node = pyroot_node
-
-            if (in_task_op.is_action() or in_task_op.is_instant_action()):
-                if in_task_op.name == "Snapshot":
-                    future_results.append(SnapshotResult(in_task_op.args[0], [in_task_op.args[1]]))
-                else:
-                    future_results.append(pyroot_node)
-
-        for child_node in distrdf_node.children:
-            # Recurse through children and get their output
-            prev_results = self.generate_computation_graph(previous_node, range_id, child_node)
-
-            # Attach the output of the children node
-            future_results.extend(prev_results)
-
-        return future_results
-
-    def trigger_computation_graph(self, starting_node, range_id):
-        """
-        Trigger the computation graph.
-
-        The list of actions to be performed is retrieved by calling
-        generate_computation_graph. Afterwards, the C++ RDF computation graph is
-        triggered through the `ROOT::Internal::RDF::TriggerRun` function with
-        the GIL released.
-
-        Args:
-            starting_node (ROOT.RDF.RNode): The node where the generation of the
-                computation graph is started. Either an actual RDataFrame or the
-                result of a Range operation (in case of empty data source).
-            range_id (int): The id of the current range. Needed to assign a
-                file name to a partial Snapshot if it was requested.
-
-        Returns:
-            list: A list of objects that can be either used as or converted into
-                mergeable values.
-        """
-        actions = self.generate_computation_graph(starting_node, range_id)
-
-        # Trigger computation graph with the GIL released
-        rnode = ROOT.RDF.AsRNode(starting_node)
-        ROOT.Internal.RDF.TriggerRun.__release_gil__ = True
-        ROOT.Internal.RDF.TriggerRun(rnode)
-
-        # Return a list of objects that can be later merged. In most cases this
-        # is still made of RResultPtrs that will then be used as input arguments
-        # to `ROOT::RDF::Detail::GetMergeableValue`. For `AsNumpy`, it returns
-        # an instance of `AsNumpyResult`. For `Snapshot`, it returns a
-        # `SnapshotResult`
-        return actions
-
-    def get_callable(self):
-        """
-        Prunes the DistRDF computation graph from unneeded nodes and returns
-        a function responsible for creating and triggering the corresponding
-        C++ RDF computation graph.
-        """
-        # Prune the graph to check user references
-        # This needs to be done at this point, on the client machine, since the
-        # `trigger_computation_graph` will be called inside a distributed worker.
-        # Doing the pruning here makes sure we do it only once and not waste
-        # extra time on the remote machines.
-        self.headnode.graph_prune()
-
-        return self.trigger_computation_graph
-
-    def get_callable_optimized(self):
-        """
-        Converts a given graph into a callable and returns the same.
-        The callable is optimized to execute the graph with compiled C++
-        performance.
-
-        Returns:
-            function: The callable that takes in a PyROOT RDataFrame object
-            and executes all operations from the DistRDF graph
-            on it, recursively.
-        """
-        # Prune the graph to check user references
-        self.headnode.graph_prune()
-
-        def run_computation_graph(rdf_node, range_id):
-            """
-            The callable that traverses the DistRDF graph nodes, generates the
-            code to create the same graph in C++, compiles it and runs it.
-            This function triggers the event loop via the CppWorkflow class.
-
-            Args:
-                rdf_node (ROOT.RDF.RNode): The RDataFrame node that will serve as
-                    the root of the computation graph.
-                range_id (int): Id of the current range. Needed to assign a name
-                    to a partial Snapshot output file.
-
-            Returns:
-                tuple[list, list]: the first element is the list of results of the actions
-                    in the C++ workflow, the second element is the list of
-                    result types corresponding to those actions.
-            """
-
-            # Generate the code of the C++ workflow
-            cpp_workflow = CppWorkflow(self.headnode, range_id)
-
-            logger.debug("Generated C++ workflow is:\n{}".format(cpp_workflow))
-
-            # Compile and run the C++ workflow on the received RDF head node
-            return cpp_workflow.execute(ROOT.RDF.AsRNode(rdf_node))
-
-        def explore_graph(py_node, cpp_workflow, range_id, parent_idx):
-            """
-            Recursively traverses the DistRDF graph nodes in DFS order and,
-            for each of them, adds a new node to the C++ workflow.
-
-            Args:
-                py_node (Node): Object that contains the information to add the
-                    corresponding node to the C++ workflow.
-                cpp_workflow (CppWorkflow): Object that encapsulates the creation
-                    of the C++ workflow graph.
-                range_id (int): Id of the current range. Needed to assign a name to a
-                    partial Snapshot output file.
-                parent_idx (int): Index of the parent node in the C++ workflow.
-            """
-            node_idx = cpp_workflow.add_node(py_node.operation, range_id, parent_idx)
-
-            for child_node in py_node.children:
-                explore_graph(child_node, cpp_workflow, range_id, node_idx)
-
-        return run_computation_graph
-=======
     # Compile and run the C++ workflow on the received RDF head node
-    return cpp_workflow.execute()
->>>>>>> 18b4f317
+    return cpp_workflow.execute()