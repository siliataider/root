--- conflicted
+++ resolved
@@ -327,13 +327,6 @@
         try:
             # Inject FromNumpy function
             from libROOTPythonizations import MakeNumpyDataFrame
-<<<<<<< HEAD
-            ns.MakeNumpyDataFrame = MakeNumpyDataFrame
-
-            if sys.version_info >= (3, 7):
-                # Inject Experimental.Distributed package into namespace RDF
-                ns.Experimental.Distributed = _create_rdf_experimental_distributed_module(ns.Experimental)
-=======
             def DeprecatedMakeNumpy(*args, **kwargs):
                 import warnings
                 warnings.warn("MakeNumpyDataFrame is deprecated since v6.28 and will be removed in v6.30."\
@@ -348,7 +341,6 @@
                     ns.Experimental.Distributed = _create_rdf_experimental_distributed_module(ns.Experimental)
                 except ImportError:
                     pass
->>>>>>> 18b4f317
         except:
             raise Exception('Failed to pythonize the namespace RDF')
         del type(self).RDF
