--- conflicted
+++ resolved
@@ -197,24 +197,6 @@
                 + " is not supported."
             )
 
-<<<<<<< HEAD
-        # Special case where the weight is a derived variable (e.g. a RooFormulaVar).
-        # We don't want to miss putting the weight in the output arrays, so we
-        # are forced to iterate over the dataset to compute the weight.
-        if compute_derived_weight:
-            # Check if self.weightVar() is not a nullptr by using implicit
-            # conversion from `nullptr` to Bool.
-            if self.weightVar():
-                wgt_var_name = self.weightVar().GetName()
-                if not wgt_var_name in data:
-                    weight_array = np.zeros(self.numEntries(), dtype=np.float64)
-                    for i in range(self.numEntries()):
-                        self.get(i)
-                        weight_array[i] = self.weight()
-                    data[wgt_var_name] = weight_array
-
-=======
->>>>>>> 18b4f317
         return data
 
     @staticmethod
