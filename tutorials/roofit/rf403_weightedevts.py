## \file
## \ingroup tutorial_roofit
## \notebook
##
## 'DATA AND CATEGORIES' RooFit tutorial macro #403
##
## Using weights in unbinned datasets
##
## \macro_code
##
## \date February 2018
## \authors Clemens Lange, Wouter Verkerke (C version)

from __future__ import print_function
import ROOT


# Create observable and unweighted dataset
# -------------------------------------------

# Declare observable
x = ROOT.RooRealVar("x", "x", -10, 10)
x.setBins(40)

# Construction a uniform pdf
p0 = ROOT.RooPolynomial("px", "px", x)

# Sample 1000 events from pdf
data = p0.generate({x}, 1000)

# Calculate weight and make dataset weighted
# --------------------------------------------------

# Construct formula to calculate (fake) weight for events
wFunc = ROOT.RooFormulaVar("w", "event weight", "(x*x+10)", [x])

# Add column with variable w to previously generated dataset
w = data.addColumn(wFunc)

# Dataset d is now a dataset with two observable (x,w) with 1000 entries
data.Print()

# Instruct dataset wdata in interpret w as event weight rather than as
# observable
wdata = ROOT.RooDataSet(data.GetName(), data.GetTitle(), data, data.get(), "", w.GetName())

# Dataset d is now a dataset with one observable (x) with 1000 entries and
# a sum of weights of ~430K
wdata.Print()

# Unbinned ML fit to weighted data
# ---------------------------------------------------------------

# Construction quadratic polynomial pdf for fitting
a0 = ROOT.RooRealVar("a0", "a0", 1)
a1 = ROOT.RooRealVar("a1", "a1", 0, -1, 1)
a2 = ROOT.RooRealVar("a2", "a2", 1, 0, 10)
p2 = ROOT.RooPolynomial("p2", "p2", x, [a0, a1, a2], 0)

# Fit quadratic polynomial to weighted data

# NOTE: A plain Maximum likelihood fit to weighted data does in general
#       NOT result in correct error estimates, individual
#       event weights represent Poisson statistics themselves.
#
# Fit with 'wrong' errors
r_ml_wgt = p2.fitTo(wdata, Save=True)

# A first order correction to estimated parameter errors in an
# (unbinned) ML fit can be obtained by calculating the
# covariance matrix as
#
#    V' = V C-1 V
#
# where V is the covariance matrix calculated from a fit
# to -logL = - sum [ w_i log f(x_i) ] and C is the covariance
# matrix calculated from -logL' = -sum [ w_i^2 log f(x_i) ]
# (i.e. the weights are applied squared)
#
# A fit in self mode can be performed as follows:

r_ml_wgt_corr = p2.fitTo(wdata, Save=True, SumW2Error=True)

# Plot weighted data and fit result
# ---------------------------------------------------------------

# Construct plot frame
frame = x.frame(Title="Unbinned ML fit, chi^2 fit to weighted data")

# Plot data using sum-of-weights-squared error rather than Poisson errors
wdata.plotOn(frame, DataError="SumW2")

# Overlay result of 2nd order polynomial fit to weighted data
p2.plotOn(frame)

# ML fit of pdf to equivalent unweighted dataset
# ---------------------------------------------------------------------

# Construct a pdf with the same shape as p0 after weighting
genPdf = ROOT.RooGenericPdf("genPdf", "x*x+10", [x])

# Sample a dataset with the same number of events as data
data2 = genPdf.generate({x}, 1000)

# Sample a dataset with the same number of weights as data
data3 = genPdf.generate({x}, 43000)

# Fit the 2nd order polynomial to both unweighted datasets and save the
# results for comparison
r_ml_unw10 = p2.fitTo(data2, Save=True)
r_ml_unw43 = p2.fitTo(data3, Save=True)

# Chis2 fit of pdf to binned weighted dataset
# ---------------------------------------------------------------------------

# Construct binned clone of unbinned weighted dataset
binnedData = wdata.binnedClone()
binnedData.Print("v")

# Perform chi2 fit to binned weighted dataset using sum-of-weights errors
#
# NB: Within the usual approximations of a chi2 fit, chi2 fit to weighted
# data using sum-of-weights-squared errors does give correct error
# estimates
<<<<<<< HEAD
chi2 = ROOT.RooChi2Var("chi2", "chi2", p2, binnedData, ROOT.RooFit.DataError("SumW2"))
=======
chi2 = p2.createChi2(binnedData, ROOT.RooFit.DataError("SumW2"))
>>>>>>> 18b4f317
m = ROOT.RooMinimizer(chi2)
m.migrad()
m.hesse()

# Plot chi^2 fit result on frame as well
r_chi2_wgt = m.save()
p2.plotOn(frame, LineStyle="--", LineColor="r")

# Compare fit results of chi2, L fits to (un)weighted data
# ------------------------------------------------------------

# Note that ML fit on 1Kevt of weighted data is closer to result of ML fit on 43Kevt of unweighted data
# than to 1Kevt of unweighted data, the reference chi^2 fit with SumW2 error gives a result closer to
# that of an unbinned ML fit to 1Kevt of unweighted data.

print("==> ML Fit results on 1K unweighted events")
r_ml_unw10.Print()
print("==> ML Fit results on 43K unweighted events")
r_ml_unw43.Print()
print("==> ML Fit results on 1K weighted events with a summed weight of 43K")
r_ml_wgt.Print()
print("==> Corrected ML Fit results on 1K weighted events with a summed weight of 43K")
r_ml_wgt_corr.Print()
print("==> Chi2 Fit results on 1K weighted events with a summed weight of 43K")
r_chi2_wgt.Print()

c = ROOT.TCanvas("rf403_weightedevts", "rf403_weightedevts", 600, 600)
ROOT.gPad.SetLeftMargin(0.15)
frame.GetYaxis().SetTitleOffset(1.8)
frame.Draw()

c.SaveAs("rf403_weightedevts.png")<|MERGE_RESOLUTION|>--- conflicted
+++ resolved
@@ -122,11 +122,7 @@
 # NB: Within the usual approximations of a chi2 fit, chi2 fit to weighted
 # data using sum-of-weights-squared errors does give correct error
 # estimates
-<<<<<<< HEAD
-chi2 = ROOT.RooChi2Var("chi2", "chi2", p2, binnedData, ROOT.RooFit.DataError("SumW2"))
-=======
 chi2 = p2.createChi2(binnedData, ROOT.RooFit.DataError("SumW2"))
->>>>>>> 18b4f317
 m = ROOT.RooMinimizer(chi2)
 m.migrad()
 m.hesse()
