# Copyright (C) 1995-2019, Rene Brun and Fons Rademakers.
# All rights reserved.
#
# For the licensing terms see $ROOTSYS/LICENSE.
# For the list of contributors see $ROOTSYS/README/CREDITS.

# CMakeLists.txt for the ROOT tutorials programs.
# Author: Pere Mato, 25/10/2010
cmake_minimum_required(VERSION 3.9 FATAL_ERROR)

project(tutorials)

# Sergey: make no sence while CMakeLists.txt file cannot be used separately from ROOT
# but variables like ROOT_asimage_FOUND used here and produced in ROOTConfig.cmake
find_package(ROOT REQUIRED)

if(DEFINED ROOT_SOURCE_DIR)  # Testing using the binary tree
  set(ROOT_root_CMD root.exe)
  if(NOT MSVC)  # Ignore environment on Windows
    set(ROOT_environ PATH=${CMAKE_BINARY_DIR}/bin:$ENV{PATH}
                     ${ld_library_path}=${CMAKE_BINARY_DIR}/lib:$ENV{${ld_library_path}}
                     ROOTSYS=${CMAKE_BINARY_DIR}
                     PYTHONPATH=${CMAKE_BINARY_DIR}/lib:$ENV{PYTHONPATH})
  else()
    set(ROOT_environ ROOTSYS=${CMAKE_BINARY_DIR}
                     PYTHONPATH=${CMAKE_BINARY_DIR}/bin;$ENV{PYTHONPATH})
  endif()
else()                       # testing using an installation
  include(${ROOT_USE_FILE})
  if(DEFINED ROOT_CONFIG_EXECUTABLE) #---If ROOT was built with the classic configure/make---
    set(CMAKE_MODULE_PATH ${CMAKE_MODULE_PATH} ${CMAKE_CURRENT_SOURCE_DIR}/../cmake/modules)
    include(RootMacros)
    set(ROOT_root_CMD root.exe)
  endif()
  enable_testing()
endif()

#---Copy the CTestCustom.cmake file into the build directory--------
configure_file(${CMAKE_CURRENT_SOURCE_DIR}/CTestCustom.cmake ${CMAKE_CURRENT_BINARY_DIR} COPYONLY)

#---Provide a rootlogon.C file in the current build directory that
#   will affect the way we run all tutorials.
#   This overwrites the existing rootlogon.C and rootalias.C in the
#   tutorials directory which is copied to the build area.
#-------------------------------------------------------------------
file(WRITE ${CMAKE_CURRENT_BINARY_DIR}/rootlogon.C "{
  // Needed by ACLiC to use the current dicrectory for scratch area
  gSystem->SetBuildDir(\".\", kTRUE);
  gROOT->SetWebDisplay(\"batch\");
}")
file(WRITE ${CMAKE_CURRENT_BINARY_DIR}/rootalias.C "")
file(WRITE ${CMAKE_CURRENT_BINARY_DIR}/rootlogoff.C "{}")
file(WRITE ${CMAKE_CURRENT_BINARY_DIR}/.rootrc "
Proof.Sandbox: /tmp/proof
Rint.History:  .root_hist
ACLiC.LinkLibs:  1
")

#---Definition of the helper function--------------------------------
function(ROOT_ADD_TUTORIAL macrofile rc)
  string(REPLACE ".C" "" name ${macrofile})
  string(REPLACE "/" "-" name ${name})
  ROOT_ADD_TEST(tutorial-${name} COMMAND ${ROOT_root_CMD} -b -l -n -q ${CMAKE_CURRENT_SOURCE_DIR}/${macrofile}
                PASSRC ${rc} FAILREGEX "Error in" "error:" LABELS tutorial)
endfunction()

#---Tutorials disabled depending on the build components-------------
if(NOT ROOT_minuit2_FOUND)
  set(minuit2_veto fit/fit2dHist.C fit/fit2dHist.C
                   fit/fitCircle.C fit/minuit2FitBench2D.C
                   fit/minuit2FitBench2D.C fit/minuit2FitBench.C
                   fit/minuit2FitBench.C fit/minuit2GausFit.C
                   fit/minuit2GausFit.C fit/NumericalMinimization.C
                   fit/combinedFit.C fit/TestBinomial.C
                   fit/fitNormSum.C fit/vectorizedFit.C
                   tutorials/roostats/rs_bernsteinCorrection.C)
endif()

if (NOT dataframe)
    # RDataFrame
    list(APPEND dataframe_veto dataframe/*.C dataframe/*.py)
    # RDataFrame tutorial in graphs
    list(APPEND dataframe_veto graphs/timeSeriesFromCSV_TDF.C)
    # TMVA tutorials dependent on RDataFrame
    list(APPEND dataframe_veto tmva/tmva*.C)
    # RooFit tutorial depending on RDataFrame
    list(APPEND dataframe_veto roofit/rf408*)
elseif(MSVC AND NOT win_broken_tests)
    list(APPEND dataframe_veto dataframe/*.py)
endif()

if(NOT sqlite)
    # RDF+SQlite tutorials
    list(APPEND dataframe_veto dataframe/*SQlite*)
endif()
if(NOT davix)
    list(APPEND dataframe_veto dataframe/df027_SQliteDependencyOverVersion.C)
    list(APPEND dataframe_veto dataframe/df028_SQliteIPLocation.C)
    list(APPEND dataframe_veto dataframe/df029_SQlitePlatformDistribution.C)
    list(APPEND dataframe_veto dataframe/df030_SQliteVersionsOfROOT.C)
endif()

if(MACOSX_VERSION VERSION_EQUAL 10.13)
   list(APPEND dataframe_veto dataframe/df103_NanoAODHiggsAnalysis.*)
endif()

if(NOT ROOT_mlp_FOUND)
   set(mlp_veto legacy/mlp/*.C)
endif()

if(NOT ROOT_spectrum_FOUND)
   set(spectrum_veto spectrum/*.C)
endif()

if(NOT ROOT_roofit_FOUND)
  set(roofit_veto  fit/RoofitDemo.C
                   roofit/*.C roostats/*.C histfactory/*.C
                   roofit/*.py)
else()
  if(MSVC AND NOT win_broken_tests)
    set(roofit_veto roofit/rf104_classfactory.C
                    roofit/rf104_classfactory.py
                    roofit/rf316_llratioplot.py
                    roofit/rf401_importttreethx.C
                    roofit/rf401_importttreethx.py
                    roofit/rf408_RDataFrameToRooFit.py
                    roofit/rf409_NumPyPandasToRooFit.py
                    roofit/rf512_wsfactory_oper.C
                    roofit/rf512_wsfactory_oper.py
                    roofit/rf515_hfJSON.py
                    roofit/rf708_bphysics.py
    )
  endif()
endif()

if(NOT ROOT_unuran_FOUND)
  set(unuran_veto  math/testrandom.C unuran/unuranDemo.C unuran/unuranFoamTest.C
                   math/multidimSampling.C)
endif()

if(NOT ROOT_xml_FOUND)
  set(xml_veto  xml/*.C
                histfactory/*.C    # histfactory requires xml
                unfold/*.C)        # unfold requires xml
endif()

if(NOT ROOT_mpi_FOUND)
  set(mpi_veto io/testTMPIFile.C)
endif()

if(NOT xrootd)
  set(xrootd_veto dataframe/df101_h1Analysis.C
                  dataframe/df102_NanoAODDimuonAnalysis.C
                  dataframe/df103_NanoAODHiggsAnalysis.C
                  tmva/tmva103_Application.C
                  dataframe/df102_NanoAODDimuonAnalysis.py
                  dataframe/df103_NanoAODHiggsAnalysis.py
                  dataframe/df104_HiggsToTwoPhotons.py
                  dataframe/df105_WBosonAnalysis.py
                  dataframe/df106_HiggsToFourLeptons.py
                  dataframe/df107_SingleTopAnalysis.py
                  v7/df104.py
                  v7/df105.py
                  )
endif()

# variables identifying the package must have the package name  in lower case (it corresponds to the CMake option name)
if(NOT ROOT_r_FOUND)
  set(r_veto  r/*.C)
endif()

if(WIN32)
  set(histfactory_veto histfactory/*.C
                       roostats/StandardFrequentistDiscovery.C) # histfactory doesn't work on Windows
else()
  set(histfactory_veto histfactory/makeExample.C)
endif()


if(NOT ROOT_fitsio_FOUND)
  set(fitsio_veto  fitsio/*.C)
endif()

if(NOT ROOT_mathmore_FOUND)
  set(mathmore_veto
      math/quasirandom.C
      math/exampleMultiRoot.C
      math/Bessel.C
      math/LegendreAssoc.C
      math/Legendre.C
      math/mathmoreIntegration.C
      math/multivarGaus.C
      math/tStudent.C
      math/normalDist.C
      roostats/TestNonCentral.C
      math/Legendre.py
      math/Bessel.py
      math/tStudent.py)
endif()

if(NOT ROOT_fftw3_FOUND)
  set(fftw3_veto roofit/rf208_convolution.C
                 roofit/rf210_angularconv.C
                 roofit/rf211_paramconv.C
                 roofit/rf512_wsfactory_oper.C
                 roofit/rf208_convolution.py
                 roofit/rf210_angularconv.py
                 roofit/rf211_paramconv.py
                 roofit/rf512_wsfactory_oper.py
                 fft/FFT.C
                 fit/fitConvolution.C)
endif()

if(NOT ROOT_opengl_FOUND)
  set(opengl_veto tree/staff.C
                  gl/*.C)
endif()

if(NOT GRAPHVIZ_FOUND)
  set(gviz_veto graphs/graphstruct.C)
endif()

if(NOT TBB_FOUND AND NOT builtin_tbb)
  set(tbb_veto  multicore/mtbb*.C)
endif()

if(NOT ROOT_imt_FOUND)
  set(imt_veto multicore/imt*.C multicore/mt*.C)
else()
  if(MSVC)
    #---Multiproc is not supported on Windows
    set(imt_veto ${imt_veto} multicore/mp*.C multicore/mtbb201_parallelHistoFill.C)
  endif()
endif()

if(ROOT_CLASSIC_BUILD)
  set(classic_veto multicore/mp104_*.C multicore/mp105_*.C)
endif()

#---These ones requires a display to run-----------------------------
set(gui_veto fit/fitpanel_playback.C
             cocoa/*.C
             geom/building.C geom/cheongwadae.C geom/geom*.C geom/lego.C geom/robot.C geom/south_gate.C geom/station*.C geom/tank.C geom/webdemo.C
             gl/glViewerExercise.C gl/glViewerLOD.C gl/gviz3d.C gl/nucleus.C gl/viewer3DLocal.C gl/viewer3DMaster.C
             gui/*.C
             hist/exec1.C
             hist/exec2.C
             hist/tprofile2polyRealistic.C
             hist/tprofile2polyRealisticModuleError.C
             image/*.C
             graphics/psview.C graphics/gtime.C
             graphics/graph_edit_playback.C
             roostats/ModelInspector.C
             tree/tvdemo.C
             eve/*.C
             webgui/panel/server.cxx webgui/webwindow/server.cxx)

if (NOT ROOT_tmva_FOUND)
  list(APPEND tmva_veto tmva/*.C tmva/*.py tmva/envelope/*.C tmva/keras/*.C tmva/keras/*.py tmva/pytorch/*.py )
else()
  #---These do not need to run for TMVA
  list(APPEND tmva_veto tmva/createData.C)
  if(MSVC AND NOT win_broken_tests)
    list(APPEND tmva_veto tmva/tmva103_Application.C tmva/envelope/classification.C)
  endif()
  #these depends on external packages
  find_python_module(torch QUIET)
  find_python_module(keras QUIET)
  if (NOT PY_KERAS_FOUND)
    list(APPEND tmva_veto tmva/TMVA_SOFIE_Keras.C)
  endif()
  if (NOT PY_TORCH_FOUND)
    list(APPEND tmva_veto tmva/TMVA_SOFIE_PyTorch.C)
  endif()
  if (NOT tmva-sofie)
    list(APPEND tmva_veto tmva/TMVA_SOFIE_ONNX.C)
  endif()
  
endif()

if (NOT ROOT_pythia6_FOUND)
  set(pythia_veto pythia/pythiaExample.C)
endif()
if (NOT ROOT_pythia8_FOUND)
  set(pythia_veto ${pythia_veto} pythia/pythia8.C)
else()
  if("$ENV{PYTHIA8}" STREQUAL "")
    get_filename_component(pythia8dir "${PYTHIA8_INCLUDE_DIR}" DIRECTORY)
    list(APPEND ROOT_environ PYTHIA8=${pythia8dir})
  endif()
  if("$ENV{PYTHIA8DATA}" STREQUAL "" AND PYTHIA8_DATA)
    list(APPEND ROOT_environ PYTHIA8DATA=${PYTHIA8_DATA})
  endif()
endif()

if(root7)
  set(root7_veto dataframe/df013_InspectAnalysis.C
                 v7/browser.cxx
                 v7/filedialog.cxx
                 v7/fitpanel.cxx
                 v7/fitpanel6.cxx
      )
  if(NOT davix)
    list(APPEND root7_veto v7/ntuple/ntpl003_lhcbOpenData.C)
    list(APPEND root7_veto v7/ntuple/ntpl004_dimuon.C)
    list(APPEND root7_veto v7/global_temperatures.cxx)
  endif()
  if(NOT dataframe)
    list(APPEND root7_veto v7/global_temperatures.cxx)
    list(APPEND root7_veto v7/ntuple/ntpl004_dimuon.C)
    list(APPEND root7_veto rcanvas/df104.py)
    list(APPEND root7_veto rcanvas/df105.py)
  endif()
  if(MSVC AND NOT win_broken_tests)
    #---EOS is not supported on Windows
    list(APPEND root7_veto rcanvas/df104.py)
    list(APPEND root7_veto rcanvas/df105.py)
    list(APPEND root7_veto rcanvas/rbox.py)
  endif()
else()
  file(GLOB v7_veto_files RELATIVE ${CMAKE_CURRENT_SOURCE_DIR}/ v7/*.py v7/*.cxx v7/*/*.cxx v7/*.C v7/*/*.C rcanvas/*.py rcanvas/*.cxx)
  list(APPEND root7_veto ${v7_veto_files})
endif()

if( CMAKE_SIZEOF_VOID_P EQUAL 4 )
  set(bits32_veto dataframe/*.C graphs/timeSeriesFrom*.C v7/ntuple/ntpl004_dimuon.C)
endif()

if (APPLE AND CMAKE_SYSTEM_PROCESSOR MATCHES arm64)
   set(macm1_veto dataframe/df107_SingleTopAnalysis.py)
endif()

#---These ones are disabled !!! ------------------------------------
set(extra_veto
  legacy/benchmarks.C
  legacy/htmlex.C
  legacy/rootalias.C          # Helper macro
  rootlogon.C          # Helper macro
  rootlogoff.C         # Helper macro
  legacy/rootmarks.C          # Instrumentation. Not a standalone tutorial
  multicore/mp_H1_lambdas.C # not a tutorial; used by mp104_processH1.C et al.
  html/*.C
  net/*.C
  proof/*.C
  sql/*.C
  tree/hsimpleProxy.C # A driver uses this macro which cannot be executed directly
  tree/tree0.C
  tree/tree2a.C
  tree/tree4.C
  roostats/rs401d_FeldmanCousins.C  # Takes too much time
  histfactory/ModifyInterpolation.C
  tree/copytree2.C
  tree/copytree3.C
  tree/copytree.C
  tree/h1analysis*.C # these are not a tutorial but classes used in run_h1analysis.C
  tree/h1chain.C
  http/*.C
  eve7/*.C
  r/rootlogon.C
  legacy/thread/threadsh1.C # disabled on 6.22 and 6.24 due to randomic failures on some platforms
)

set(all_veto hsimple.C
             geom/geometry.C
             ${extra_veto}
             ${gui_veto}
             ${minuit2_veto}
             ${roofit_veto}
             ${unuran_veto}
             ${xml_veto}
             ${mpi_veto}
             ${fitsio_veto}
             ${tmva_veto}
             ${mathmore_veto}
             ${fftw3_veto}
             ${opengl_veto}
             ${gviz_veto}
             ${r_veto}
             ${runtime_cxxmodules_veto}
             ${histfactory_veto}
             ${tbb_veto}
             ${imt_veto}
             ${classic_veto}
             ${pythia_veto}
             ${root7_veto}
             ${bits32_veto}
             ${xrootd_veto}
             ${mlp_veto}
             ${spectrum_veto}
             ${dataframe_veto}
             ${macm1_veto}
             )

file(GLOB_RECURSE tutorials RELATIVE ${CMAKE_CURRENT_SOURCE_DIR} *.C)
if(root7 AND webgui)
  file(GLOB_RECURSE tutorials_v7 RELATIVE ${CMAKE_CURRENT_SOURCE_DIR} v7/*.cxx)
  list(APPEND tutorials ${tutorials_v7})
  file(GLOB_RECURSE tutorials_rcanvas RELATIVE ${CMAKE_CURRENT_SOURCE_DIR} rcanvas/*.cxx)
  list(APPEND tutorials ${tutorials_rcanvas})
endif()
file(GLOB tutorials_veto RELATIVE ${CMAKE_CURRENT_SOURCE_DIR} ${all_veto})

list(LENGTH tutorials nTotal)
list(REMOVE_ITEM tutorials ${tutorials_veto})
list(LENGTH tutorials nAfterVeto)
message(STATUS "${nAfterVeto}/${nTotal} C++ tutorials have been activated.")


if(mpi)
  set (temp_list ${tutorials})
  list(FILTER tutorials INCLUDE REGEX "MPI")
  set(mpi_tutorials ${tutorials})
  set(tutorials ${temp_list})
  list(REMOVE_ITEM tutorials ${mpi_tutorials})
endif()

#---Special return code------------------------------------------------
set(returncode_1 fit/fit2a.C fit/graph2dfit.C
                 graphics/arrow.C
                 graphics/crown.C graphics/diamond.C
                 graphics/earth.C graphics/ellipse.C
                 graphics/pavetext.C
                 graphics/tmathtext.C graphics/tmathtext2.C
                 graphs/timeonaxis.C
                 graphs/timeonaxis2.C
                 graphs/timeonaxis3.C
                 graphs/exclusiongraph.C
                 graphs/graphstruct.C
                 hist/ContourList.C
                 hist/hstack.C
                 hist/hbars.C
                 hist/th2polyBoxes.C
                 hist/statsEditing.C
                 hist/cumulative.C
                 hist/hlabels1.C
                 hist/hlabels2.C
                 tree/h1analysis.C
                 math/chi2test.C
                 r/SimpleFitting.C)
#---Dependencies------------------------------------------------------
set(unfold-testUnfold5d-depends tutorial-unfold-testUnfold5c)
set(unfold-testUnfold5c-depends tutorial-unfold-testUnfold5b)
set(unfold-testUnfold5b-depends tutorial-unfold-testUnfold5a)
set(unfold-testUnfold7d-depends tutorial-unfold-testUnfold7c)
set(unfold-testUnfold7c-depends tutorial-unfold-testUnfold7b)
set(unfold-testUnfold7b-depends tutorial-unfold-testUnfold7a)
set(xml-xmlmodifyfile-depends tutorial-xml-xmlnewfile)
set(xml-xmlreadfile-depends tutorial-xml-xmlnewfile)
set(roofit-rf503_wspaceread-depends tutorial-roofit-rf502_wspacewrite)
set(histfactory-example-depends tutorial-roostats-CreateExampleFile)
set(io-readCode-depends tutorial-io-importCode)
set(fit-fit1-depends tutorial-hist-fillrandom)
set(fit-myfit-depends tutorial-fit-fitslicesy)
set(foam-foam_demopers-depends tutorial-foam-foam_demo)
set(tree-staff-depends  tutorial-tree-cernbuild)
set(tree-cernstaff-depends  tutorial-tree-cernbuild)
set(hist-hbars-depends  tutorial-tree-cernbuild)
set(benchmarks-depends tutorial-hsimple
                       tutorial-fit-fit1
                       tutorial-fit-myfit
					   tutorial-hist-h1ReadAndDraw
                       tutorial-hist-FirstContour
                       tutorial-geom-na49view
                       tutorial-tree-ntuple1
                       tutorial-tree-spider
                       tutorial-io-hadd
                       tutorial-io-loopdir
                       tutorial-io-copyFiles)
set(geom-na49view-depends tutorial-geom-geometry)
set(multicore-mt102_readNtuplesFillHistosAndFit-depends tutorial-multicore-mt101_fillNtuples)
set(multicore-mp102_readNtuplesFillHistosAndFit-depends tutorial-multicore-mp101_fillNtuples)
set(multicore-mp105_processEntryList-depends tutorial-multicore-mp104_processH1)

#--many roostats tutorials depending on having creating the file first with histfactory and example_combined_GaussExample_model.root
foreach(tname  ModelInspector OneSidedFrequentistUpperLimitWithBands StandardBayesianMCMCDemo StandardBayesianNumericalDemo
               StandardFeldmanCousinsDemo  StandardFrequentistDiscovery StandardHistFactoryPlotsWithCategories StandardHypoTestDemo
               StandardHypoTestInvDemo StandardProfileInspectorDemo StandardTestStatDistributionDemo
               OneSidedFrequentistUpperLimitWithBands TwoSidedFrequentistUpperLimitWithBands StandardProfileLikelihoodDemo)
  set(roostats-${tname}-depends tutorial-roostats-CreateExampleFile)
endforeach()

#--dependency for TMVA tutorials
set (tmva-TMVAClassificationApplication-depends tutorial-tmva-TMVAClassification)
set (tmva-TMVAClassificationCategory-depends tutorial-tmva-TMVAClassification)
set (tmva-TMVAClassificationCategoryApplication-depends tutorial-tmva-TMVAClassificationCategory)
set (tmva-TMVAMulticlass-depends tutorial-tmva-TMVAMultipleBackgroundExample)
set (tmva-TMVAMulticlassApplication-depends tutorial-tmva-TMVAMulticlass)
set (tmva-TMVARegressionApplication-depends tutorial-tmva-TMVARegression)
set (tmva-tmva101_Training-depends tutorial-tmva-tmva100_DataPreparation-py)
set (tmva-tmva102_Testing-depends tutorial-tmva-tmva101_Training-py)
set (tmva-pytorch-ApplicationClassificationPyTorch-depends tutorial-tmva-pytorch-ClassificationPyTorch-py)
set (tmva-pytorch-ApplicationRegressionPyTorch-depends tutorial-tmva-pytorch-RegressionPyTorch-py)

#--List long-running tutorials to label them as "longtest"
set (long_running
     dataframe/df10[2-7]*
     multicore/mp103*)
file(GLOB long_running RELATIVE ${CMAKE_CURRENT_SOURCE_DIR} ${long_running})
#--List multithreaded tutorials to run them serially
set (multithreaded
     dataframe/df10[2-7]*
     multicore/mp103*
     tmva/TMVA_CNN_Classification.C
     tmva/TMVA_RNN_Classification.C)
file(GLOB multithreaded RELATIVE ${CMAKE_CURRENT_SOURCE_DIR} ${multithreaded})

#---Loop over all tutorials and define the corresponding test---------

#---Define the primordial tutorials-----------------------------------
ROOT_ADD_TEST(tutorial-hsimple COMMAND ${ROOT_root_CMD} -b -l -n -q ${CMAKE_CURRENT_SOURCE_DIR}/hsimple.C
                PASSRC 255 FAILREGEX "Error in" "error:" LABELS tutorial)
ROOT_ADD_TEST(tutorial-geom-geometry COMMAND ${ROOT_root_CMD} -b -l -n -q ${CMAKE_CURRENT_SOURCE_DIR}/geom/geometry.C
                FAILREGEX "Error in" "error:" LABELS tutorial)

#---Loop over all tutorials and define the corresponding test---------
foreach(t ${tutorials})
  list(FIND returncode_1 ${t} index)
  if(index EQUAL -1)
    set(rc 0)
  else()
    set(rc 255)
  endif()
  string(REPLACE ".C" "" tname ${t})
  string(REPLACE "/" "-" tname ${tname})

  set(labels tutorial)
  if(${t} IN_LIST long_running)
    list(APPEND labels longtest)
  endif()
  if(${t} IN_LIST multithreaded)
    list(APPEND labels multithreaded)
  endif()

   # These tests on ARM64 need much more than 20 minutes - increase the timeout
   if(ROOT_ARCHITECTURE MATCHES arm64 OR ROOT_ARCHITECTURE MATCHES ppc64)
     set(thisTestTimeout 2400) # 40m
   else()
     set(thisTestTimeout 1200) # 20m
   endif()

  ROOT_ADD_TEST(tutorial-${tname}
                COMMAND ${ROOT_root_CMD} -b -l -q ${CMAKE_CURRENT_SOURCE_DIR}/${t}${${tname}-aclic}
                PASSRC ${rc} FAILREGEX "Error in <" ": error:" "segmentation violation" "FROM HESSE     STATUS=FAILED"
                LABELS ${labels}
                DEPENDS tutorial-hsimple ${${tname}-depends}
                ENVIRONMENT ${ROOT_environ}
                TIMEOUT ${thisTestTimeout})

  if(${t} IN_LIST multithreaded)
    # Makes sure that this doesn't run in parallel with other multithreaded tutorials, and that cmake doesn't start too
    # many other tests. That we use 4 processors is actually a lie, because IMT takes whatever it finds.
    # However, even this poor indication of MT behaviour is a good hint for cmake to reduce congestion.
    set_tests_properties(tutorial-${tname} PROPERTIES RESOURCE_LOCK multithreaded PROCESSORS 4)
  endif()
endforeach()

#---Loop over all MPI tutorials and define the corresponding test---------
foreach(t ${mpi_tutorials})
  list(FIND returncode_1 ${t} index)
  if(index EQUAL -1)
    set(rc 0)
  else()
    set(rc 255)
  endif()
  string(REPLACE ".C" "" tname ${t})
  string(REPLACE "/" "-" tname ${tname})

   # These tests on ARM64 need much more than 20 minutes - increase the timeout
   if(ROOT_ARCHITECTURE MATCHES arm64 OR ROOT_ARCHITECTURE MATCHES ppc64)
     set(thisTestTimeout 2400) # 40m
   else()
     set(thisTestTimeout 1200) # 20m
   endif()

  ROOT_ADD_TEST(tutorial-${tname}
    COMMAND ${MPIEXEC_EXECUTABLE} ${MPIEXEC_NUMPROC_FLAG} 4 ${ROOT_root_CMD} -b -l -q ${CMAKE_CURRENT_SOURCE_DIR}/${t}${${tname}-aclic}
                PASSRC ${rc} FAILREGEX "Error in <" ": error:" "segmentation violation" "FROM HESSE     STATUS=FAILED"
                LABELS tutorial
                DEPENDS tutorial-hsimple ${${tname}-depends}
                ENVIRONMENT ${ROOT_environ}
                TIMEOUT ${thisTestTimeout})
endforeach()

#---Python tutorials-----------------------------------------------------
if(ROOT_pyroot_FOUND)

  file(GLOB_RECURSE pytutorials RELATIVE ${CMAKE_CURRENT_SOURCE_DIR} *.py)

  # Now python-specific vetos:
  set(pyveto pyroot/demo.py         # requires GUI
             pyroot/fit1_py.py      # not a tutorial
             pyroot/gui_ex.py       # requires GUI
             pyroot/mrt.py          # not really a tutorial
             pyroot/na49geomfile.py # ????
             pyroot/na49visible.py  # ????
             pyroot/parse_CSV_file_with_TTree_ReadStream.py # not a tutorial
             pyroot/numberEntry.py  # requires GUI
             legacy/pyroot/*py      # legacy ...
             histfactory/example.py # not a tutorial
             histfactory/makeQuickModel.py # not a tutorial
             eve/lineset.py         # requires GUI
             sql/sqlcreatedb.py     # same as the C++ case
             sql/sqlfilldb.py       # same as the C++ case
             sql/sqlselect.py       # same as the C++ case
             launcher.py            # Not a tutorial
             )

  if(pyroot_legacy)
    # Disable in old PyROOT, which lacks Import pythonization
    list(APPEND pyveto
        roofit/rf502_wspacewrite.py
        roofit/rf504_simwstool.py
        roofit/rf509_wsinteractive.py
        roofit/rf511_wsfactory_basic.py)
  endif()

  if(NOT dataframe
     OR ${PYTHON_VERSION_STRING_Development_Main} VERSION_LESS_EQUAL 2.7.5
     OR (DEFINED ENV{ROOTTEST_IGNORE_NUMBA_PY2} AND PYTHON_VERSION_MAJOR_Development_Main EQUAL 2)
     OR (DEFINED ENV{ROOTTEST_IGNORE_NUMBA_PY3} AND PYTHON_VERSION_MAJOR_Development_Main EQUAL 3)
     OR (MSVC AND NOT win_broken_tests))
    list(APPEND pyveto pyroot/pyroot004_NumbaDeclare.py)
  endif()

  if((dataframe AND DEFINED ENV{ROOTTEST_IGNORE_PANDAS_PY2} AND PYTHON_VERSION_MAJOR_Development_Main EQUAL 2) OR
     (dataframe AND DEFINED ENV{ROOTTEST_IGNORE_PANDAS_PY3} AND PYTHON_VERSION_MAJOR_Development_Main EQUAL 3))
    list(APPEND pyveto dataframe/df026_AsNumpyArrays.py)
  endif()

<<<<<<< HEAD
  # Rules specific to distributed RDataFrame with Pyspark
  # Disable distributed RDF tutorials if we didn't check dependencies in the environment first
  if(NOT test_distrdf_pyspark)
    list(APPEND pyveto dataframe/distrdf*)
=======
  # Rules specific to distributed RDataFrame
  # Disable distributed RDF tutorials if we didn't check dependencies in the environment first
  if(NOT test_distrdf_pyspark)
    list(APPEND pyveto dataframe/distrdf001_spark_connection.py)
  endif()
  if(NOT test_distrdf_dask)
    list(APPEND pyveto dataframe/distrdf002_dask_connection.py)
>>>>>>> 54a757ac
  endif()
  # Use main Python executable to run in PySpark driver and executors
  if(test_distrdf_pyspark)
    list(APPEND ROOT_environ PYSPARK_PYTHON=${PYTHON_EXECUTABLE_Development_Main})
<<<<<<< HEAD
=======
    if(MACOSX_VERSION VERSION_GREATER_EQUAL 10.13)
      # MacOS has changed rules about forking processes after 10.13
      # Running pyspark tests with XCode Python3 throws crashes with errors like:
      # `objc[17271]: +[__NSCFConstantString initialize] may have been in progress in another thread when fork() was called.`
      # This issue should have been fixed after Python 3.8 (see https://bugs.python.org/issue33725)
      # Indeed, any other Python 3.8+ executable does not show this crash. It is
      # specifically the XCode Python executable that triggers this.
      # For now, there seems no other way than this workaround,
      # which effectively sets the behaviour of `fork` back to MacOS 10.12
      list(APPEND ROOT_environ OBJC_DISABLE_INITIALIZE_FORK_SAFETY=YES)
    endif()
>>>>>>> 54a757ac
  endif()

  find_python_module(xgboost QUIET)
  if(NOT PY_XGBOOST_FOUND OR NOT dataframe)
    file(GLOB tmva_veto_py RELATIVE ${CMAKE_CURRENT_SOURCE_DIR} tmva/tmva10*.py)
    list(APPEND pyveto ${tmva_veto_py})
  endif()

  find_python_module(keras QUIET)
  if(NOT PY_KERAS_FOUND)
    file(GLOB tmva_veto_py RELATIVE ${CMAKE_CURRENT_SOURCE_DIR} tmva/keras/*.py)
    list(APPEND pyveto ${tmva_veto_py})
  endif()

  find_python_module(torch QUIET)
  if(NOT PY_TORCH_FOUND)
    file(GLOB tmva_veto_py RELATIVE ${CMAKE_CURRENT_SOURCE_DIR} tmva/pytorch/*.py)
    list(APPEND pyveto ${tmva_veto_py})
  endif()
  # disable PyTorch model file used by TMVA_CNN_Classification.C
  list(APPEND pyveto tmva/PyTorch_Generate_CNN_Model.py)

  # Now glob all vetos for pyroot
  file(GLOB pyveto RELATIVE ${CMAKE_CURRENT_SOURCE_DIR} ${pyveto})

  list(LENGTH pytutorials nTotal)
  # Apply global .C/.py veto from above:
  list(REMOVE_ITEM pytutorials ${tutorials_veto})
  list(REMOVE_ITEM pytutorials ${pyveto})
  list(LENGTH pytutorials nAfterVeto)

  message(STATUS "${nAfterVeto}/${nTotal} python tutorials have been activated.")

  #---Python tutorials dependencies--------------------------------------
  set(pyroot-ntuple1-depends tutorial-pyroot-hsimple-py)
  set(pyroot-h1ReadAndDraw-depends tutorial-pyroot-hsimple-py)
  set(pyroot-benchmarks-depends tutorial-pyroot-hsimple-py
                                tutorial-pyroot-fit1-py
                                tutorial-pyroot-na49view-py
								tutorial-pyroot-h1ReadAndDraw-py
                                tutorial-pyroot-ntuple1-py)
  set(pyroot-fit1-depends tutorial-pyroot-fillrandom-py)
  set(pyroot-na49view-depends tutorial-pyroot-geometry-py)
  set(roofit-rf503_wspaceread-depends tutorial-roofit-rf502_wspacewrite-py)

  # Avoid a race condition: make sure Python tutorial is ran after C++ tutorial
  set(roofit-rf104_classfactory-depends tutorial-roofit-rf104_classfactory)

  #----------------------------------------------------------------------
  # List requirements for python tutorials.
  # To add a new requirement, add a glob expression that's named requires_<packageName>,
  # and add it to the list "fixtureLists" below.
  file(GLOB requires_numpy   RELATIVE ${CMAKE_CURRENT_SOURCE_DIR} dataframe/df026_AsNumpyArrays.py)
  file(GLOB requires_numba   RELATIVE ${CMAKE_CURRENT_SOURCE_DIR} pyroot/pyroot004_NumbaDeclare.py)
  file(GLOB requires_pandas  RELATIVE ${CMAKE_CURRENT_SOURCE_DIR} dataframe/df026_AsNumpyArrays.py)
  file(GLOB requires_keras   RELATIVE ${CMAKE_CURRENT_SOURCE_DIR} tmva/keras/*.py)
  file(GLOB requires_torch   RELATIVE ${CMAKE_CURRENT_SOURCE_DIR} tmva/pytorch/*.py)
  file(GLOB requires_xgboost RELATIVE ${CMAKE_CURRENT_SOURCE_DIR} tmva/tmva10*.py)
  list(APPEND requires_numpy roofit/rf409_NumPyPandasToRooFit.py)
  list(APPEND requires_pandas roofit/rf409_NumPyPandasToRooFit.py)
  set(fixtureLists requires_numpy requires_numba requires_pandas requires_keras requires_xgboost requires_torch)

  # Now set up all the tests
  foreach(t ${pytutorials})
    if (${t} IN_LIST returncode_1)
      set(rc 255)
    else()
      set(rc 0)
    endif()

    set(labels tutorial)
    if(${t} IN_LIST long_running)
      list(APPEND labels longtest)
    endif()
    if(${t} IN_LIST multithreaded)
      list(APPEND labels multithreaded)
    endif()

    string(REPLACE ".py" "" tname ${t})
    string(REPLACE "/" "-" tname ${tname})

    set(tutorial_name tutorial-${tname}-py)

    list(FIND pyexp_fail ${tutorial_name} index)
    if(index EQUAL -1)
      set(py_will_fail "")
    else()
      set(py_will_fail ${PYTESTS_WILLFAIL})
    endif()

    # Test if this tutorial is requiring any fixture
    unset(python_deps)
    foreach(fixtureList ${fixtureLists})
      if(${t} IN_LIST ${fixtureList})
        string(REPLACE "requires_" "" fixture ${fixtureList})
        list(APPEND python_deps ${fixture})
        list(APPEND labels python_runtime_deps)
      endif()
    endforeach()

    ROOT_ADD_TEST(${tutorial_name}
                COMMAND ${PYTHON_EXECUTABLE_Development_Main} ${CMAKE_CURRENT_SOURCE_DIR}/launcher.py ${CMAKE_CURRENT_SOURCE_DIR}/${t}
                PASSRC ${rc} FAILREGEX "Error in" ": error:" "segmentation violation"
                LABELS ${labels}
                DEPENDS ${${tname}-depends}
                ENVIRONMENT ${ROOT_environ}
                PYTHON_DEPS ${python_deps}
                ${py_will_fail})

    if(${t} IN_LIST multithreaded)
      # Makes sure that this doesn't run in parallel with other multithreaded tutorials, and that cmake doesn't start too
      # many other tests. That we use 4 processors is actually a lie, because IMT takes whatever it finds.
      # However, even this poor indication of MT behaviour is a good hint for cmake to reduce congestion.
      set_tests_properties(${tutorial_name} PROPERTIES RESOURCE_LOCK multithreaded PROCESSORS 4)
    endif()
  endforeach()
endif()<|MERGE_RESOLUTION|>--- conflicted
+++ resolved
@@ -356,9 +356,7 @@
   tree/h1chain.C
   http/*.C
   eve7/*.C
-  r/rootlogon.C
-  legacy/thread/threadsh1.C # disabled on 6.22 and 6.24 due to randomic failures on some platforms
-)
+  r/rootlogon.C)
 
 set(all_veto hsimple.C
              geom/geometry.C
@@ -627,12 +625,6 @@
     list(APPEND pyveto dataframe/df026_AsNumpyArrays.py)
   endif()
 
-<<<<<<< HEAD
-  # Rules specific to distributed RDataFrame with Pyspark
-  # Disable distributed RDF tutorials if we didn't check dependencies in the environment first
-  if(NOT test_distrdf_pyspark)
-    list(APPEND pyveto dataframe/distrdf*)
-=======
   # Rules specific to distributed RDataFrame
   # Disable distributed RDF tutorials if we didn't check dependencies in the environment first
   if(NOT test_distrdf_pyspark)
@@ -640,13 +632,10 @@
   endif()
   if(NOT test_distrdf_dask)
     list(APPEND pyveto dataframe/distrdf002_dask_connection.py)
->>>>>>> 54a757ac
   endif()
   # Use main Python executable to run in PySpark driver and executors
   if(test_distrdf_pyspark)
     list(APPEND ROOT_environ PYSPARK_PYTHON=${PYTHON_EXECUTABLE_Development_Main})
-<<<<<<< HEAD
-=======
     if(MACOSX_VERSION VERSION_GREATER_EQUAL 10.13)
       # MacOS has changed rules about forking processes after 10.13
       # Running pyspark tests with XCode Python3 throws crashes with errors like:
@@ -658,7 +647,6 @@
       # which effectively sets the behaviour of `fork` back to MacOS 10.12
       list(APPEND ROOT_environ OBJC_DISABLE_INITIALIZE_FORK_SAFETY=YES)
     endif()
->>>>>>> 54a757ac
   endif()
 
   find_python_module(xgboost QUIET)
