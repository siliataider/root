// @(#)root/g3d:$Id$
// Author: Nenad Buncic   21/08/95

/*************************************************************************
 * Copyright (C) 1995-2000, Rene Brun and Fons Rademakers.               *
 * All rights reserved.                                                  *
 *                                                                       *
 * For the licensing terms see $ROOTSYS/LICENSE.                         *
 * For the list of contributors see $ROOTSYS/README/CREDITS.             *
 *************************************************************************/

#include "TView.h"
#include "TPolyMarker3D.h"
#include "TVirtualPad.h"
#include "TRandom.h"
#include "TBuffer.h"
#include "TBuffer3D.h"
#include "TBuffer3DTypes.h"
#include "TVirtualViewer3D.h"
#include "TGeometry.h"
#include "TH1.h"
#include "TROOT.h"
#include "TMath.h"

#include <cassert>
#include <iostream>

ClassImp(TPolyMarker3D);

constexpr Int_t kDimension = 3;

/** \class TPolyMarker3D
\ingroup g3d
A 3D polymarker.

It has three constructors.

First one, without any parameters TPolyMarker3D(), we call 'default
constructor' and it's used in a case that just an initialisation is
needed (i.e. pointer declaration).

Example:

~~~ {.cpp}
   TPolyMarker3D *pm = new TPolyMarker3D;
~~~

Second one, takes, usually, two parameters, n (number of points) and
marker (marker style). Third parameter is optional.

Example:

~~~ {.cpp}
   TPolyMarker3D (150, 1);
~~~

Third one takes, usually, three parameters, n (number of points), *p
(pointer to an array of 3D points), and marker (marker style). Fourth
parameter is optional.

Example:

~~~ {.cpp}
   Float_t *ptr = new Float_t [150*3];
      ... ... ...
      ... ... ...
      ... ... ...
   TPolyMarker3D (150, ptr, 1);
~~~
*/

////////////////////////////////////////////////////////////////////////////////
/// 3-D polymarker default constructor.

TPolyMarker3D::TPolyMarker3D()
{
   fName = "TPolyMarker3D";
}

////////////////////////////////////////////////////////////////////////////////
/// 3-D polymarker normal constructor with initialization to 0.

TPolyMarker3D::TPolyMarker3D(Int_t n, Marker_t marker, Option_t *option)
{
   fName = "TPolyMarker3D";
   fOption = option;
   SetMarkerStyle(marker);
   SetBit(kCanDelete);
   if (n <= 0)
      return;

   fN = n;
   fP = new Float_t [kDimension*fN];
   for (Int_t i = 0; i < kDimension*fN; i++)  fP[i] = 0;
}

////////////////////////////////////////////////////////////////////////////////
/// 3-D polymarker constructor. Polymarker is initialized with p.

TPolyMarker3D::TPolyMarker3D(Int_t n, Float_t *p, Marker_t marker,
                             Option_t *option)
{
   fName = "TPolyMarker3D";
   SetMarkerStyle(marker);
   SetBit(kCanDelete);
   fOption = option;
   if (n <= 0)
      return;

   fN = n;
   fP = new Float_t [kDimension*fN];
   if (p) {
      for (Int_t i = 0; i < kDimension*fN; i++)
         fP[i] = p[i];
      fLastPoint = fN-1;
   } else
      memset(fP,0,kDimension*fN*sizeof(Float_t));
}

////////////////////////////////////////////////////////////////////////////////
/// 3-D polymarker constructor. Polymarker is initialized with p
/// (cast to float).

TPolyMarker3D::TPolyMarker3D(Int_t n, Double_t *p, Marker_t marker,
                             Option_t *option)
{
   fName = "TPolyMarker3D";
   SetMarkerStyle(marker);
   SetBit(kCanDelete);
   fOption = option;
   if (n <= 0)
      return;

   fN = n;
   fP = new Float_t [kDimension*fN];
   if (p) {
      for (Int_t i = 0; i < kDimension*fN; i++)
         fP[i] = (Float_t) p[i];
      fLastPoint = fN-1;
   } else
      memset(fP,0,kDimension*fN*sizeof(Float_t));
}

////////////////////////////////////////////////////////////////////////////////
/// assignment operator

TPolyMarker3D& TPolyMarker3D::operator=(const TPolyMarker3D& tp3)
{
   if(this != &tp3)
      tp3.TPolyMarker3D::Copy(*this);
   return *this;
}

////////////////////////////////////////////////////////////////////////////////
/// 3-D polymarker destructor.

TPolyMarker3D::~TPolyMarker3D()
{
   fN = 0;
   if (fP) delete [] fP;
   fLastPoint = -1;
}

////////////////////////////////////////////////////////////////////////////////
/// 3-D polymarker copy ctor.

TPolyMarker3D::TPolyMarker3D(const TPolyMarker3D &p) : TObject(p), TAttMarker(p), TAtt3D(p)
{
<<<<<<< HEAD
   fN = 0;
   fP = 0;
   fLastPoint = -1;
=======
>>>>>>> 18b4f317
   p.TPolyMarker3D::Copy(*this);
}

////////////////////////////////////////////////////////////////////////////////
/// Copy polymarker to polymarker obj.

void TPolyMarker3D::Copy(TObject &obj) const
{
   auto &tgt = static_cast<TPolyMarker3D &>(obj);
   TObject::Copy(obj);
   TAttMarker::Copy(tgt);
   tgt.fN = fN;
   if (tgt.fP)
      delete [] tgt.fP;
   if (fN > 0) {
      tgt.fP = new Float_t [kDimension*fN];
      for (Int_t i = 0; i < kDimension*fN; i++)
         tgt.fP[i] = fP[i];
   } else {
      tgt.fP = nullptr;
   }
   tgt.fOption = fOption;
   tgt.fLastPoint = fLastPoint;
   tgt.fName   = fName;
}

////////////////////////////////////////////////////////////////////////////////
/// Compute distance from point px,py to a 3-D polymarker.
/// Compute the closest distance of approach from point px,py to each segment
/// of the polymarker.
/// Returns when the distance found is below DistanceMaximum.
/// The distance is computed in pixels units.

Int_t TPolyMarker3D::DistancetoPrimitive(Int_t px, Int_t py)
{
   const Int_t inaxis = 7;
   Int_t dist = 9999;

   Int_t puxmin = gPad->XtoAbsPixel(gPad->GetUxmin());
   Int_t puymin = gPad->YtoAbsPixel(gPad->GetUymin());
   Int_t puxmax = gPad->XtoAbsPixel(gPad->GetUxmax());
   Int_t puymax = gPad->YtoAbsPixel(gPad->GetUymax());

   // return if point is not in the user area
   if (px < puxmin - inaxis) return dist;
   if (py > puymin + inaxis) return dist;
   if (px > puxmax + inaxis) return dist;
   if (py < puymax - inaxis) return dist;

   TView *view = gPad->GetView();
   if (!view) return dist;
   Int_t i, dpoint;
   Float_t xndc[3];
   Int_t x1,y1;
   Double_t u,v;
   for (i=0;i<Size();i++) {
      view->WCtoNDC(&fP[3*i], xndc);
      u      = (Double_t)xndc[0];
      v      = (Double_t)xndc[1];
      if (u < gPad->GetUxmin() || u > gPad->GetUxmax()) continue;
      if (v < gPad->GetUymin() || v > gPad->GetUymax()) continue;
      x1     = gPad->XtoAbsPixel(u);
      y1     = gPad->YtoAbsPixel(v);
      dpoint = Int_t(TMath::Sqrt((((Double_t)px-x1)*((Double_t)px-x1)
                                + ((Double_t)py-y1)*((Double_t)py-y1))));
      if (dpoint < dist) dist = dpoint;
   }
   return dist;
}

////////////////////////////////////////////////////////////////////////////////
/// Draws 3-D polymarker with its current attributes.

void TPolyMarker3D::Draw(Option_t *option)
{
   AppendPad(option);
}

////////////////////////////////////////////////////////////////////////////////
/// Draw this 3-D polymarker with new coordinates. Creates a new
/// polymarker which will be adopted by the pad in which it is drawn.
/// Does not change the original polymarker (should be static method).

void TPolyMarker3D::DrawPolyMarker(Int_t n, Float_t *p, Marker_t, Option_t *option)
{
   TPolyMarker3D *newpolymarker = new TPolyMarker3D();
   newpolymarker->fN = n;
   newpolymarker->fP = new Float_t [kDimension*fN];
   for (Int_t i = 0; i < kDimension*fN; i++)  newpolymarker->fP[i] = p[i];
   newpolymarker->SetMarkerStyle(GetMarkerStyle());
   newpolymarker->fOption = fOption;
   newpolymarker->fLastPoint = fLastPoint;
   newpolymarker->SetBit(kCanDelete);
   newpolymarker->AppendPad(option);
}

////////////////////////////////////////////////////////////////////////////////
/// Execute action corresponding to one event.

void TPolyMarker3D::ExecuteEvent(Int_t event, Int_t px, Int_t py)
{
   if (!gPad) return;
   if (gPad->GetView()) gPad->GetView()->ExecuteRotateView(event, px, py);
}

////////////////////////////////////////////////////////////////////////////////
/// List this 3-D polymarker.

void TPolyMarker3D::ls(Option_t *option) const
{
   TROOT::IndentLevel();
   std::cout << "    TPolyMarker3D  N=" << Size() <<" Option="<<option<<std::endl;
}

////////////////////////////////////////////////////////////////////////////////
/// Merge polymarkers in the collection in this polymarker

Int_t TPolyMarker3D::Merge(TCollection *li)
{
   if (!li) return 0;
   TIter next(li);

   //first loop to count the number of entries
   TPolyMarker3D *pm;
   Int_t npoints = Size();
   while ((pm = (TPolyMarker3D*)next())) {
      if (!pm->InheritsFrom(TPolyMarker3D::Class())) {
         Error("Add","Attempt to add object of class: %s to a %s",pm->ClassName(),this->ClassName());
         return -1;
      }
      npoints += pm->Size();
   }
   Int_t currPoint = Size();

   //extend this polymarker to hold npoints
   SetPoint(npoints-1,0,0,0);

   //merge all polymarkers
   next.Reset();
   while ((pm = (TPolyMarker3D*)next())) {
      Int_t np = pm->Size();
      Float_t *p = pm->GetP();
      for (Int_t i = 0; i < np; i++) {
         SetPoint(currPoint++, p[3*i], p[3*i+1], p[3*i+2]);
      }
   }
   return npoints;
}

////////////////////////////////////////////////////////////////////////////////
/// Paint a TPolyMarker3D.

void TPolyMarker3D::Paint(Option_t * /*option*/ )
{
   // No need to continue if there is nothing to paint
   if (Size() <= 0) return;

   static TBuffer3D buffer(TBuffer3DTypes::kMarker);

   buffer.ClearSectionsValid();

   // Section kCore
   buffer.fID           = this;
   buffer.fColor        = GetMarkerColor();
   buffer.fTransparency = 0;
   buffer.fLocalFrame   = kFALSE;
   buffer.SetSectionsValid(TBuffer3D::kCore);

   // We fill kCore and kRawSizes on first pass and try with viewer
   TVirtualViewer3D * viewer3D = gPad->GetViewer3D();
   if (!viewer3D) return;
   Int_t reqSections = viewer3D->AddObject(buffer);
   if (reqSections == TBuffer3D::kNone) {
      return;
   }

   if (reqSections & TBuffer3D::kRawSizes) {
      if (!buffer.SetRawSizes(Size(), 3*Size(), 1, 1, 0, 0)) {
         return;
      }
      buffer.SetSectionsValid(TBuffer3D::kRawSizes);
   }

   if ((reqSections & TBuffer3D::kRaw) && buffer.SectionsValid(TBuffer3D::kRawSizes)) {
      // Points
      for (UInt_t i=0; i<3*buffer.NbPnts(); i++) {
         buffer.fPnts[i] = (Double_t)fP[i];
      }

      // Transform points - we don't support local->global matrix
      // so always work in global reference frame
      if (gGeometry) {
         Double_t dlocal[3];
         Double_t dmaster[3];
         for (UInt_t j=0; j<buffer.NbPnts(); j++) {
            dlocal[0] = buffer.fPnts[3*j];
            dlocal[1] = buffer.fPnts[3*j+1];
            dlocal[2] = buffer.fPnts[3*j+2];
            gGeometry->Local2Master(&dlocal[0],&dmaster[0]);
            buffer.fPnts[3*j]   = dmaster[0];
            buffer.fPnts[3*j+1] = dmaster[1];
            buffer.fPnts[3*j+2] = dmaster[2];
         }
      }

      // Basic colors: 0, 1, ... 7
      Int_t c = (((GetMarkerColor()) %8) -1) * 4;
      if (c < 0) c = 0;

      // Segments
      buffer.fSegs[0] = c;

      buffer.SetSectionsValid(TBuffer3D::kRaw);

      TAttMarker::Modify();
   }

   viewer3D->AddObject(buffer);
}

////////////////////////////////////////////////////////////////////////////////
/// Paint 3-d histogram h with 3-d polymarkers.

void TPolyMarker3D::PaintH3(TH1 *h, Option_t *option)
{
   const Int_t kMaxEntry = 100000;
   Int_t in, bin, binx, biny, binz;

   TAxis *xaxis = h->GetXaxis();
   TAxis *yaxis = h->GetYaxis();
   TAxis *zaxis = h->GetZaxis();
   Double_t entry = 0;
   for (binz=zaxis->GetFirst();binz<=zaxis->GetLast();binz++) {
      for (biny=yaxis->GetFirst();biny<=yaxis->GetLast();biny++) {
         for (binx=xaxis->GetFirst();binx<=xaxis->GetLast();binx++) {
            bin = h->GetBin(binx,biny,binz);
            entry += h->GetBinContent(bin);
         }
      }
   }

   // if histogram has too many entries, rescale it
   // never draw more than kMaxEntry markers, otherwise this kills
   // the X server
   Double_t scale = 1.;
   if (entry > kMaxEntry) scale = kMaxEntry/Double_t(entry);

   //Create or modify 3-d view object
   TView *view = gPad->GetView();
   if (!view) {
      gPad->Range(-1,-1,1,1);
      view = TView::CreateView(1,0,0);
      if (!view) return;
   }
   view->SetRange(xaxis->GetBinLowEdge(xaxis->GetFirst()),
                  yaxis->GetBinLowEdge(yaxis->GetFirst()),
                  zaxis->GetBinLowEdge(zaxis->GetFirst()),
                  xaxis->GetBinUpEdge(xaxis->GetLast()),
                  yaxis->GetBinUpEdge(yaxis->GetLast()),
                  zaxis->GetBinUpEdge(zaxis->GetLast()));

   view->PadRange(gPad->GetFrameFillColor());

   if (entry == 0) return;
   Int_t nmk = Int_t(TMath::Min(Double_t(kMaxEntry),entry));
   TPolyMarker3D *pm3d    = new TPolyMarker3D(nmk);
   pm3d->SetMarkerStyle(h->GetMarkerStyle());
   pm3d->SetMarkerColor(h->GetMarkerColor());
   pm3d->SetMarkerSize(h->GetMarkerSize());
   gPad->Modified(kTRUE);

   entry = 0;
   Double_t x,y,z,xw,yw,zw,xp,yp,zp;
   Int_t ncounts;
   for (binz=zaxis->GetFirst();binz<=zaxis->GetLast();binz++) {
      z  = zaxis->GetBinLowEdge(binz);
      zw = zaxis->GetBinWidth(binz);
      for (biny=yaxis->GetFirst();biny<=yaxis->GetLast();biny++) {
         y  = yaxis->GetBinLowEdge(biny);
         yw = yaxis->GetBinWidth(biny);
         for (binx=xaxis->GetFirst();binx<=xaxis->GetLast();binx++) {
            x  = xaxis->GetBinLowEdge(binx);
            xw = xaxis->GetBinWidth(binx);
            bin = h->GetBin(binx,biny,binz);
            ncounts = Int_t(h->GetBinContent(bin)*scale+0.5);
            for (in=0;in<ncounts;in++) {
               xp = x + xw*gRandom->Rndm();
               yp = y + yw*gRandom->Rndm();
               zp = z + zw*gRandom->Rndm();
               pm3d->SetPoint(Int_t(entry),xp,yp,zp);
               entry++;
            }
         }
      }
   }
   pm3d->Paint(option);
   delete pm3d;
}

////////////////////////////////////////////////////////////////////////////////
/// Print 3-D polymarker with its attributes on stdout.

void TPolyMarker3D::Print(Option_t *option) const
{
   printf("TPolyMarker3D N=%d, Option=%s\n",fN,option);
   TString opt = option;
   opt.ToLower();
   if (opt.Contains("all")) {
      for (Int_t i=0;i<Size();i++) {
         TROOT::IndentLevel();
         printf(" x[%d]=%g, y[%d]=%g, z[%d]=%g\n",i,fP[3*i],i,fP[3*i+1],i,fP[3*i+2]);
      }
   }
}

////////////////////////////////////////////////////////////////////////////////
/// Save primitive as a C++ statement(s) on output stream.

void TPolyMarker3D::SavePrimitive(std::ostream &out, Option_t * /*= ""*/)
{
   char quote = '"';
   out<<"   "<<std::endl;
   if (gROOT->ClassSaved(TPolyMarker3D::Class())) {
      out<<"   ";
   } else {
      out<<"   TPolyMarker3D *";
   }
   out<<"pmarker3D = new TPolyMarker3D("<<fN<<","<<GetMarkerStyle()<<","<<quote<<fOption<<quote<<");"<<std::endl;
   out<<"   pmarker3D->SetName("<<quote<<GetName()<<quote<<");"<<std::endl;

   SaveMarkerAttributes(out,"pmarker3D",1,1,1);

   for (Int_t i=0;i<Size();i++) {
      out<<"   pmarker3D->SetPoint("<<i<<","<<fP[3*i]<<","<<fP[3*i+1]<<","<<fP[3*i+2]<<");"<<std::endl;
   }
   out<<"   pmarker3D->Draw();"<<std::endl;
}

////////////////////////////////////////////////////////////////////////////////
/// Change (i.e. set) the name of the TNamed.
/// WARNING: if the object is a member of a THashTable or THashList container
/// the container must be Rehash()'ed after SetName(). For example the list
/// of objects in the current directory is a THashList.

void TPolyMarker3D::SetName(const char *name)
{
   fName = name;
   if (gPad && TestBit(kMustCleanup)) gPad->Modified();
}

////////////////////////////////////////////////////////////////////////////////
/// Set point following LastPoint to x, y, z.
/// Returns index of the point (new last point).

Int_t TPolyMarker3D::SetNextPoint(Double_t x, Double_t y, Double_t z)
{
   fLastPoint++;
   SetPoint(fLastPoint, x, y, z);
   return fLastPoint;
}

////////////////////////////////////////////////////////////////////////////////
/// Set point n to x, y, z.
/// If n is more then the current TPolyMarker3D size (n > fN) then
/// the polymarker will be resized to contain at least n points.

void TPolyMarker3D::SetPoint(Int_t n, Double_t x, Double_t y, Double_t z)
{
   if (n < 0) return;
   if (!fP || n >= fN) {
      // re-allocate the object
      Int_t newN = TMath::Max(2*fN,n+1);
      Float_t *savepoint = new Float_t [kDimension*newN];
      if (fP && fN){
         memcpy(savepoint,fP,kDimension*fN*sizeof(Float_t));
         memset(&savepoint[kDimension*fN],0,(newN-fN)*sizeof(Float_t));
         delete [] fP;
      }
      fP = savepoint;
      fN = newN;
   }
   fP[kDimension*n  ] = x;
   fP[kDimension*n+1] = y;
   fP[kDimension*n+2] = z;
   fLastPoint = TMath::Max(fLastPoint,n);
}

////////////////////////////////////////////////////////////////////////////////
/// Re-initialize polymarker with n points from p. If p=0 initialize with 0.
/// if n <= 0 the current array of points is deleted.

void TPolyMarker3D::SetPolyMarker(Int_t n, Float_t *p, Marker_t marker, Option_t *option)
{
   SetMarkerStyle(marker);
   fOption = option;
   if (n <= 0) {
      fN = 0;
      fLastPoint = -1;
      delete [] fP;
      fP = nullptr;
      return;
   }
   fN = n;
   if (fP) delete [] fP;
   fP = new Float_t [3*fN];
   if (p) {
      for (Int_t i = 0; i < fN; i++) {
         fP[3*i]   = p[3*i];
         fP[3*i+1] = p[3*i+1];
         fP[3*i+2] = p[3*i+2];
      }
   } else {
      memset(fP,0,kDimension*fN*sizeof(Float_t));
   }
   fLastPoint = fN-1;
}

////////////////////////////////////////////////////////////////////////////////
/// Re-initialize polymarker with n points from p. If p=0 initialize with 0.
/// if n <= 0 the current array of points is deleted.

void TPolyMarker3D::SetPolyMarker(Int_t n, Double_t *p, Marker_t marker, Option_t *option)
{
   SetMarkerStyle(marker);
   fOption = option;
   if (n <= 0) {
      fN = 0;
      fLastPoint = -1;
      delete [] fP;
      fP = nullptr;
      return;
   }
   fN = n;
   if (fP) delete [] fP;
   fP = new Float_t [3*fN];
   if (p) {
      for (Int_t i = 0; i < fN; i++) {
         fP[3*i]   = (Float_t) p[3*i];
         fP[3*i+1] = (Float_t) p[3*i+1];
         fP[3*i+2] = (Float_t) p[3*i+2];
      }
   } else {
      memset(fP,0,kDimension*fN*sizeof(Float_t));
   }
   fLastPoint = fN-1;
}

////////////////////////////////////////////////////////////////////////////////
/// Stream a 3-D polymarker object.

void TPolyMarker3D::Streamer(TBuffer &b)
{
   UInt_t R__s, R__c;
   if (b.IsReading()) {
      Version_t R__v = b.ReadVersion(&R__s, &R__c);
      if (R__v > 2) b.ClassBegin(TPolyMarker3D::IsA());
      if (R__v > 2) b.ClassMember("TObject");
      TObject::Streamer(b);
      if (R__v > 2) b.ClassMember("TAttMarker");
      TAttMarker::Streamer(b);
      if (R__v > 2) b.ClassMember("fN","Int_t");
      b >> fN;
      if (fN) {
         if (R__v > 2) b.ClassMember("fP","Float_t", kDimension*fN);
         fP = new Float_t[kDimension*fN];
         b.ReadFastArray(fP,kDimension*fN);
      }
      fLastPoint = fN-1;
      if (R__v > 2) b.ClassMember("fOption","TString");
      fOption.Streamer(b);
      if (R__v > 2) b.ClassMember("fName","TString");
      if (R__v > 1) fName.Streamer(b);
      if (R__v > 2) b.ClassEnd(TPolyMarker3D::IsA());
      b.CheckByteCount(R__s, R__c, TPolyMarker3D::IsA());
   } else {
      R__c = b.WriteVersion(TPolyMarker3D::IsA(), kTRUE);
      b.ClassBegin(TPolyMarker3D::IsA());
      b.ClassMember("TObject");
      TObject::Streamer(b);
      b.ClassMember("TAttMarker");
      TAttMarker::Streamer(b);
      b.ClassMember("fN","Int_t");
      Int_t size = Size();
      b << size;
      if (size) {
         b.ClassMember("fP","Float_t", kDimension*size);
         b.WriteFastArray(fP, kDimension*size);
      }
      b.ClassMember("fOption","TString");
      fOption.Streamer(b);
      b.ClassMember("fName","TString");
      fName.Streamer(b);
      b.ClassEnd(TPolyMarker3D::IsA());
      b.SetByteCount(R__c, kTRUE);
   }
}

////////////////////////////////////////////////////////////////////////////////
/// Fills the parameters x, y, z with the coordinate of the n-th point
/// n must be between 0 and Size() - 1.

void TPolyMarker3D::GetPoint(Int_t n, Float_t &x, Float_t &y, Float_t &z) const
{
   if (n < 0 || n >= Size()) return;
   if (!fP) return;
   x = fP[kDimension*n  ];
   y = fP[kDimension*n+1];
   z = fP[kDimension*n+2];
}

////////////////////////////////////////////////////////////////////////////////
/// Fills the parameters x, y, z with the coordinate of the n-th point
/// n must be between 0 and Size() - 1.

void TPolyMarker3D::GetPoint(Int_t n, Double_t &x, Double_t &y, Double_t &z) const
{
   if (n < 0 || n >= Size()) return;
   if (!fP) return;
   x = (Double_t)fP[kDimension*n  ];
   y = (Double_t)fP[kDimension*n+1];
   z = (Double_t)fP[kDimension*n+2];
}

<|MERGE_RESOLUTION|>--- conflicted
+++ resolved
@@ -166,12 +166,6 @@
 
 TPolyMarker3D::TPolyMarker3D(const TPolyMarker3D &p) : TObject(p), TAttMarker(p), TAtt3D(p)
 {
-<<<<<<< HEAD
-   fN = 0;
-   fP = 0;
-   fLastPoint = -1;
-=======
->>>>>>> 18b4f317
    p.TPolyMarker3D::Copy(*this);
 }
 
