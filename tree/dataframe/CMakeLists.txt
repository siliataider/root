# Copyright (C) 1995-2022, Rene Brun and Fons Rademakers.
# All rights reserved.
#
# For the licensing terms see $ROOTSYS/LICENSE.
# For the list of contributors see $ROOTSYS/README/CREDITS.

############################################################################
# CMakeLists.txt file for building ROOT tree/dataframe package
# @author Danilo Piparo CERN, Pere Mato CERN
############################################################################

if(NOT dataframe)
    return()
endif()

if(arrow)
  list(APPEND RDATAFRAME_EXTRA_HEADERS ROOT/RArrowDS.hxx)
  list(APPEND RDATAFRAME_EXTRA_INCLUDES -I${ARROW_INCLUDE_DIR})
endif()

if(sqlite)
  list(APPEND RDATAFRAME_EXTRA_HEADERS ROOT/RSqliteDS.hxx)
endif()

if(root7)
  list(APPEND RDATAFRAME_EXTRA_HEADERS ROOT/RNTupleDS.hxx)
  list(APPEND RDATAFRAME_EXTRA_DEPS ROOTNTuple)
endif()

if (imt)
  list(APPEND RDATAFRAME_EXTRA_DEPS Imt)
endif(imt)

ROOT_STANDARD_LIBRARY_PACKAGE(ROOTDataFrame
  HEADERS
    ROOT/RCsvDS.hxx
    ROOT/RDataFrame.hxx
    ROOT/RDataSource.hxx
    ROOT/RDFHelpers.hxx
    ROOT/RLazyDS.hxx
    ROOT/RResultHandle.hxx
    ROOT/RResultPtr.hxx
    ROOT/RRootDS.hxx
    ROOT/RSnapshotOptions.hxx
    ROOT/RTrivialDS.hxx
    ROOT/RDF/ActionHelpers.hxx
    ROOT/RDF/ColumnReaderUtils.hxx
    ROOT/RDF/GraphNode.hxx
    ROOT/RDF/GraphUtils.hxx
    ROOT/RDF/HistoModels.hxx
    ROOT/RDF/InterfaceUtils.hxx
    ROOT/RDF/InternalUtils.hxx
    ROOT/RDF/RActionBase.hxx
    ROOT/RDF/RAction.hxx
    ROOT/RDF/RActionImpl.hxx
    ROOT/RDF/RColumnRegister.hxx
    ROOT/RDF/RNewSampleNotifier.hxx
    ROOT/RDF/RSampleInfo.hxx
    ROOT/RDF/RDefineBase.hxx
    ROOT/RDF/RDefine.hxx
    ROOT/RDF/RDefineReader.hxx
    ROOT/RDF/RDSColumnReader.hxx
    ROOT/RDF/RColumnReaderBase.hxx
    ROOT/RDF/RCutFlowReport.hxx
    ROOT/RDF/RDatasetSpec.hxx
    ROOT/RDF/RDisplay.hxx
    ROOT/RDF/RFilterBase.hxx
    ROOT/RDF/RFilter.hxx
    ROOT/RDF/RInterface.hxx
    ROOT/RDF/RInterfaceBase.hxx
    ROOT/RDF/RJittedAction.hxx
    ROOT/RDF/RJittedDefine.hxx
    ROOT/RDF/RJittedFilter.hxx
    ROOT/RDF/RJittedVariation.hxx
    ROOT/RDF/RLazyDSImpl.hxx
    ROOT/RDF/RLoopManager.hxx
    ROOT/RDF/RMergeableValue.hxx
    ROOT/RDF/RMetaData.hxx
    ROOT/RDF/RNodeBase.hxx
    ROOT/RDF/RRangeBase.hxx
    ROOT/RDF/RRange.hxx
    ROOT/RDF/RResultMap.hxx
<<<<<<< HEAD
    ROOT/RDF/RSlotStack.hxx
=======
    ROOT/RDF/RSample.hxx
>>>>>>> 18b4f317
    ROOT/RDF/RTreeColumnReader.hxx
    ROOT/RDF/RVariation.hxx
    ROOT/RDF/RVariationBase.hxx
    ROOT/RDF/RVariationReader.hxx
    ROOT/RDF/RVariationsDescription.hxx
    ROOT/RDF/RVariedAction.hxx
    ROOT/RDF/Utils.hxx
    ROOT/RDF/PyROOTHelpers.hxx
    ROOT/RDF/RDFDescription.hxx
    ${RDATAFRAME_EXTRA_HEADERS}
  SOURCES
    src/RActionBase.cxx
    src/RCsvDS.cxx
    src/RDefineBase.cxx
    src/RCutFlowReport.cxx
    src/RDataFrame.cxx
    src/RDatasetSpec.cxx
    src/RDFActionHelpers.cxx
    src/RDFColumnRegister.cxx
    src/RDFDisplay.cxx
    src/RDFGraphUtils.cxx
    src/RDFHistoModels.cxx
    src/RDFInterfaceUtils.cxx
    src/RDFInternalUtils.cxx
    src/RDFUtils.cxx
    src/RDFHelpers.cxx
    src/RFilterBase.cxx
    src/RInterfaceBase.cxx
    src/RJittedAction.cxx
    src/RJittedDefine.cxx
    src/RJittedFilter.cxx
    src/RJittedVariation.cxx
    src/RLoopManager.cxx
    src/RMetaData.cxx
    src/RRangeBase.cxx
<<<<<<< HEAD
=======
    src/RSample.cxx
>>>>>>> 18b4f317
    src/RVariationBase.cxx
    src/RVariationsDescription.cxx
    src/RRootDS.cxx
    src/RTrivialDS.cxx
    src/RDFDescription.cxx
  DICTIONARY_OPTIONS
    -writeEmptyRootPCM
    ${RDATAFRAME_EXTRA_INCLUDES}
  DEPENDENCIES
    Tree
    TreePlayer
    Hist
    RIO
    ROOTVecOps
    ${RDATAFRAME_EXTRA_DEPS}
)

if(arrow)
  target_sources(ROOTDataFrame PRIVATE src/RArrowDS.cxx)
  target_include_directories(ROOTDataFrame PRIVATE ${ARROW_INCLUDE_DIR})
  target_link_libraries(ROOTDataFrame PRIVATE ${ARROW_SHARED_LIB})
endif()

if(sqlite)
  target_sources(ROOTDataFrame PRIVATE src/RSqliteDS.cxx)
  target_include_directories(ROOTDataFrame PRIVATE ${SQLITE_INCLUDE_DIR})
  target_link_libraries(ROOTDataFrame PRIVATE ${SQLITE_LIBRARIES})
endif()

if(root7)
  target_sources(ROOTDataFrame PRIVATE src/RNTupleDS.cxx)
endif(root7)

if(MSVC)
  target_compile_definitions(ROOTDataFrame PRIVATE _USE_MATH_DEFINES)
endif()

if(builtin_nlohmannjson)
  target_include_directories(ROOTDataFrame PRIVATE ${CMAKE_SOURCE_DIR}/builtins)
else()
  target_link_libraries(ROOTDataFrame PUBLIC nlohmann_json::nlohmann_json)
endif()

ROOT_ADD_TEST_SUBDIRECTORY(test)<|MERGE_RESOLUTION|>--- conflicted
+++ resolved
@@ -49,7 +49,6 @@
     ROOT/RDF/GraphUtils.hxx
     ROOT/RDF/HistoModels.hxx
     ROOT/RDF/InterfaceUtils.hxx
-    ROOT/RDF/InternalUtils.hxx
     ROOT/RDF/RActionBase.hxx
     ROOT/RDF/RAction.hxx
     ROOT/RDF/RActionImpl.hxx
@@ -80,11 +79,7 @@
     ROOT/RDF/RRangeBase.hxx
     ROOT/RDF/RRange.hxx
     ROOT/RDF/RResultMap.hxx
-<<<<<<< HEAD
-    ROOT/RDF/RSlotStack.hxx
-=======
     ROOT/RDF/RSample.hxx
->>>>>>> 18b4f317
     ROOT/RDF/RTreeColumnReader.hxx
     ROOT/RDF/RVariation.hxx
     ROOT/RDF/RVariationBase.hxx
@@ -108,7 +103,6 @@
     src/RDFGraphUtils.cxx
     src/RDFHistoModels.cxx
     src/RDFInterfaceUtils.cxx
-    src/RDFInternalUtils.cxx
     src/RDFUtils.cxx
     src/RDFHelpers.cxx
     src/RFilterBase.cxx
@@ -120,10 +114,7 @@
     src/RLoopManager.cxx
     src/RMetaData.cxx
     src/RRangeBase.cxx
-<<<<<<< HEAD
-=======
     src/RSample.cxx
->>>>>>> 18b4f317
     src/RVariationBase.cxx
     src/RVariationsDescription.cxx
     src/RRootDS.cxx
