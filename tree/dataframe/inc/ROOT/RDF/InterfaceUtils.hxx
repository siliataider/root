--- conflicted
+++ resolved
@@ -270,11 +270,7 @@
       std::vector<bool> isDef;
       isDef.reserve(sizeof...(ColTypes));
       for (auto i = 0u; i < sizeof...(ColTypes); ++i)
-<<<<<<< HEAD
-         isDef[i] = colRegister.HasName(colNames[i]);
-=======
          isDef[i] = colRegister.IsDefineOrAlias(colNames[i]);
->>>>>>> 18b4f317
       return isDef;
    };
    std::vector<bool> isDefine = makeIsDefine();
@@ -322,15 +318,6 @@
 
 void CheckValidCppVarName(std::string_view var, const std::string &where);
 
-<<<<<<< HEAD
-void CheckForRedefinition(const std::string &where, std::string_view definedCol, const RColumnRegister &customCols,
-                          const ColumnNames_t &treeColumns, const ColumnNames_t &dataSourceColumns);
-
-void CheckForDefinition(const std::string &where, std::string_view definedColView, const RColumnRegister &customCols,
-                        const ColumnNames_t &treeColumns, const ColumnNames_t &dataSourceColumns);
-
-void CheckForNoVariations(const std::string &where, std::string_view definedColView, const RColumnRegister &customCols);
-=======
 void CheckForRedefinition(const std::string &where, std::string_view definedCol, const RColumnRegister &colRegister,
                           const ColumnNames_t &treeColumns, const ColumnNames_t &dataSourceColumns);
 
@@ -339,17 +326,12 @@
 
 void CheckForNoVariations(const std::string &where, std::string_view definedColView,
                           const RColumnRegister &colRegister);
->>>>>>> 18b4f317
 
 std::string PrettyPrintAddr(const void *const addr);
 
 std::shared_ptr<RJittedFilter> BookFilterJit(std::shared_ptr<RNodeBase> *prevNodeOnHeap, std::string_view name,
                                              std::string_view expression, const ColumnNames_t &branches,
-<<<<<<< HEAD
-                                             const RColumnRegister &customCols, TTree *tree, RDataSource *ds);
-=======
                                              const RColumnRegister &colRegister, TTree *tree, RDataSource *ds);
->>>>>>> 18b4f317
 
 std::shared_ptr<RJittedDefine> BookDefineJit(std::string_view name, std::string_view expression, RLoopManager &lm,
                                              RDataSource *ds, const RColumnRegister &colRegister,
@@ -363,11 +345,7 @@
 BookVariationJit(const std::vector<std::string> &colNames, std::string_view variationName,
                  const std::vector<std::string> &variationTags, std::string_view expression, RLoopManager &lm,
                  RDataSource *ds, const RColumnRegister &colRegister, const ColumnNames_t &branches,
-<<<<<<< HEAD
-                 std::shared_ptr<RNodeBase> *upcastNodeOnHeap);
-=======
                  std::shared_ptr<RNodeBase> *upcastNodeOnHeap, bool isSingleColumn);
->>>>>>> 18b4f317
 
 std::string JitBuildAction(const ColumnNames_t &bl, std::shared_ptr<RDFDetail::RNodeBase> *prevNode,
                            const std::type_info &art, const std::type_info &at, void *rOnHeap, TTree *tree,
@@ -553,11 +531,7 @@
    doDeletes();
 }
 
-<<<<<<< HEAD
-template <typename F>
-=======
 template <bool IsSingleColumn, typename F>
->>>>>>> 18b4f317
 void JitVariationHelper(F &&f, const char **colsPtr, std::size_t colsSize, const char **variedCols,
                         std::size_t variedColsSize, const char **variationTags, std::size_t variationTagsSize,
                         std::string_view variationName, RLoopManager *lm,
@@ -571,11 +545,6 @@
       delete[] variationTags;
 
       delete wkJittedVariation;
-<<<<<<< HEAD
-      // colRegister must be deleted before prevNodeOnHeap because their dtor needs the RLoopManager to be alive
-      // and prevNodeOnHeap is what keeps it alive if the rest of the computation graph is already out of scope
-=======
->>>>>>> 18b4f317
       delete colRegister;
       delete prevNodeOnHeap;
    };
@@ -601,15 +570,9 @@
       AddDSColumns(inputColNames, *lm, *ds, ColTypes_t(), *colRegister);
 
    // use unique_ptr<RDefineBase> instead of make_unique<NewCol_t> to reduce jit/compile-times
-<<<<<<< HEAD
-   std::unique_ptr<RVariationBase> newVariation{
-      new RVariation<std::decay_t<F>>(std::move(variedColNames), variationName, std::forward<F>(f), std::move(tags),
-                                      jittedVariation->GetTypeName(), *colRegister, *lm, std::move(inputColNames))};
-=======
    std::unique_ptr<RVariationBase> newVariation{new RVariation<std::decay_t<F>, IsSingleColumn>(
       std::move(variedColNames), variationName, std::forward<F>(f), std::move(tags), jittedVariation->GetTypeName(),
       *colRegister, *lm, std::move(inputColNames))};
->>>>>>> 18b4f317
    jittedVariation->SetVariation(std::move(newVariation));
 
    doDeletes();
