--- conflicted
+++ resolved
@@ -41,51 +41,17 @@
 namespace RDFDetail = ROOT::Detail::RDF;
 
 template <typename T>
-<<<<<<< HEAD
-std::unique_ptr<RDFDetail::RColumnReaderBase>
-MakeColumnReader(unsigned int slot, RDefineBase *define,
-                 const std::map<std::string, std::vector<void *>> &DSValuePtrsMap, TTreeReader *r,
-                 ROOT::RDF::RDataSource *ds, const std::string &colName, RVariationBase *variation,
-                 const std::string &variationName)
-=======
 RDFDetail::RColumnReaderBase *GetColumnReader(unsigned int slot, RColumnReaderBase *defineOrVariationReader,
                                               RLoopManager &lm, TTreeReader *r, const std::string &colName)
->>>>>>> 18b4f317
 {
    if (defineOrVariationReader != nullptr)
       return defineOrVariationReader;
 
-<<<<<<< HEAD
-   // variations have precedence over everything else: if this is not null, it means we are in the
-   // universe where this variation applies.
-   if (variation != nullptr)
-      return Ret_t{new RVariationReader(slot, colName, variationName, *variation, typeid(T))};
-
-   // defines come second, so that Redefine'd columns have precedence over dataset columns
-   if (define != nullptr) {
-      if (variationName != "nominal" && IsStrInVec(variationName, define->GetVariations()))
-         define = &define->GetVariedDefine(variationName);
-      return Ret_t{new RDefineReader(slot, *define, typeid(T))};
-   }
-
-   const auto DSValuePtrsIt = DSValuePtrsMap.find(colName);
-   if (DSValuePtrsIt != DSValuePtrsMap.end()) {
-      // reading from a RDataSource with the old column reader interface
-      const std::vector<void *> &DSValuePtrs = DSValuePtrsIt->second;
-      return Ret_t(new RDSColumnReader<T>(DSValuePtrs[slot]));
-   }
-
-   if (ds != nullptr) {
-      // reading from a RDataSource with the new column reader interface
-      return ds->GetColumnReaders(slot, colName, typeid(T));
-   }
-=======
    // Check if we already inserted a reader for this column in the dataset column readers (RDataSource or Tree/TChain
    // readers)
    auto *datasetColReader = lm.GetDatasetColumnReader(slot, colName, typeid(T));
    if (datasetColReader != nullptr)
       return datasetColReader;
->>>>>>> 18b4f317
 
    assert(r != nullptr && "We could not find a reader for this column, this should never happen at this point.");
 
@@ -107,35 +73,6 @@
 
 /// Create a group of column readers, one per type in the parameter pack.
 template <typename... ColTypes>
-<<<<<<< HEAD
-std::array<std::unique_ptr<RDFDetail::RColumnReaderBase>, sizeof...(ColTypes)>
-MakeColumnReaders(unsigned int slot, TTreeReader *r, TypeList<ColTypes...>, const RColumnReadersInfo &colInfo,
-                  const std::string &variationName = "nominal")
-{
-   // see RColumnReadersInfo for why we pass these arguments like this rather than directly as function arguments
-   const auto &colNames = colInfo.fColNames;
-   const auto &defines = colInfo.fCustomCols.GetColumns();
-   const bool *isDefine = colInfo.fIsDefine;
-   const auto &DSValuePtrsMap = colInfo.fDSValuePtrsMap;
-   auto *ds = colInfo.fDataSource;
-   const auto &colRegister = colInfo.fCustomCols;
-
-   // the i-th element indicates whether variation variationName provides alternative values for the i-th column
-   std::array<bool, sizeof...(ColTypes)> doesVariationApply;
-   if (variationName == "nominal")
-      doesVariationApply.fill(false);
-   else {
-      for (auto i = 0u; i < sizeof...(ColTypes); ++i)
-         doesVariationApply[i] = IsStrInVec(variationName, colRegister.GetVariationsFor(colNames[i]));
-   }
-
-   int i = -1;
-   std::array<std::unique_ptr<RDFDetail::RColumnReaderBase>, sizeof...(ColTypes)> ret{
-      {{(++i, MakeColumnReader<ColTypes>(
-                 slot, isDefine[i] ? defines.at(colNames[i]).get() : nullptr, DSValuePtrsMap, r, ds, colNames[i],
-                 doesVariationApply[i] ? &colRegister.FindVariation(colNames[i], variationName) : nullptr,
-                 variationName))}...}};
-=======
 std::array<RDFDetail::RColumnReaderBase *, sizeof...(ColTypes)>
 GetColumnReaders(unsigned int slot, TTreeReader *r, TypeList<ColTypes...>, const RColumnReadersInfo &colInfo,
                  const std::string &variationName = "nominal")
@@ -149,7 +86,6 @@
    std::array<RDFDetail::RColumnReaderBase *, sizeof...(ColTypes)> ret{
       (++i, GetColumnReader<ColTypes>(slot, colRegister.GetReader(slot, colNames[i], variationName, typeid(ColTypes)),
                                       lm, r, colNames[i]))...};
->>>>>>> 18b4f317
    return ret;
 }
 
@@ -160,13 +96,6 @@
    return {};
 }
 
-// dummy overload for for the case of no columns, to silence compiler warnings
-inline std::array<std::unique_ptr<RDFDetail::RColumnReaderBase>, 0>
-MakeColumnReaders(unsigned int, TTreeReader *, TypeList<>, const RColumnReadersInfo &, const std::string & = "nominal")
-{
-   return {};
-}
-
 } // namespace RDF
 } // namespace Internal
 } // namespace ROOT
