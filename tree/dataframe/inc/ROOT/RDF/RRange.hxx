// Author: Enrico Guiraud, Danilo Piparo CERN  09/2018

/*************************************************************************
 * Copyright (C) 1995-2018, Rene Brun and Fons Rademakers.               *
 * All rights reserved.                                                  *
 *                                                                       *
 * For the licensing terms see $ROOTSYS/LICENSE.                         *
 * For the list of contributors see $ROOTSYS/README/CREDITS.             *
 *************************************************************************/

#ifndef ROOT_RDFRANGE
#define ROOT_RDFRANGE

#include "ROOT/RDF/RLoopManager.hxx"
#include "ROOT/RDF/RRangeBase.hxx"
#include "ROOT/RDF/Utils.hxx"
#include "RtypesCore.h"

#include <cassert>
#include <memory>

namespace ROOT {

// fwd decl
namespace Internal {
namespace RDF {
namespace GraphDrawing {
std::shared_ptr<GraphNode> CreateRangeNode(const ROOT::Detail::RDF::RRangeBase *rangePtr,
                                           std::unordered_map<void *, std::shared_ptr<GraphNode>> &visitedMap);
} // ns GraphDrawing
} // ns RDF
} // ns Internal

namespace Detail {
namespace RDF {
namespace RDFGraphDrawing = ROOT::Internal::RDF::GraphDrawing;
class RJittedFilter;

template <typename PrevNodeRaw>
class RRange final : public RRangeBase {
   // If the PrevNode is a RJittedFilter, treat it as a more generic RFilterBase: when dealing with systematic
   // variations we'll have a RJittedFilter node for the nominal case but other "universes" will use concrete filters,
   // so we normalize the "previous node type" to the base type RFilterBase.
   using PrevNode_t = std::conditional_t<std::is_same<PrevNodeRaw, RJittedFilter>::value, RFilterBase, PrevNodeRaw>;
   const std::shared_ptr<PrevNode_t> fPrevNodePtr;
   PrevNode_t &fPrevNode;

public:
   RRange(unsigned int start, unsigned int stop, unsigned int stride, std::shared_ptr<PrevNode_t> pd)
      : RRangeBase(pd->GetLoopManagerUnchecked(), start, stop, stride, pd->GetLoopManagerUnchecked()->GetNSlots(),
                   pd->GetVariations()),
        fPrevNodePtr(std::move(pd)), fPrevNode(*fPrevNodePtr)
   {
<<<<<<< HEAD
      fLoopManager->Book(this);
=======
      fLoopManager->Register(this);
>>>>>>> 18b4f317
   }

   RRange(const RRange &) = delete;
   RRange &operator=(const RRange &) = delete;
   // must call Deregister here, before fPrevNode is destroyed,
   // otherwise if fPrevNode is fLoopManager we get a use after delete
   ~RRange() { fLoopManager->Deregister(this); }

   /// Ranges act as filters when it comes to selecting entries that downstream nodes should process
   bool CheckFilters(unsigned int slot, Long64_t entry) final
   {
      if (entry != fLastCheckedEntry) {
         if (fHasStopped)
            return false;
         if (!fPrevNode.CheckFilters(slot, entry)) {
            // a filter upstream returned false, cache the result
            fLastResult = false;
         } else {
            // apply range filter logic, cache the result
            if (fNProcessedEntries < fStart || (fStop > 0 && fNProcessedEntries >= fStop) ||
                (fStride != 1 && (fNProcessedEntries - fStart) % fStride != 0))
               fLastResult = false;
            else
               fLastResult = true;
            ++fNProcessedEntries;
            if (fNProcessedEntries == fStop) {
               fHasStopped = true;
               fPrevNode.StopProcessing();
            }
         }
         fLastCheckedEntry = entry;
      }
      return fLastResult;
   }

   // recursive chain of `Report`s
   // RRange simply forwards these calls to the previous node
   void Report(ROOT::RDF::RCutFlowReport &rep) const final { fPrevNode.PartialReport(rep); }

   void PartialReport(ROOT::RDF::RCutFlowReport &rep) const final { fPrevNode.PartialReport(rep); }

   void StopProcessing() final
   {
      ++fNStopsReceived;
      if (fNStopsReceived == fNChildren && !fHasStopped)
         fPrevNode.StopProcessing();
   }

   void IncrChildrenCount() final
   {
      ++fNChildren;
      // propagate "children activation" upstream
      if (fNChildren == 1)
         fPrevNode.IncrChildrenCount();
   }

   /// This function must be defined by all nodes, but only the filters will add their name
<<<<<<< HEAD
   void AddFilterName(std::vector<std::string> &filters) { fPrevNode.AddFilterName(filters); }
   std::shared_ptr<RDFGraphDrawing::GraphNode> GetGraph()
   {
      // TODO: Ranges node have no information about custom columns, hence it is not possible now
      // if defines have been used before.
      auto prevNode = fPrevNode.GetGraph();
      auto prevColumns = prevNode->GetDefinedColumns();
=======
   void AddFilterName(std::vector<std::string> &filters) final { fPrevNode.AddFilterName(filters); }
   std::shared_ptr<RDFGraphDrawing::GraphNode>
   GetGraph(std::unordered_map<void *, std::shared_ptr<RDFGraphDrawing::GraphNode>> &visitedMap) final
   {
      // TODO: Ranges node have no information about custom columns, hence it is not possible now
      // if defines have been used before.
      auto prevNode = fPrevNode.GetGraph(visitedMap);
      const auto &prevColumns = prevNode->GetDefinedColumns();
>>>>>>> 18b4f317

      auto thisNode = RDFGraphDrawing::CreateRangeNode(this, visitedMap);

      /* If the returned node is not new, there is no need to perform any other operation.
       * This is a likely scenario when building the entire graph in which branches share
       * some nodes. */
      if (!thisNode->IsNew()) {
         return thisNode;
      }
      thisNode->SetPrevNode(prevNode);

      // If there have been some defines between the last Filter and this Range node we won't detect them:
      // Ranges don't keep track of Defines (they have no RColumnRegister data member).
      // Let's pretend that the Defines of this node are the same as the node above, so that in the graph
      // the Defines will just appear below the Range instead (no functional change).
      thisNode->AddDefinedColumns(prevColumns);

      return thisNode;
   }

   std::shared_ptr<RNodeBase> GetVariedFilter(const std::string &variationName) final
   {
      // nobody should ask for a varied filter for the nominal variation: they can just
      // use the nominal filter!
      assert(variationName != "nominal");
      // nobody should ask for a varied filter for a variation on which this filter does not depend:
      // they can just use the nominal filter.
      assert(RDFInternal::IsStrInVec(variationName, fVariations));

      auto it = fVariedRanges.find(variationName);
      if (it != fVariedRanges.end())
         return it->second;

      auto prevNode = fPrevNodePtr;
      if (static_cast<RNodeBase *>(fPrevNodePtr.get()) != static_cast<RNodeBase *>(fLoopManager) &&
          RDFInternal::IsStrInVec(variationName, prevNode->GetVariations()))
         prevNode = std::static_pointer_cast<PrevNode_t>(prevNode->GetVariedFilter(variationName));

      auto variedRange = std::unique_ptr<RRangeBase>(new RRange(fStart, fStop, fStride, std::move(prevNode)));
      auto e = fVariedRanges.insert({variationName, std::move(variedRange)});
      return e.first->second;
   }
};

} // namespace RDF
} // namespace Detail
} // namespace ROOT

#endif // ROOT_RDFRANGE<|MERGE_RESOLUTION|>--- conflicted
+++ resolved
@@ -51,11 +51,7 @@
                    pd->GetVariations()),
         fPrevNodePtr(std::move(pd)), fPrevNode(*fPrevNodePtr)
    {
-<<<<<<< HEAD
-      fLoopManager->Book(this);
-=======
       fLoopManager->Register(this);
->>>>>>> 18b4f317
    }
 
    RRange(const RRange &) = delete;
@@ -113,15 +109,6 @@
    }
 
    /// This function must be defined by all nodes, but only the filters will add their name
-<<<<<<< HEAD
-   void AddFilterName(std::vector<std::string> &filters) { fPrevNode.AddFilterName(filters); }
-   std::shared_ptr<RDFGraphDrawing::GraphNode> GetGraph()
-   {
-      // TODO: Ranges node have no information about custom columns, hence it is not possible now
-      // if defines have been used before.
-      auto prevNode = fPrevNode.GetGraph();
-      auto prevColumns = prevNode->GetDefinedColumns();
-=======
    void AddFilterName(std::vector<std::string> &filters) final { fPrevNode.AddFilterName(filters); }
    std::shared_ptr<RDFGraphDrawing::GraphNode>
    GetGraph(std::unordered_map<void *, std::shared_ptr<RDFGraphDrawing::GraphNode>> &visitedMap) final
@@ -130,7 +117,6 @@
       // if defines have been used before.
       auto prevNode = fPrevNode.GetGraph(visitedMap);
       const auto &prevColumns = prevNode->GetDefinedColumns();
->>>>>>> 18b4f317
 
       auto thisNode = RDFGraphDrawing::CreateRangeNode(this, visitedMap);
 
