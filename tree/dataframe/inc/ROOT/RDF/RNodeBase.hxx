// Author: Enrico Guiraud, Danilo Piparo CERN  09/2018

/*************************************************************************
 * Copyright (C) 1995-2018, Rene Brun and Fons Rademakers.               *
 * All rights reserved.                                                  *
 *                                                                       *
 * For the licensing terms see $ROOTSYS/LICENSE.                         *
 * For the list of contributors see $ROOTSYS/README/CREDITS.             *
 *************************************************************************/

#ifndef ROOT_RDFNODEBASE
#define ROOT_RDFNODEBASE

#include "RtypesCore.h"
#include "TError.h" // R__ASSERT

#include <memory>
#include <string>
#include <vector>
#include <unordered_map>

namespace ROOT {
namespace RDF {
class RCutFlowReport;
}

namespace Internal {
namespace RDF {
namespace GraphDrawing {
class GraphNode;
}
}
}

namespace Detail {
namespace RDF {

class RLoopManager;

/// Base class for non-leaf nodes of the computational graph.
/// It only exposes the bare minimum interface required to work as a generic part of the computation graph.
/// RDataFrames and results of transformations can be cast to this type via ROOT::RDF::RNode (or ROOT.RDF.AsRNode in PyROOT).
class RNodeBase {
protected:
   RLoopManager *fLoopManager;
   unsigned int fNChildren{0};      ///< Number of nodes of the functional graph hanging from this object
   unsigned int fNStopsReceived{0}; ///< Number of times that a children node signaled to stop processing entries.
   std::vector<std::string> fVariations; ///< List of systematic variations that affect this node.

public:
   RNodeBase(const std::vector<std::string> &variations = {}, RLoopManager *lm = nullptr)
      : fLoopManager(lm), fVariations(variations)
   {
   }
   virtual ~RNodeBase() {}
   virtual bool CheckFilters(unsigned int, Long64_t) = 0;
   virtual void Report(ROOT::RDF::RCutFlowReport &) const = 0;
   virtual void PartialReport(ROOT::RDF::RCutFlowReport &) const = 0;
   virtual void IncrChildrenCount() = 0;
   virtual void StopProcessing() = 0;
   virtual void AddFilterName(std::vector<std::string> &filters) = 0;
   // Helper function for SaveGraph
   virtual std::shared_ptr<ROOT::Internal::RDF::GraphDrawing::GraphNode>
   GetGraph(std::unordered_map<void *, std::shared_ptr<ROOT::Internal::RDF::GraphDrawing::GraphNode>> &visitedMap) = 0;

   virtual void ResetChildrenCount()
   {
      fNChildren = 0;
      fNStopsReceived = 0;
   }

   virtual RLoopManager *GetLoopManagerUnchecked() { return fLoopManager; }

   const std::vector<std::string> &GetVariations() const { return fVariations; }

   /// Return a clone of this node that acts as a Filter working with values in the variationName "universe".
<<<<<<< HEAD
   virtual std::shared_ptr<RNodeBase> GetVariedFilter(const std::string &variationName)
   {
      R__ASSERT(false &&
                "GetVariedFilter was called on a node type that does not implement it. This should never happen.");
      (void)variationName;
=======
   virtual std::shared_ptr<RNodeBase> GetVariedFilter(const std::string & /*variationName*/)
   {
      R__ASSERT(false &&
                "GetVariedFilter was called on a node type that does not implement it. This should never happen.");
>>>>>>> 18b4f317
      return nullptr;
   }
};
} // ns RDF
} // ns Detail
} // ns ROOT

#endif<|MERGE_RESOLUTION|>--- conflicted
+++ resolved
@@ -74,18 +74,10 @@
    const std::vector<std::string> &GetVariations() const { return fVariations; }
 
    /// Return a clone of this node that acts as a Filter working with values in the variationName "universe".
-<<<<<<< HEAD
-   virtual std::shared_ptr<RNodeBase> GetVariedFilter(const std::string &variationName)
-   {
-      R__ASSERT(false &&
-                "GetVariedFilter was called on a node type that does not implement it. This should never happen.");
-      (void)variationName;
-=======
    virtual std::shared_ptr<RNodeBase> GetVariedFilter(const std::string & /*variationName*/)
    {
       R__ASSERT(false &&
                 "GetVariedFilter was called on a node type that does not implement it. This should never happen.");
->>>>>>> 18b4f317
       return nullptr;
    }
 };
