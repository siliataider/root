--- conflicted
+++ resolved
@@ -68,11 +68,7 @@
       : RActionBase(pd->GetLoopManagerUnchecked(), columns, colRegister, pd->GetVariations()),
         fHelper(std::forward<Helper>(h)), fPrevNodePtr(std::move(pd)), fPrevNode(*fPrevNodePtr), fValues(GetNSlots())
    {
-<<<<<<< HEAD
-      fLoopManager->Book(this);
-=======
       fLoopManager->Register(this);
->>>>>>> 18b4f317
 
       const auto nColumns = columns.size();
       for (auto i = 0u; i < nColumns; ++i)
@@ -81,18 +77,8 @@
 
    RAction(const RAction &) = delete;
    RAction &operator=(const RAction &) = delete;
-<<<<<<< HEAD
-   ~RAction()
-   {
-      // must Deregister objects from the RLoopManager here, before the fPrevNode data member is destroyed:
-      // otherwise if fPrevNode is the RLoopManager, it will be destroyed before the calls to Deregister happen.
-      RActionBase::GetColRegister().Clear(); // triggers RDefine deregistration
-      fLoopManager->Deregister(this);
-   }
-=======
 
    ~RAction() { fLoopManager->Deregister(this); }
->>>>>>> 18b4f317
 
    /**
       Retrieve a wrapper to the result of the action that knows how to merge
@@ -147,13 +133,8 @@
    std::shared_ptr<RDFGraphDrawing::GraphNode>
    GetGraph(std::unordered_map<void *, std::shared_ptr<RDFGraphDrawing::GraphNode>> &visitedMap) final
    {
-<<<<<<< HEAD
-      auto prevNode = fPrevNode.GetGraph();
-      auto prevColumns = prevNode->GetDefinedColumns();
-=======
       auto prevNode = fPrevNode.GetGraph(visitedMap);
       const auto &prevColumns = prevNode->GetDefinedColumns();
->>>>>>> 18b4f317
 
       // Action nodes do not need to go through CreateFilterNode: they are never common nodes between multiple branches
       const auto nodeType = HasRun() ? RDFGraphDrawing::ENodeType::kUsedAction : RDFGraphDrawing::ENodeType::kAction;
