--- conflicted
+++ resolved
@@ -382,11 +382,7 @@
 }
 
 void CheckReaderTypeMatches(const std::type_info &colType, const std::type_info &requestedType,
-<<<<<<< HEAD
-                            const std::string &colName, const std::string &where)
-=======
                             const std::string &colName)
->>>>>>> 18b4f317
 {
    // Here we compare names and not typeinfos since they may come from two different contexts: a compiled
    // and a jitted one.
@@ -399,11 +395,7 @@
    if (diffTypes && !inheritedType()) {
       const auto tName = TypeID2TypeName(requestedType);
       const auto colTypeName = TypeID2TypeName(colType);
-<<<<<<< HEAD
-      std::string errMsg = where + ": type mismatch: column \"" + colName + "\" is being used as ";
-=======
       std::string errMsg = "RDataFrame: type mismatch: column \"" + colName + "\" is being used as ";
->>>>>>> 18b4f317
       if (tName.empty()) {
          errMsg += requestedType.name();
          errMsg += " (extracted from type info)";
