/*************************************************************************
 * Copyright (C) 1995-2021, Rene Brun and Fons Rademakers.               *
 * All rights reserved.                                                  *
 *                                                                       *
 * For the licensing terms see $ROOTSYS/LICENSE.                         *
 * For the list of contributors see $ROOTSYS/README/CREDITS.             *
 *************************************************************************/

#include "RConfigure.h" // R__USE_IMT
#include "ROOT/RDataSource.hxx"
#include "ROOT/RDF/GraphNode.hxx"
#include "ROOT/InternalTreeUtils.hxx" // GetTreeFullPaths
#include "ROOT/RDF/RActionBase.hxx"
#include "ROOT/RDF/RDefineBase.hxx"
#include "ROOT/RDF/RFilterBase.hxx"
#include "ROOT/RDF/RLoopManager.hxx"
#include "ROOT/RDF/RRangeBase.hxx"
<<<<<<< HEAD
#include "ROOT/RDF/RSlotStack.hxx"
=======
>>>>>>> 18b4f317
#include "ROOT/RDF/RVariationBase.hxx"
#include "ROOT/RLogger.hxx"
#include "RtypesCore.h" // Long64_t
#include "TStopwatch.h"
#include "TBranchElement.h"
#include "TBranchObject.h"
#include "TChain.h"
#include "TEntryList.h"
#include "TFile.h"
#include "TFriendElement.h"
#include "TROOT.h" // IsImplicitMTEnabled
#include "TTreeReader.h"
#include "TTree.h" // For MaxTreeSizeRAII. Revert when #6640 will be solved.

#ifdef R__USE_IMT
#include "ROOT/TThreadExecutor.hxx"
#include "ROOT/TTreeProcessorMT.hxx"
#include "ROOT/RSlotStack.hxx"
#endif

#include <algorithm>
#include <atomic>
#include <cassert>
#include <functional>
#include <iostream>
#include <memory>
#include <stdexcept>
#include <string>
#include <sstream>
#include <thread>
#include <unordered_map>
#include <vector>
#include <set>
#include <limits> // For MaxTreeSizeRAII. Revert when #6640 will be solved.

using namespace ROOT::Detail::RDF;
using namespace ROOT::Internal::RDF;

namespace {
/// A helper function that returns all RDF code that is currently scheduled for just-in-time compilation.
/// This allows different RLoopManager instances to share these data.
/// We want RLoopManagers to be able to add their code to a global "code to execute via cling",
/// so that, lazily, we can jit everything that's needed by all RDFs in one go, which is potentially
/// much faster than jitting each RLoopManager's code separately.
static std::string &GetCodeToJit()
{
   static std::string code;
   return code;
}

static bool ContainsLeaf(const std::set<TLeaf *> &leaves, TLeaf *leaf)
{
   return (leaves.find(leaf) != leaves.end());
}

///////////////////////////////////////////////////////////////////////////////
/// This overload does not check whether the leaf/branch is already in bNamesReg. In case this is a friend leaf/branch,
/// `allowDuplicates` controls whether we add both `friendname.bname` and `bname` or just the shorter version.
static void InsertBranchName(std::set<std::string> &bNamesReg, ColumnNames_t &bNames, const std::string &branchName,
                             const std::string &friendName, bool allowDuplicates)
{
   if (!friendName.empty()) {
      // In case of a friend tree, users might prepend its name/alias to the branch names
      const auto friendBName = friendName + "." + branchName;
      if (bNamesReg.insert(friendBName).second)
         bNames.push_back(friendBName);
   }

   if (allowDuplicates || friendName.empty()) {
      if (bNamesReg.insert(branchName).second)
         bNames.push_back(branchName);
   }
}

///////////////////////////////////////////////////////////////////////////////
/// This overload makes sure that the TLeaf has not been already inserted.
static void InsertBranchName(std::set<std::string> &bNamesReg, ColumnNames_t &bNames, const std::string &branchName,
                             const std::string &friendName, std::set<TLeaf *> &foundLeaves, TLeaf *leaf,
                             bool allowDuplicates)
{
   const bool canAdd = allowDuplicates ? true : !ContainsLeaf(foundLeaves, leaf);
   if (!canAdd) {
      return;
   }

   InsertBranchName(bNamesReg, bNames, branchName, friendName, allowDuplicates);

   foundLeaves.insert(leaf);
}

static void ExploreBranch(TTree &t, std::set<std::string> &bNamesReg, ColumnNames_t &bNames, TBranch *b,
                          std::string prefix, std::string &friendName, bool allowDuplicates)
{
   for (auto sb : *b->GetListOfBranches()) {
      TBranch *subBranch = static_cast<TBranch *>(sb);
      auto subBranchName = std::string(subBranch->GetName());
      auto fullName = prefix + subBranchName;

      std::string newPrefix;
      if (!prefix.empty())
         newPrefix = fullName + ".";

      ExploreBranch(t, bNamesReg, bNames, subBranch, newPrefix, friendName, allowDuplicates);

      auto branchDirectlyFromTree = t.GetBranch(fullName.c_str());
      if (!branchDirectlyFromTree)
         branchDirectlyFromTree = t.FindBranch(fullName.c_str()); // try harder
      if (branchDirectlyFromTree)
         InsertBranchName(bNamesReg, bNames, std::string(branchDirectlyFromTree->GetFullName()), friendName,
                          allowDuplicates);

      if (bNamesReg.find(subBranchName) == bNamesReg.end() && t.GetBranch(subBranchName.c_str()))
         InsertBranchName(bNamesReg, bNames, subBranchName, friendName, allowDuplicates);
   }
}

static void GetBranchNamesImpl(TTree &t, std::set<std::string> &bNamesReg, ColumnNames_t &bNames,
                               std::set<TTree *> &analysedTrees, std::string &friendName, bool allowDuplicates)
{
   std::set<TLeaf *> foundLeaves;
   if (!analysedTrees.insert(&t).second) {
      return;
   }

   const auto branches = t.GetListOfBranches();
   // Getting the branches here triggered the read of the first file of the chain if t is a chain.
   // We check if a tree has been successfully read, otherwise we throw (see ROOT-9984) to avoid further
   // operations
   if (!t.GetTree()) {
      std::string err("GetBranchNames: error in opening the tree ");
      err += t.GetName();
      throw std::runtime_error(err);
   }
   if (branches) {
      for (auto b : *branches) {
         TBranch *branch = static_cast<TBranch *>(b);
         const auto branchName = std::string(branch->GetName());
         if (branch->IsA() == TBranch::Class()) {
            // Leaf list
            auto listOfLeaves = branch->GetListOfLeaves();
            if (listOfLeaves->GetEntriesUnsafe() == 1) {
               auto leaf = static_cast<TLeaf *>(listOfLeaves->UncheckedAt(0));
               InsertBranchName(bNamesReg, bNames, branchName, friendName, foundLeaves, leaf, allowDuplicates);
            }

            for (auto leaf : *listOfLeaves) {
               auto castLeaf = static_cast<TLeaf *>(leaf);
               const auto leafName = std::string(leaf->GetName());
               const auto fullName = branchName + "." + leafName;
               InsertBranchName(bNamesReg, bNames, fullName, friendName, foundLeaves, castLeaf, allowDuplicates);
            }
         } else if (branch->IsA() == TBranchObject::Class()) {
            // TBranchObject
            ExploreBranch(t, bNamesReg, bNames, branch, branchName + ".", friendName, allowDuplicates);
            InsertBranchName(bNamesReg, bNames, branchName, friendName, allowDuplicates);
         } else {
            // TBranchElement
            // Check if there is explicit or implicit dot in the name

            bool dotIsImplied = false;
            auto be = dynamic_cast<TBranchElement *>(b);
            if (!be)
               throw std::runtime_error("GetBranchNames: unsupported branch type");
            // TClonesArray (3) and STL collection (4)
            if (be->GetType() == 3 || be->GetType() == 4)
               dotIsImplied = true;

            if (dotIsImplied || branchName.back() == '.')
               ExploreBranch(t, bNamesReg, bNames, branch, "", friendName, allowDuplicates);
            else
               ExploreBranch(t, bNamesReg, bNames, branch, branchName + ".", friendName, allowDuplicates);

            InsertBranchName(bNamesReg, bNames, branchName, friendName, allowDuplicates);
         }
      }
   }

   // The list of friends needs to be accessed via GetTree()->GetListOfFriends()
   // (and not via GetListOfFriends() directly), otherwise when `t` is a TChain we
   // might not recover the list correctly (https://github.com/root-project/root/issues/6741).
   auto friendTrees = t.GetTree()->GetListOfFriends();

   if (!friendTrees)
      return;

   for (auto friendTreeObj : *friendTrees) {
      auto friendTree = ((TFriendElement *)friendTreeObj)->GetTree();

      std::string frName;
      auto alias = t.GetFriendAlias(friendTree);
      if (alias != nullptr)
         frName = std::string(alias);
      else
         frName = std::string(friendTree->GetName());

      GetBranchNamesImpl(*friendTree, bNamesReg, bNames, analysedTrees, frName, allowDuplicates);
   }
}

static void ThrowIfNSlotsChanged(unsigned int nSlots)
{
   const auto currentSlots = RDFInternal::GetNSlots();
   if (currentSlots != nSlots) {
      std::string msg = "RLoopManager::Run: when the RDataFrame was constructed the number of slots required was " +
                        std::to_string(nSlots) + ", but when starting the event loop it was " +
                        std::to_string(currentSlots) + ".";
      if (currentSlots > nSlots)
         msg += " Maybe EnableImplicitMT() was called after the RDataFrame was constructed?";
      else
         msg += " Maybe DisableImplicitMT() was called after the RDataFrame was constructed?";
      throw std::runtime_error(msg);
   }
}

/**
\struct MaxTreeSizeRAII
\brief Scope-bound change of `TTree::fgMaxTreeSize`.

This RAII object stores the current value result of `TTree::GetMaxTreeSize`,
changes it to maximum at construction time and restores it back at destruction
time. Needed for issue #6523 and should be reverted when #6640 will be solved.
*/
struct MaxTreeSizeRAII {
   Long64_t fOldMaxTreeSize;

   MaxTreeSizeRAII() : fOldMaxTreeSize(TTree::GetMaxTreeSize())
   {
      TTree::SetMaxTreeSize(std::numeric_limits<Long64_t>::max());
   }

   ~MaxTreeSizeRAII() { TTree::SetMaxTreeSize(fOldMaxTreeSize); }
};

struct DatasetLogInfo {
   std::string fDataSet;
   ULong64_t fRangeStart;
   ULong64_t fRangeEnd;
   unsigned int fSlot;
};

std::string LogRangeProcessing(const DatasetLogInfo &info)
{
   std::stringstream msg;
   msg << "Processing " << info.fDataSet << ": entry range [" << info.fRangeStart << "," << info.fRangeEnd - 1
       << "], using slot " << info.fSlot << " in thread " << std::this_thread::get_id() << '.';
   return msg.str();
}

DatasetLogInfo TreeDatasetLogInfo(const TTreeReader &r, unsigned int slot)
{
   const auto tree = r.GetTree();
   const auto chain = dynamic_cast<TChain *>(tree);
   std::string what;
   if (chain) {
      auto files = chain->GetListOfFiles();
      std::vector<std::string> treeNames;
      std::vector<std::string> fileNames;
      for (TObject *f : *files) {
         treeNames.emplace_back(f->GetName());
         fileNames.emplace_back(f->GetTitle());
      }
      what = "trees {";
      for (const auto &t : treeNames) {
         what += t + ",";
      }
      what.back() = '}';
      what += " in files {";
      for (const auto &f : fileNames) {
         what += f + ",";
      }
      what.back() = '}';
   } else {
      assert(tree != nullptr); // to make clang-tidy happy
      const auto treeName = tree->GetName();
      what = std::string("tree \"") + treeName + "\"";
      const auto file = tree->GetCurrentFile();
      if (file)
         what += std::string(" in file \"") + file->GetName() + "\"";
   }
   const auto entryRange = r.GetEntriesRange();
   const ULong64_t end = entryRange.second == -1ll ? tree->GetEntries() : entryRange.second;
   return {std::move(what), static_cast<ULong64_t>(entryRange.first), end, slot};
}

static auto MakeDatasetColReadersKey(const std::string &colName, const std::type_info &ti)
{
   // We use a combination of column name and column type name as the key because in some cases we might end up
   // with concrete readers that use different types for the same column, e.g. std::vector and RVec here:
   //    df.Sum<vector<int>>("stdVectorBranch");
   //    df.Sum<RVecI>("stdVectorBranch");
   return colName + ':' + ti.name();
}
} // anonymous namespace

namespace ROOT {
namespace Detail {
namespace RDF {

/// A RAII object that calls RLoopManager::CleanUpTask at destruction
struct RCallCleanUpTask {
   RLoopManager &fLoopManager;
   unsigned int fArg;
   TTreeReader *fReader;

   RCallCleanUpTask(RLoopManager &lm, unsigned int arg = 0u, TTreeReader *reader = nullptr)
      : fLoopManager(lm), fArg(arg), fReader(reader)
   {
   }
   ~RCallCleanUpTask() { fLoopManager.CleanUpTask(fReader, fArg); }
};

} // namespace RDF
} // namespace Detail
} // namespace ROOT

///////////////////////////////////////////////////////////////////////////////
/// Get all the branches names, including the ones of the friend trees
ColumnNames_t ROOT::Internal::RDF::GetBranchNames(TTree &t, bool allowDuplicates)
{
   std::set<std::string> bNamesSet;
   ColumnNames_t bNames;
   std::set<TTree *> analysedTrees;
   std::string emptyFrName = "";
   GetBranchNamesImpl(t, bNamesSet, bNames, analysedTrees, emptyFrName, allowDuplicates);
   return bNames;
}

RLoopManager::RLoopManager(TTree *tree, const ColumnNames_t &defaultBranches)
   : fTree(std::shared_ptr<TTree>(tree, [](TTree *) {})), fDefaultColumns(defaultBranches),
     fNSlots(RDFInternal::GetNSlots()),
     fLoopType(ROOT::IsImplicitMTEnabled() ? ELoopType::kROOTFilesMT : ELoopType::kROOTFiles),
     fNewSampleNotifier(fNSlots), fSampleInfos(fNSlots), fDatasetColumnReaders(fNSlots)
{
}

RLoopManager::RLoopManager(ULong64_t nEmptyEntries)
   : fNEmptyEntries(nEmptyEntries), fNSlots(RDFInternal::GetNSlots()),
     fLoopType(ROOT::IsImplicitMTEnabled() ? ELoopType::kNoFilesMT : ELoopType::kNoFiles), fNewSampleNotifier(fNSlots),
     fSampleInfos(fNSlots), fDatasetColumnReaders(fNSlots)
{
}

RLoopManager::RLoopManager(std::unique_ptr<RDataSource> ds, const ColumnNames_t &defaultBranches)
   : fDefaultColumns(defaultBranches), fNSlots(RDFInternal::GetNSlots()),
     fLoopType(ROOT::IsImplicitMTEnabled() ? ELoopType::kDataSourceMT : ELoopType::kDataSource),
     fDataSource(std::move(ds)), fNewSampleNotifier(fNSlots), fSampleInfos(fNSlots), fDatasetColumnReaders(fNSlots)
{
   fDataSource->SetNSlots(fNSlots);
}

<<<<<<< HEAD
RLoopManager::RLoopManager(ROOT::Internal::RDF::RDatasetSpec &&spec)
   : fBeginEntry(spec.fEntryRange.fBegin), fEndEntry(spec.fEntryRange.fEnd), fNSlots(RDFInternal::GetNSlots()),
     fLoopType(ROOT::IsImplicitMTEnabled() ? ELoopType::kROOTFilesMT : ELoopType::kROOTFiles),
     fNewSampleNotifier(fNSlots), fSampleInfos(fNSlots)
{
   auto chain = std::make_shared<TChain>(spec.fTreeNames.size() == 1 ? spec.fTreeNames[0].c_str() : "");
   if (spec.fTreeNames.size() == 1) {
      // A TChain has a global name, that is the name of single tree
      // The global name of the chain is also the name of each tree in the list
      // of files that make the chain.
      for (const auto &f : spec.fFileNameGlobs)
         chain->Add(f.c_str());
   } else {
      // Some other times, each different file has its own tree name, we need to
      // reconstruct the full path to the tree in each file and pass that to
      for (auto i = 0u; i < spec.fFileNameGlobs.size(); i++) {
         const auto fullpath = spec.fFileNameGlobs[i] + "?#" + spec.fTreeNames[i];
         chain->Add(fullpath.c_str());
      }
   }
   SetTree(std::move(chain));

   // Create the friends from the list of friends
   const auto &friendNames = spec.fFriendInfo.fFriendNames;
   const auto &friendFileNames = spec.fFriendInfo.fFriendFileNames;
   const auto &friendChainSubNames = spec.fFriendInfo.fFriendChainSubNames;
=======
RLoopManager::RLoopManager(ROOT::RDF::Experimental::RDatasetSpec &&spec)
   : fBeginEntry(spec.GetEntryRangeBegin()),
     fEndEntry(spec.GetEntryRangeEnd()),
     fSamples(spec.MoveOutSamples()),
     fNSlots(RDFInternal::GetNSlots()),
     fLoopType(ROOT::IsImplicitMTEnabled() ? ELoopType::kROOTFilesMT : ELoopType::kROOTFiles),
     fNewSampleNotifier(fNSlots),
     fSampleInfos(fNSlots),
     fDatasetColumnReaders(fNSlots)
{
   auto chain = std::make_shared<TChain>("");
   for (auto &sample : fSamples) {
      const auto &trees = sample.GetTreeNames();
      const auto &files = sample.GetFileNameGlobs();
      for (auto i = 0u; i < files.size(); ++i) {
         // We need to use `<filename>?#<treename>` as an argument to TChain::Add
         // (see https://github.com/root-project/root/pull/8820 for why)
         const auto fullpath = files[i] + "?#" + trees[i];
         chain->Add(fullpath.c_str());
         // ...but instead we use `<filename>/<treename>` as a sample ID (cannot
         // change this easily because of backward compatibility: the sample ID
         // is exposed to users via RSampleInfo and DefinePerSample).
         const auto sampleId = files[i] + '/' + trees[i];
         fSampleMap.insert({sampleId, &sample});
      }
   }

   SetTree(std::move(chain));

   // Create the friends from the list of friends
   const auto &friendInfo = spec.GetFriendInfo();
   const auto &friendNames = friendInfo.fFriendNames;
   const auto &friendFileNames = friendInfo.fFriendFileNames;
   const auto &friendChainSubNames = friendInfo.fFriendChainSubNames;
>>>>>>> 18b4f317
   const auto nFriends = friendNames.size();

   for (auto i = 0u; i < nFriends; ++i) {
      const auto &thisFriendName = friendNames[i].first;
      const auto &thisFriendAlias = friendNames[i].second;
      const auto &thisFriendFiles = friendFileNames[i];
      const auto &thisFriendChainSubNames = friendChainSubNames[i];

      // Build a friend chain
      auto frChain = std::make_unique<TChain>(thisFriendName.c_str());
      const auto nFileNames = friendFileNames[i].size();
      if (thisFriendChainSubNames.empty()) {
         // If there are no chain subnames, the friend was a TTree. It's safe
         // to add to the chain the filename directly.
         for (auto j = 0u; j < nFileNames; ++j) {
            frChain->Add(thisFriendFiles[j].c_str());
         }
      } else {
         // Otherwise, the new friend chain needs to be built using the nomenclature
<<<<<<< HEAD
         // "filename?#treename" as argument to `TChain::Add`
         for (auto j = 0u; j < nFileNames; ++j) {
            frChain->Add((thisFriendFiles[j] + "?#" + thisFriendChainSubNames[j]).c_str());
         }
=======
         // "filename#?treename" as argument to `TChain::Add`.
         // See https://github.com/root-project/root/pull/8820 for why "filename#?treename"
         // is better than "filename#?treename".
         for (auto j = 0u; j < nFileNames; ++j)
            frChain->Add((thisFriendFiles[j] + "?#" + thisFriendChainSubNames[j]).c_str());
>>>>>>> 18b4f317
      }

      // Make it friends with the main chain
      fTree->AddFriend(frChain.get(), thisFriendAlias.c_str());
      // the friend trees must have same lifetime as fTree
      fFriends.emplace_back(std::move(frChain));
   }
}
<<<<<<< HEAD

struct RSlotRAII {
   RSlotStack &fSlotStack;
   unsigned int fSlot;
   RSlotRAII(RSlotStack &slotStack) : fSlotStack(slotStack), fSlot(slotStack.GetSlot()) {}
   ~RSlotRAII() { fSlotStack.ReturnSlot(fSlot); }
};
=======
>>>>>>> 18b4f317

/// Run event loop with no source files, in parallel.
void RLoopManager::RunEmptySourceMT()
{
#ifdef R__USE_IMT
   ROOT::Internal::RSlotStack slotStack(fNSlots);
   // Working with an empty tree.
   // Evenly partition the entries according to fNSlots. Produce around 2 tasks per slot.
   const auto nEntriesPerSlot = fNEmptyEntries / (fNSlots * 2);
   auto remainder = fNEmptyEntries % (fNSlots * 2);
   std::vector<std::pair<ULong64_t, ULong64_t>> entryRanges;
   ULong64_t start = 0;
   while (start < fNEmptyEntries) {
      ULong64_t end = start + nEntriesPerSlot;
      if (remainder > 0) {
         ++end;
         --remainder;
      }
      entryRanges.emplace_back(start, end);
      start = end;
   }

   // Each task will generate a subrange of entries
   auto genFunction = [this, &slotStack](const std::pair<ULong64_t, ULong64_t> &range) {
      ROOT::Internal::RSlotStackRAII slotRAII(slotStack);
      auto slot = slotRAII.fSlot;
      RCallCleanUpTask cleanup(*this, slot);
      InitNodeSlots(nullptr, slot);
      R__LOG_DEBUG(0, RDFLogChannel()) << LogRangeProcessing({"an empty source", range.first, range.second, slot});
      try {
         UpdateSampleInfo(slot, range);
         for (auto currEntry = range.first; currEntry < range.second; ++currEntry) {
            RunAndCheckFilters(slot, currEntry);
         }
      } catch (...) {
         // Error might throw in experiment frameworks like CMSSW
         std::cerr << "RDataFrame::Run: event loop was interrupted\n";
         throw;
      }
   };

   ROOT::TThreadExecutor pool;
   pool.Foreach(genFunction, entryRanges);

#endif // not implemented otherwise
}

/// Run event loop with no source files, in sequence.
void RLoopManager::RunEmptySource()
{
   InitNodeSlots(nullptr, 0);
   R__LOG_DEBUG(0, RDFLogChannel()) << LogRangeProcessing({"an empty source", 0, fNEmptyEntries, 0u});
   RCallCleanUpTask cleanup(*this);
   try {
      UpdateSampleInfo(/*slot*/0, {0, fNEmptyEntries});
      for (ULong64_t currEntry = 0; currEntry < fNEmptyEntries && fNStopsReceived < fNChildren; ++currEntry) {
         RunAndCheckFilters(0, currEntry);
      }
   } catch (...) {
      std::cerr << "RDataFrame::Run: event loop was interrupted\n";
      throw;
   }
}

/// Run event loop over one or multiple ROOT files, in parallel.
void RLoopManager::RunTreeProcessorMT()
{
#ifdef R__USE_IMT
   if (fEndEntry == fBeginEntry) // empty range => no work needed
      return;
   ROOT::Internal::RSlotStack slotStack(fNSlots);
   const auto &entryList = fTree->GetEntryList() ? *fTree->GetEntryList() : TEntryList();
   auto tp = (fBeginEntry != 0 || fEndEntry != std::numeric_limits<Long64_t>::max())
                ? std::make_unique<ROOT::TTreeProcessorMT>(*fTree, fNSlots, std::make_pair(fBeginEntry, fEndEntry))
                : std::make_unique<ROOT::TTreeProcessorMT>(*fTree, entryList, fNSlots);

   std::atomic<ULong64_t> entryCount(0ull);

   tp->Process([this, &slotStack, &entryCount](TTreeReader &r) -> void {
      ROOT::Internal::RSlotStackRAII slotRAII(slotStack);
      auto slot = slotRAII.fSlot;
      RCallCleanUpTask cleanup(*this, slot, &r);
      InitNodeSlots(&r, slot);
      R__LOG_DEBUG(0, RDFLogChannel()) << LogRangeProcessing(TreeDatasetLogInfo(r, slot));
      const auto entryRange = r.GetEntriesRange(); // we trust TTreeProcessorMT to call SetEntriesRange
      const auto nEntries = entryRange.second - entryRange.first;
      auto count = entryCount.fetch_add(nEntries);
      try {
         // recursive call to check filters and conditionally execute actions
         while (r.Next()) {
            if (fNewSampleNotifier.CheckFlag(slot)) {
               UpdateSampleInfo(slot, r);
            }
            RunAndCheckFilters(slot, count++);
         }
      } catch (...) {
         std::cerr << "RDataFrame::Run: event loop was interrupted\n";
         throw;
      }
      // fNStopsReceived < fNChildren is always true at the moment as we don't support event loop early quitting in
      // multi-thread runs, but it costs nothing to be safe and future-proof in case we add support for that later.
      if (r.GetEntryStatus() != TTreeReader::kEntryBeyondEnd && fNStopsReceived < fNChildren) {
         // something went wrong in the TTreeReader event loop
         throw std::runtime_error("An error was encountered while processing the data. TTreeReader status code is: " +
                                  std::to_string(r.GetEntryStatus()));
      }
   });
#endif // no-op otherwise (will not be called)
}

/// Run event loop over one or multiple ROOT files, in sequence.
void RLoopManager::RunTreeReader()
{
   TTreeReader r(fTree.get(), fTree->GetEntryList());
   if (0 == fTree->GetEntriesFast() || fBeginEntry == fEndEntry)
      return;
   // Apply the range if there is any
   // In case of a chain with a total of N entries, calling SetEntriesRange(N + 1, ...) does not error out
   // This is a bug, reported here: https://github.com/root-project/root/issues/10774
   if (fBeginEntry != 0 || fEndEntry != std::numeric_limits<Long64_t>::max())
      if (r.SetEntriesRange(fBeginEntry, fEndEntry) != TTreeReader::kEntryValid)
         throw std::logic_error("Something went wrong in initializing the TTreeReader.");
<<<<<<< HEAD
=======

>>>>>>> 18b4f317
   RCallCleanUpTask cleanup(*this, 0u, &r);
   InitNodeSlots(&r, 0);
   R__LOG_DEBUG(0, RDFLogChannel()) << LogRangeProcessing(TreeDatasetLogInfo(r, 0u));

   // recursive call to check filters and conditionally execute actions
   // in the non-MT case processing can be stopped early by ranges, hence the check on fNStopsReceived
   try {
      while (r.Next() && fNStopsReceived < fNChildren) {
         if (fNewSampleNotifier.CheckFlag(0)) {
            UpdateSampleInfo(/*slot*/0, r);
         }
         RunAndCheckFilters(0, r.GetCurrentEntry());
      }
   } catch (...) {
      std::cerr << "RDataFrame::Run: event loop was interrupted\n";
      throw;
   }
   if (r.GetEntryStatus() != TTreeReader::kEntryBeyondEnd && fNStopsReceived < fNChildren) {
      // something went wrong in the TTreeReader event loop
      throw std::runtime_error("An error was encountered while processing the data. TTreeReader status code is: " +
                               std::to_string(r.GetEntryStatus()));
   }
}

/// Run event loop over data accessed through a DataSource, in sequence.
void RLoopManager::RunDataSource()
{
   assert(fDataSource != nullptr);
   fDataSource->CallInitialize();
   auto ranges = fDataSource->GetEntryRanges();
   while (!ranges.empty() && fNStopsReceived < fNChildren) {
      InitNodeSlots(nullptr, 0u);
      fDataSource->InitSlot(0u, 0ull);
      RCallCleanUpTask cleanup(*this);
      try {
         for (const auto &range : ranges) {
            const auto start = range.first;
            const auto end = range.second;
            R__LOG_DEBUG(0, RDFLogChannel()) << LogRangeProcessing({fDataSource->GetLabel(), start, end, 0u});
            for (auto entry = start; entry < end && fNStopsReceived < fNChildren; ++entry) {
               if (fDataSource->SetEntry(0u, entry)) {
                  RunAndCheckFilters(0u, entry);
               }
            }
         }
      } catch (...) {
         std::cerr << "RDataFrame::Run: event loop was interrupted\n";
         throw;
      }
      fDataSource->CallFinalizeSlot(0u);
      ranges = fDataSource->GetEntryRanges();
   }
   fDataSource->CallFinalize();
}

/// Run event loop over data accessed through a DataSource, in parallel.
void RLoopManager::RunDataSourceMT()
{
#ifdef R__USE_IMT
   assert(fDataSource != nullptr);
   ROOT::Internal::RSlotStack slotStack(fNSlots);
   ROOT::TThreadExecutor pool;

   // Each task works on a subrange of entries
   auto runOnRange = [this, &slotStack](const std::pair<ULong64_t, ULong64_t> &range) {
      ROOT::Internal::RSlotStackRAII slotRAII(slotStack);
      const auto slot = slotRAII.fSlot;
      InitNodeSlots(nullptr, slot);
      RCallCleanUpTask cleanup(*this, slot);
      fDataSource->InitSlot(slot, range.first);
      const auto start = range.first;
      const auto end = range.second;
      R__LOG_DEBUG(0, RDFLogChannel()) << LogRangeProcessing({fDataSource->GetLabel(), start, end, slot});
      try {
         for (auto entry = start; entry < end; ++entry) {
            if (fDataSource->SetEntry(slot, entry)) {
               RunAndCheckFilters(slot, entry);
            }
         }
      } catch (...) {
         std::cerr << "RDataFrame::Run: event loop was interrupted\n";
         throw;
      }
      fDataSource->CallFinalizeSlot(slot);
   };

   fDataSource->CallInitialize();
   auto ranges = fDataSource->GetEntryRanges();
   while (!ranges.empty()) {
      pool.Foreach(runOnRange, ranges);
      ranges = fDataSource->GetEntryRanges();
   }
   fDataSource->CallFinalize();
#endif // not implemented otherwise (never called)
}

/// Execute actions and make sure named filters are called for each event.
/// Named filters must be called even if the analysis logic would not require it, lest they report confusing results.
void RLoopManager::RunAndCheckFilters(unsigned int slot, Long64_t entry)
{
   // data-block callbacks run before the rest of the graph
   if (fNewSampleNotifier.CheckFlag(slot)) {
      for (auto &callback : fSampleCallbacks)
         callback.second(slot, fSampleInfos[slot]);
      fNewSampleNotifier.UnsetFlag(slot);
   }

   for (auto &actionPtr : fBookedActions)
      actionPtr->Run(slot, entry);
   for (auto &namedFilterPtr : fBookedNamedFilters)
      namedFilterPtr->CheckFilters(slot, entry);
   for (auto &callback : fCallbacks)
      callback(slot);
}

/// Build TTreeReaderValues for all nodes
/// This method loops over all filters, actions and other booked objects and
/// calls their `InitSlot` method, to get them ready for running a task.
void RLoopManager::InitNodeSlots(TTreeReader *r, unsigned int slot)
{
   SetupSampleCallbacks(r, slot);
   for (auto &ptr : fBookedActions)
      ptr->InitSlot(r, slot);
   for (auto &ptr : fBookedFilters)
      ptr->InitSlot(r, slot);
   for (auto &ptr : fBookedDefines)
      ptr->InitSlot(r, slot);
   for (auto &ptr : fBookedVariations)
      ptr->InitSlot(r, slot);

   for (auto &callback : fCallbacksOnce)
      callback(slot);
}

void RLoopManager::SetupSampleCallbacks(TTreeReader *r, unsigned int slot) {
   if (r != nullptr) {
      // we need to set a notifier so that we run the callbacks every time we switch to a new TTree
      // `PrependLink` inserts this notifier into the TTree/TChain's linked list of notifiers
      fNewSampleNotifier.GetChainNotifyLink(slot).PrependLink(*r->GetTree());
   }
   // Whatever the data source, initially set the "new data block" flag:
   // - for TChains, this ensures that we don't skip the first data block because
   //   the correct tree is already loaded
   // - for RDataSources and empty sources, which currently don't have data blocks, this
   //   ensures that we run once per task
   fNewSampleNotifier.SetFlag(slot);
}

void RLoopManager::UpdateSampleInfo(unsigned int slot, const std::pair<ULong64_t, ULong64_t> &range) {
   fSampleInfos[slot] = RSampleInfo(
      "Empty source, range: {" + std::to_string(range.first) + ", " + std::to_string(range.second) + "}", range);
}

void RLoopManager::UpdateSampleInfo(unsigned int slot, TTreeReader &r) {
   // one GetTree to retrieve the TChain, another to retrieve the underlying TTree
   auto *tree = r.GetTree()->GetTree();
   R__ASSERT(tree != nullptr);
   const std::string treename = ROOT::Internal::TreeUtils::GetTreeFullPaths(*tree)[0];
   auto *file = tree->GetCurrentFile();
   const std::string fname = file != nullptr ? file->GetName() : "#inmemorytree#";

   std::pair<Long64_t, Long64_t> range = r.GetEntriesRange();
   R__ASSERT(range.first >= 0);
   if (range.second == -1) {
      range.second = tree->GetEntries(); // convert '-1', i.e. 'until the end', to the actual entry number
   }
   const std::string &id = fname + '/' + treename;
   fSampleInfos[slot] = fSampleMap.empty() ? RSampleInfo(id, range) : RSampleInfo(id, range, fSampleMap[id]);
}

/// Initialize all nodes of the functional graph before running the event loop.
/// This method is called once per event-loop and performs generic initialization
/// operations that do not depend on the specific processing slot (i.e. operations
/// that are common for all threads).
void RLoopManager::InitNodes()
{
   EvalChildrenCounts();
   for (auto &filter : fBookedFilters)
      filter->InitNode();
   for (auto &range : fBookedRanges)
      range->InitNode();
   for (auto &ptr : fBookedActions)
      ptr->Initialize();
}

/// Perform clean-up operations. To be called at the end of each event loop.
void RLoopManager::CleanUpNodes()
{
   fMustRunNamedFilters = false;

   // forget RActions and detach TResultProxies
   for (auto &ptr : fBookedActions)
      ptr->Finalize();

   fRunActions.insert(fRunActions.begin(), fBookedActions.begin(), fBookedActions.end());
   fBookedActions.clear();

   // reset children counts
   fNChildren = 0;
   fNStopsReceived = 0;
   for (auto &ptr : fBookedFilters)
      ptr->ResetChildrenCount();
   for (auto &ptr : fBookedRanges)
      ptr->ResetChildrenCount();

   fCallbacks.clear();
   fCallbacksOnce.clear();
   fSampleCallbacks.clear();
}

/// Perform clean-up operations. To be called at the end of each task execution.
void RLoopManager::CleanUpTask(TTreeReader *r, unsigned int slot)
{
   if (r != nullptr)
      fNewSampleNotifier.GetChainNotifyLink(slot).RemoveLink(*r->GetTree());
   for (auto &ptr : fBookedActions)
      ptr->FinalizeSlot(slot);
   for (auto &ptr : fBookedFilters)
      ptr->FinalizeSlot(slot);
   for (auto &ptr : fBookedDefines)
      ptr->FinalizeSlot(slot);

   if (fLoopType == ELoopType::kROOTFiles || fLoopType == ELoopType::kROOTFilesMT) {
      // we are reading from a tree/chain and we need to re-create the RTreeColumnReaders at every task
      // because the TTreeReader object changes at every task
      for (auto &v : fDatasetColumnReaders[slot])
         v.second.reset();
   }
}

/// Add RDF nodes that require just-in-time compilation to the computation graph.
/// This method also clears the contents of GetCodeToJit().
void RLoopManager::Jit()
{
   // TODO this should be a read lock unless we find GetCodeToJit non-empty
   R__LOCKGUARD(gROOTMutex);

   const std::string code = std::move(GetCodeToJit());
   if (code.empty()) {
      R__LOG_INFO(RDFLogChannel()) << "Nothing to jit and execute.";
      return;
   }

   TStopwatch s;
   s.Start();
   RDFInternal::InterpreterCalc(code, "RLoopManager::Run");
   s.Stop();
   R__LOG_INFO(RDFLogChannel()) << "Just-in-time compilation phase completed"
                                << (s.RealTime() > 1e-3 ? " in " + std::to_string(s.RealTime()) + " seconds."
                                                        : " in less than 1ms.");
}

/// Trigger counting of number of children nodes for each node of the functional graph.
/// This is done once before starting the event loop. Each action sends an `increase children count` signal
/// upstream, which is propagated until RLoopManager. Each time a node receives the signal, in increments its
/// children counter. Each node only propagates the signal once, even if it receives it multiple times.
/// Named filters also send an `increase children count` signal, just like actions, as they always execute during
/// the event loop so the graph branch they belong to must count as active even if it does not end in an action.
void RLoopManager::EvalChildrenCounts()
{
   for (auto &actionPtr : fBookedActions)
      actionPtr->TriggerChildrenCount();
   for (auto &namedFilterPtr : fBookedNamedFilters)
      namedFilterPtr->TriggerChildrenCount();
}

/// Start the event loop with a different mechanism depending on IMT/no IMT, data source/no data source.
/// Also perform a few setup and clean-up operations (jit actions if necessary, clear booked actions after the loop...).
/// The jitting phase is skipped if the `jit` parameter is `false` (unsafe, use with care).
void RLoopManager::Run(bool jit)
{
   // Change value of TTree::GetMaxTreeSize only for this scope. Revert when #6640 will be solved.
   MaxTreeSizeRAII ctxtmts;

   R__LOG_INFO(RDFLogChannel()) << "Starting event loop number " << fNRuns << '.';

   ThrowIfNSlotsChanged(GetNSlots());

   if (jit)
      Jit();

   InitNodes();

   TStopwatch s;
   s.Start();
   switch (fLoopType) {
   case ELoopType::kNoFilesMT: RunEmptySourceMT(); break;
   case ELoopType::kROOTFilesMT: RunTreeProcessorMT(); break;
   case ELoopType::kDataSourceMT: RunDataSourceMT(); break;
   case ELoopType::kNoFiles: RunEmptySource(); break;
   case ELoopType::kROOTFiles: RunTreeReader(); break;
   case ELoopType::kDataSource: RunDataSource(); break;
   }
   s.Stop();

   CleanUpNodes();

   fNRuns++;

   R__LOG_INFO(RDFLogChannel()) << "Finished event loop number " << fNRuns - 1 << " (" << s.CpuTime() << "s CPU, "
                                << s.RealTime() << "s elapsed).";
}

/// Return the list of default columns -- empty if none was provided when constructing the RDataFrame
const ColumnNames_t &RLoopManager::GetDefaultColumnNames() const
{
   return fDefaultColumns;
}

TTree *RLoopManager::GetTree() const
{
   return fTree.get();
}

void RLoopManager::Register(RDFInternal::RActionBase *actionPtr)
{
   fBookedActions.emplace_back(actionPtr);
   AddSampleCallback(actionPtr, actionPtr->GetSampleCallback());
}

void RLoopManager::Deregister(RDFInternal::RActionBase *actionPtr)
{
   RDFInternal::Erase(actionPtr, fRunActions);
   RDFInternal::Erase(actionPtr, fBookedActions);
   fSampleCallbacks.erase(actionPtr);
}

void RLoopManager::Register(RFilterBase *filterPtr)
{
   fBookedFilters.emplace_back(filterPtr);
   if (filterPtr->HasName()) {
      fBookedNamedFilters.emplace_back(filterPtr);
      fMustRunNamedFilters = true;
   }
}

void RLoopManager::Deregister(RFilterBase *filterPtr)
{
   RDFInternal::Erase(filterPtr, fBookedFilters);
   RDFInternal::Erase(filterPtr, fBookedNamedFilters);
}

void RLoopManager::Register(RRangeBase *rangePtr)
{
   fBookedRanges.emplace_back(rangePtr);
}

void RLoopManager::Deregister(RRangeBase *rangePtr)
{
   RDFInternal::Erase(rangePtr, fBookedRanges);
}

void RLoopManager::Register(RDefineBase *ptr)
{
   fBookedDefines.emplace_back(ptr);
}

void RLoopManager::Deregister(RDefineBase *ptr)
{
   RDFInternal::Erase(ptr, fBookedDefines);
   fSampleCallbacks.erase(ptr);
}

<<<<<<< HEAD
void RLoopManager::Book(RDFInternal::RVariationBase *v)
=======
void RLoopManager::Register(RDFInternal::RVariationBase *v)
>>>>>>> 18b4f317
{
   fBookedVariations.emplace_back(v);
}

void RLoopManager::Deregister(RDFInternal::RVariationBase *v)
{
   RDFInternal::Erase(v, fBookedVariations);
}

// dummy call, end of recursive chain of calls
bool RLoopManager::CheckFilters(unsigned int, Long64_t)
{
   return true;
}

/// Call `FillReport` on all booked filters
void RLoopManager::Report(ROOT::RDF::RCutFlowReport &rep) const
{
   for (const auto &fPtr : fBookedNamedFilters)
      fPtr->FillReport(rep);
}

void RLoopManager::SetTree(std::shared_ptr<TTree> tree)
{
   fTree = std::move(tree);

   TChain *ch = nullptr;
   if ((ch = dynamic_cast<TChain *>(fTree.get())))
      fNoCleanupNotifier.RegisterChain(*ch);
}

void RLoopManager::ToJitExec(const std::string &code) const
{
   R__LOCKGUARD(gROOTMutex);
   GetCodeToJit().append(code);
}

void RLoopManager::RegisterCallback(ULong64_t everyNEvents, std::function<void(unsigned int)> &&f)
{
   if (everyNEvents == 0ull)
      fCallbacksOnce.emplace_back(std::move(f), fNSlots);
   else
      fCallbacks.emplace_back(everyNEvents, std::move(f), fNSlots);
}

std::vector<std::string> RLoopManager::GetFiltersNames()
{
   std::vector<std::string> filters;
   for (auto &filter : fBookedFilters) {
      auto name = (filter->HasName() ? filter->GetName() : "Unnamed Filter");
      filters.push_back(name);
   }
   return filters;
}

std::vector<RNodeBase *> RLoopManager::GetGraphEdges() const
{
   std::vector<RNodeBase *> nodes(fBookedFilters.size() + fBookedRanges.size());
   auto it = std::copy(fBookedFilters.begin(), fBookedFilters.end(), nodes.begin());
   std::copy(fBookedRanges.begin(), fBookedRanges.end(), it);
   return nodes;
}

std::vector<RDFInternal::RActionBase *> RLoopManager::GetAllActions() const
{
   std::vector<RDFInternal::RActionBase *> actions(fBookedActions.size() + fRunActions.size());
   auto it = std::copy(fBookedActions.begin(), fBookedActions.end(), actions.begin());
   std::copy(fRunActions.begin(), fRunActions.end(), it);
   return actions;
}

std::shared_ptr<ROOT::Internal::RDF::GraphDrawing::GraphNode> RLoopManager::GetGraph(
   std::unordered_map<void *, std::shared_ptr<ROOT::Internal::RDF::GraphDrawing::GraphNode>> &visitedMap)
{
   // If there is already a node for the RLoopManager return it. If there is not, return a new one.
   auto duplicateRLoopManagerIt = visitedMap.find((void *)this);
   if (duplicateRLoopManagerIt != visitedMap.end())
      return duplicateRLoopManagerIt->second;

   std::string name;
   if (fDataSource) {
      name = fDataSource->GetLabel();
   } else if (fTree) {
      name = fTree->GetName();
   } else {
      name = "Empty source\\nEntries: " + std::to_string(fNEmptyEntries);
   }
   auto thisNode = std::make_shared<ROOT::Internal::RDF::GraphDrawing::GraphNode>(
      name, visitedMap.size(), ROOT::Internal::RDF::GraphDrawing::ENodeType::kRoot);
   visitedMap[(void *)this] = thisNode;
   return thisNode;
}

////////////////////////////////////////////////////////////////////////////
/// Return all valid TTree::Branch names (caching results for subsequent calls).
/// Never use fBranchNames directy, always request it through this method.
const ColumnNames_t &RLoopManager::GetBranchNames()
{
   if (fValidBranchNames.empty() && fTree) {
      fValidBranchNames = RDFInternal::GetBranchNames(*fTree, /*allowRepetitions=*/true);
   }
   return fValidBranchNames;
}

/// Return true if AddDataSourceColumnReaders was called for column name col.
bool RLoopManager::HasDataSourceColumnReaders(const std::string &col, const std::type_info &ti) const
{
   const auto key = MakeDatasetColReadersKey(col, ti);
   assert(fDataSource != nullptr);
   // since data source column readers are always added for all slots at the same time,
   // if the reader is present for slot 0 we have it for all other slots as well.
   return fDatasetColumnReaders[0].find(key) != fDatasetColumnReaders[0].end();
}

void RLoopManager::AddDataSourceColumnReaders(const std::string &col,
                                              std::vector<std::unique_ptr<RColumnReaderBase>> &&readers,
                                              const std::type_info &ti)
{
   const auto key = MakeDatasetColReadersKey(col, ti);
   assert(fDataSource != nullptr && !HasDataSourceColumnReaders(col, ti));
   assert(readers.size() == fNSlots);

   for (auto slot = 0u; slot < fNSlots; ++slot) {
      fDatasetColumnReaders[slot][key] = std::move(readers[slot]);
   }
}

// Differently from AddDataSourceColumnReaders, this can be called from multiple threads concurrently
/// \brief Register a new RTreeColumnReader with this RLoopManager.
/// \return A shared pointer to the inserted column reader.
RColumnReaderBase *RLoopManager::AddTreeColumnReader(unsigned int slot, const std::string &col,
                                                     std::unique_ptr<RColumnReaderBase> &&reader,
                                                     const std::type_info &ti)
{
   auto &readers = fDatasetColumnReaders[slot];
   const auto key = MakeDatasetColReadersKey(col, ti);
   // if a reader for this column and this slot was already there, we are doing something wrong
   assert(readers.find(key) == readers.end() || readers[key] == nullptr);
   auto *rptr = reader.get();
   readers[key] = std::move(reader);
   return rptr;
}

RColumnReaderBase *
RLoopManager::GetDatasetColumnReader(unsigned int slot, const std::string &col, const std::type_info &ti) const
{
   const auto key = MakeDatasetColReadersKey(col, ti);
   auto it = fDatasetColumnReaders[slot].find(key);
   if (it != fDatasetColumnReaders[slot].end())
      return it->second.get();
   else
      return nullptr;
}

void RLoopManager::AddSampleCallback(void *nodePtr, SampleCallback_t &&callback)
{
   if (callback)
      fSampleCallbacks.insert({nodePtr, std::move(callback)});
}<|MERGE_RESOLUTION|>--- conflicted
+++ resolved
@@ -15,10 +15,6 @@
 #include "ROOT/RDF/RFilterBase.hxx"
 #include "ROOT/RDF/RLoopManager.hxx"
 #include "ROOT/RDF/RRangeBase.hxx"
-<<<<<<< HEAD
-#include "ROOT/RDF/RSlotStack.hxx"
-=======
->>>>>>> 18b4f317
 #include "ROOT/RDF/RVariationBase.hxx"
 #include "ROOT/RLogger.hxx"
 #include "RtypesCore.h" // Long64_t
@@ -369,34 +365,6 @@
    fDataSource->SetNSlots(fNSlots);
 }
 
-<<<<<<< HEAD
-RLoopManager::RLoopManager(ROOT::Internal::RDF::RDatasetSpec &&spec)
-   : fBeginEntry(spec.fEntryRange.fBegin), fEndEntry(spec.fEntryRange.fEnd), fNSlots(RDFInternal::GetNSlots()),
-     fLoopType(ROOT::IsImplicitMTEnabled() ? ELoopType::kROOTFilesMT : ELoopType::kROOTFiles),
-     fNewSampleNotifier(fNSlots), fSampleInfos(fNSlots)
-{
-   auto chain = std::make_shared<TChain>(spec.fTreeNames.size() == 1 ? spec.fTreeNames[0].c_str() : "");
-   if (spec.fTreeNames.size() == 1) {
-      // A TChain has a global name, that is the name of single tree
-      // The global name of the chain is also the name of each tree in the list
-      // of files that make the chain.
-      for (const auto &f : spec.fFileNameGlobs)
-         chain->Add(f.c_str());
-   } else {
-      // Some other times, each different file has its own tree name, we need to
-      // reconstruct the full path to the tree in each file and pass that to
-      for (auto i = 0u; i < spec.fFileNameGlobs.size(); i++) {
-         const auto fullpath = spec.fFileNameGlobs[i] + "?#" + spec.fTreeNames[i];
-         chain->Add(fullpath.c_str());
-      }
-   }
-   SetTree(std::move(chain));
-
-   // Create the friends from the list of friends
-   const auto &friendNames = spec.fFriendInfo.fFriendNames;
-   const auto &friendFileNames = spec.fFriendInfo.fFriendFileNames;
-   const auto &friendChainSubNames = spec.fFriendInfo.fFriendChainSubNames;
-=======
 RLoopManager::RLoopManager(ROOT::RDF::Experimental::RDatasetSpec &&spec)
    : fBeginEntry(spec.GetEntryRangeBegin()),
      fEndEntry(spec.GetEntryRangeEnd()),
@@ -431,7 +399,6 @@
    const auto &friendNames = friendInfo.fFriendNames;
    const auto &friendFileNames = friendInfo.fFriendFileNames;
    const auto &friendChainSubNames = friendInfo.fFriendChainSubNames;
->>>>>>> 18b4f317
    const auto nFriends = friendNames.size();
 
    for (auto i = 0u; i < nFriends; ++i) {
@@ -451,18 +418,11 @@
          }
       } else {
          // Otherwise, the new friend chain needs to be built using the nomenclature
-<<<<<<< HEAD
-         // "filename?#treename" as argument to `TChain::Add`
-         for (auto j = 0u; j < nFileNames; ++j) {
-            frChain->Add((thisFriendFiles[j] + "?#" + thisFriendChainSubNames[j]).c_str());
-         }
-=======
          // "filename#?treename" as argument to `TChain::Add`.
          // See https://github.com/root-project/root/pull/8820 for why "filename#?treename"
          // is better than "filename#?treename".
          for (auto j = 0u; j < nFileNames; ++j)
             frChain->Add((thisFriendFiles[j] + "?#" + thisFriendChainSubNames[j]).c_str());
->>>>>>> 18b4f317
       }
 
       // Make it friends with the main chain
@@ -471,16 +431,6 @@
       fFriends.emplace_back(std::move(frChain));
    }
 }
-<<<<<<< HEAD
-
-struct RSlotRAII {
-   RSlotStack &fSlotStack;
-   unsigned int fSlot;
-   RSlotRAII(RSlotStack &slotStack) : fSlotStack(slotStack), fSlot(slotStack.GetSlot()) {}
-   ~RSlotRAII() { fSlotStack.ReturnSlot(fSlot); }
-};
-=======
->>>>>>> 18b4f317
 
 /// Run event loop with no source files, in parallel.
 void RLoopManager::RunEmptySourceMT()
@@ -603,10 +553,7 @@
    if (fBeginEntry != 0 || fEndEntry != std::numeric_limits<Long64_t>::max())
       if (r.SetEntriesRange(fBeginEntry, fEndEntry) != TTreeReader::kEntryValid)
          throw std::logic_error("Something went wrong in initializing the TTreeReader.");
-<<<<<<< HEAD
-=======
-
->>>>>>> 18b4f317
+
    RCallCleanUpTask cleanup(*this, 0u, &r);
    InitNodeSlots(&r, 0);
    R__LOG_DEBUG(0, RDFLogChannel()) << LogRangeProcessing(TreeDatasetLogInfo(r, 0u));
@@ -970,11 +917,7 @@
    fSampleCallbacks.erase(ptr);
 }
 
-<<<<<<< HEAD
-void RLoopManager::Book(RDFInternal::RVariationBase *v)
-=======
 void RLoopManager::Register(RDFInternal::RVariationBase *v)
->>>>>>> 18b4f317
 {
    fBookedVariations.emplace_back(v);
 }
