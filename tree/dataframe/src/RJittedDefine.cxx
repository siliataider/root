// Author: Enrico Guiraud, Danilo Piparo CERN  09/2018

/*************************************************************************
 * Copyright (C) 1995-2018, Rene Brun and Fons Rademakers.               *
 * All rights reserved.                                                  *
 *                                                                       *
 * For the licensing terms see $ROOTSYS/LICENSE.                         *
 * For the list of contributors see $ROOTSYS/README/CREDITS.             *
 *************************************************************************/

#include <ROOT/RDF/RJittedDefine.hxx>

#include <cassert>

using namespace ROOT::Detail::RDF;

RJittedDefine::~RJittedDefine() {}

void RJittedDefine::InitSlot(TTreeReader *r, unsigned int slot)
{
   assert(fConcreteDefine != nullptr);
   fConcreteDefine->InitSlot(r, slot);
}

void *RJittedDefine::GetValuePtr(unsigned int slot)
{
   assert(fConcreteDefine != nullptr);
   return fConcreteDefine->GetValuePtr(slot);
}

const std::type_info &RJittedDefine::GetTypeId() const
{
   if (fConcreteDefine)
      return fConcreteDefine->GetTypeId();
   else if (fTypeId)
      return *fTypeId;
   else
      throw std::runtime_error("RDataFrame: Type info was requested for a Defined column type, but could not be "
                               "retrieved. This should never happen, please report this as a bug.");
}

void RJittedDefine::Update(unsigned int slot, Long64_t entry)
{
   assert(fConcreteDefine != nullptr);
   fConcreteDefine->Update(slot, entry);
}

void RJittedDefine::Update(unsigned int slot, const ROOT::RDF::RSampleInfo &id)
{
   assert(fConcreteDefine != nullptr);
   fConcreteDefine->Update(slot, id);
}

void RJittedDefine::FinalizeSlot(unsigned int slot)
{
   assert(fConcreteDefine != nullptr);
   fConcreteDefine->FinalizeSlot(slot);
}

void RJittedDefine::MakeVariations(const std::vector<std::string> &variations)
{
   assert(fConcreteDefine != nullptr);
   return fConcreteDefine->MakeVariations(variations);
}

RDefineBase &RJittedDefine::GetVariedDefine(const std::string &variationName)
{
   assert(fConcreteDefine != nullptr);
<<<<<<< HEAD
   fConcreteDefine->FinaliseSlot(slot);
}

void RJittedDefine::MakeVariations(const std::vector<std::string> &variations)
{
   assert(fConcreteDefine != nullptr);
   return fConcreteDefine->MakeVariations(variations);
}

RDefineBase &RJittedDefine::GetVariedDefine(const std::string &variationName)
{
   assert(fConcreteDefine != nullptr);
=======
>>>>>>> 18b4f317
   return fConcreteDefine->GetVariedDefine(variationName);
}<|MERGE_RESOLUTION|>--- conflicted
+++ resolved
@@ -66,20 +66,5 @@
 RDefineBase &RJittedDefine::GetVariedDefine(const std::string &variationName)
 {
    assert(fConcreteDefine != nullptr);
-<<<<<<< HEAD
-   fConcreteDefine->FinaliseSlot(slot);
-}
-
-void RJittedDefine::MakeVariations(const std::vector<std::string> &variations)
-{
-   assert(fConcreteDefine != nullptr);
-   return fConcreteDefine->MakeVariations(variations);
-}
-
-RDefineBase &RJittedDefine::GetVariedDefine(const std::string &variationName)
-{
-   assert(fConcreteDefine != nullptr);
-=======
->>>>>>> 18b4f317
    return fConcreteDefine->GetVariedDefine(variationName);
 }