--- conflicted
+++ resolved
@@ -8,15 +8,11 @@
 
 #include "ROOT/RDF/RColumnRegister.hxx"
 #include "ROOT/RDF/RDefineBase.hxx"
-<<<<<<< HEAD
-#include "ROOT/RDF/RVariationBase.hxx"
-=======
 #include "ROOT/RDF/RDefineReader.hxx"
 #include "ROOT/RDF/RLoopManager.hxx"
 #include "ROOT/RDF/RVariationBase.hxx"
 #include "ROOT/RDF/RVariationsDescription.hxx"
 #include "ROOT/RDF/RVariationReader.hxx"
->>>>>>> 18b4f317
 #include "ROOT/RDF/Utils.hxx" // IsStrInVec
 
 #include <cassert>
@@ -142,80 +138,54 @@
 void RColumnRegister::AddDefine(std::shared_ptr<RDFDetail::RDefineBase> define)
 {
    auto newDefines = std::make_shared<DefinesMap_t>(*fDefines);
-<<<<<<< HEAD
-   const std::string &colName = column->GetName();
-   (*newDefines)[colName] = column;
-=======
    const std::string &colName = define->GetName();
 
    // this will assign over a pre-existing element in case this AddDefine is due to a Redefine
    (*newDefines)[colName] = std::make_shared<RDefinesWithReaders>(define, fLoopManager->GetNSlots());
 
->>>>>>> 18b4f317
    fDefines = std::move(newDefines);
    AddName(colName);
 }
 
-<<<<<<< HEAD
-void RColumnRegister::AddVariation(const std::shared_ptr<RVariationBase> &variation)
-=======
 ////////////////////////////////////////////////////////////////////////////
 /// \brief Register a new systematic variation.
 void RColumnRegister::AddVariation(std::shared_ptr<RVariationBase> variation)
->>>>>>> 18b4f317
 {
    auto newVariations = std::make_shared<VariationsMap_t>(*fVariations);
    const std::vector<std::string> &colNames = variation->GetColumnNames();
    for (auto &colName : colNames)
-<<<<<<< HEAD
-      newVariations->insert({colName, variation});
-   fVariations = std::move(newVariations);
-}
-
-=======
       newVariations->insert({colName, std::make_shared<RVariationsWithReaders>(variation, fLoopManager->GetNSlots())});
    fVariations = std::move(newVariations);
 }
 
 ////////////////////////////////////////////////////////////////////////////
 /// \brief Get the names of the variations that directly provide alternative values for this column.
->>>>>>> 18b4f317
 std::vector<std::string> RColumnRegister::GetVariationsFor(const std::string &column) const
 {
    std::vector<std::string> variations;
    auto range = fVariations->equal_range(column);
    for (auto it = range.first; it != range.second; ++it)
-<<<<<<< HEAD
-      for (const auto &variationName : it->second->GetVariationNames())
-=======
       for (const auto &variationName : it->second->GetVariation().GetVariationNames())
->>>>>>> 18b4f317
          variations.emplace_back(variationName);
 
    return variations;
 }
 
-<<<<<<< HEAD
-=======
 ////////////////////////////////////////////////////////////////////////////
 /// \brief Get the names of all variations that directly or indirectly affect a given column.
 ///
 /// This list includes variations applied to the column as well as variations applied to other
 /// columns on which the value of this column depends (typically via a Define expression).
->>>>>>> 18b4f317
 std::vector<std::string> RColumnRegister::GetVariationDeps(const std::string &column) const
 {
    return GetVariationDeps(std::vector<std::string>{column});
 }
 
-<<<<<<< HEAD
-=======
 ////////////////////////////////////////////////////////////////////////////
 /// \brief Get the names of all variations that directly or indirectly affect the specified columns.
 ///
 /// This list includes variations applied to the columns as well as variations applied to other
 /// columns on which the value of any of these columns depend (typically via Define expressions).
->>>>>>> 18b4f317
 std::vector<std::string> RColumnRegister::GetVariationDeps(const ColumnNames_t &columns) const
 {
    // here we assume that columns do not contain aliases, they must have already been resolved
@@ -229,11 +199,7 @@
       // For Define'd columns, add the systematic variations they depend on to the set
       auto defineIt = fDefines->find(col);
       if (defineIt != fDefines->end()) {
-<<<<<<< HEAD
-         for (const auto &v : defineIt->second->GetVariations())
-=======
          for (const auto &v : defineIt->second->GetDefine().GetVariations())
->>>>>>> 18b4f317
             variationNames.insert(v);
       }
    }
@@ -241,20 +207,6 @@
    return {variationNames.begin(), variationNames.end()};
 }
 
-<<<<<<< HEAD
-/// \brief Return the RVariation object that handles the specified variation of the specified column.
-RVariationBase &RColumnRegister::FindVariation(const std::string &colName, const std::string &variationName) const
-{
-   auto range = fVariations->equal_range(colName);
-   assert(range.first != fVariations->end() && "Could not find the variation you asked for. This should never happen.");
-   auto it = range.first;
-   while (it != fVariations->end() && !IsStrInVec(variationName, it->second->GetVariationNames()))
-      ++it;
-   assert(it != fVariations->end() && "Could not find the variation you asked for. This should never happen.");
-   return *it->second;
-}
-
-=======
 ////////////////////////////////////////////////////////////////////////////
 /// \brief Return the RVariationsWithReaders object that handles the specified variation of the specified column, or
 /// null.
@@ -288,7 +240,6 @@
 /// This is needed because we abuse fColumnNames to also keep track of the aliases defined
 /// in each branch of the computation graph.
 /// Internally it recreates the vector with the new name, and swaps it with the old one.
->>>>>>> 18b4f317
 void RColumnRegister::AddName(std::string_view name)
 {
    const auto &names = *fColumnNames;
@@ -300,44 +251,6 @@
    fColumnNames = newColsNames;
 }
 
-<<<<<<< HEAD
-void RColumnRegister::AddAlias(std::string_view alias, std::string_view colName)
-{
-   // at this point validation of alias and colName has already happened, we trust that
-   // this is a new, valid alias.
-   auto newAliases = std::make_shared<std::unordered_map<std::string, std::string>>(*fAliases);
-   (*newAliases)[std::string(alias)] = ResolveAlias(colName);
-   fAliases = std::move(newAliases);
-   AddName(alias);
-}
-
-bool RColumnRegister::IsAlias(const std::string &name) const
-{
-   return fAliases->find(name) != fAliases->end();
-}
-
-std::string RColumnRegister::ResolveAlias(std::string_view alias) const
-{
-   std::string aliasStr{alias};
-
-   // #var is an alias for R_rdf_sizeof_var
-   if (aliasStr.size() > 1 && aliasStr[0] == '#')
-      return "R_rdf_sizeof_" + aliasStr.substr(1);
-
-   auto it = fAliases->find(aliasStr);
-   if (it != fAliases->end())
-      return it->second;
-
-   return aliasStr; // not an alias, i.e. already resolved
-}
-
-void RColumnRegister::Clear()
-{
-   fAliases.reset();
-   fDefines.reset();
-   fVariations.reset();
-   fColumnNames.reset();
-=======
 ////////////////////////////////////////////////////////////////////////////
 /// \brief Add a new alias to the ledger.
 void RColumnRegister::AddAlias(std::string_view alias, std::string_view colName)
@@ -402,7 +315,6 @@
    }
 
    return nullptr;
->>>>>>> 18b4f317
 }
 
 } // namespace RDF
