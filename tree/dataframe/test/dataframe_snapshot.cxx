#include "ROOT/TestSupport.hxx"
#include "ROOT/RDataFrame.hxx"
#include "ROOT/RTrivialDS.hxx"
#include "ROOT/TSeq.hxx"
#include "TFile.h"
#include "TROOT.h"
#include "TSystem.h"
#include <TInterpreter.h>
#include "TTree.h"
#include "gtest/gtest.h"
#include <memory>
#include <thread>
using namespace ROOT;         // RDataFrame
using namespace ROOT::RDF;    // RInterface
using namespace ROOT::VecOps; // RVec
using namespace ROOT::Detail::RDF;          // RLoopManager

/********* FIXTURES *********/
// fixture that provides a RDF with no data-source and a single integer column "ans" with value 42
class RDFSnapshot : public ::testing::Test {
protected:
   const ULong64_t nEvents = 100ull; // must be initialized before fLoopManager

private:
   RDataFrame fTdf;
   RInterface<RLoopManager> DefineAns()
   {
      return fTdf.Define("ans", []() { return 42; });
   }

protected:
   RDFSnapshot() : fTdf(nEvents), tdf(DefineAns()) {}
   RInterface<RLoopManager> tdf;
};

#ifdef R__USE_IMT
struct TIMTEnabler {
   TIMTEnabler(unsigned int nSlots) { ROOT::EnableImplicitMT(nSlots); }
   ~TIMTEnabler() { ROOT::DisableImplicitMT(); }
};

// fixture that enables implicit MT and provides a RDF with no data-source and a single column "x" containing
// normal-distributed doubles
class RDFSnapshotMT : public ::testing::Test {
protected:
   const ULong64_t kNEvents = 100ull; // must be initialized before fLoopManager
   const unsigned int kNSlots = 4u;

private:
   TIMTEnabler fIMTEnabler;
   RDataFrame fTdf;
   RInterface<RLoopManager> DefineAns()
   {
      return fTdf.Define("ans", []() { return 42; });
   }

protected:
   RDFSnapshotMT() : fIMTEnabler(kNSlots), fTdf(kNEvents), tdf(DefineAns()) {}
   RInterface<RLoopManager> tdf;
};
#endif // R__USE_IMT

// fixture that provides fixed and variable sized arrays as RDF columns
class RDFSnapshotArrays : public ::testing::Test {
protected:
   const static unsigned int kNEvents = 10u;
   static const std::vector<std::string> kFileNames;

   static void SetUpTestCase()
   {
      // write files containing c-arrays
      const auto eventsPerFile = kNEvents / kFileNames.size();
      auto curEvent = 0u;
      for (const auto &fname : kFileNames) {
         TFile f(fname.c_str(), "RECREATE");
         TTree t("arrayTree", "arrayTree");

         // doubles, floats
         const unsigned int fixedSize = 4u;
         float fixedSizeArr[fixedSize];
         t.Branch("fixedSizeArr", fixedSizeArr, ("fixedSizeArr[" + std::to_string(fixedSize) + "]/F").c_str());
         unsigned int size = 0u;
         t.Branch("size", &size);
         double *varSizeArr = new double[eventsPerFile * 100u];
         t.Branch("varSizeArr", varSizeArr, "varSizeArr[size]/D");

         // bools. std::vector<bool> makes bool treatment in RDF special
         bool fixedSizeBoolArr[fixedSize];
         t.Branch("fixedSizeBoolArr", fixedSizeBoolArr,
                  ("fixedSizeBoolArr[" + std::to_string(fixedSize) + "]/O").c_str());
         bool *varSizeBoolArr = new bool[eventsPerFile * 100u];
         t.Branch("varSizeBoolArr", varSizeBoolArr, "varSizeBoolArr[size]/O");

         // for each event, fill array elements
         for (auto i : ROOT::TSeqU(eventsPerFile)) {
            for (auto j : ROOT::TSeqU(4)) {
               fixedSizeArr[j] = curEvent * j;
               fixedSizeBoolArr[j] = j % 2 == 0;
            }
            size = (i + 1) * 100u;
            for (auto j : ROOT::TSeqU(size)) {
               varSizeArr[j] = curEvent * j;
               varSizeBoolArr[j] = j % 2 == 0;
            }
            t.Fill();
            ++curEvent;
         }
         t.Write();

         delete[] varSizeArr;
         delete[] varSizeBoolArr;
      }
   }

   static void TearDownTestCase()
   {
      for (const auto &fname : kFileNames)
         gSystem->Unlink(fname.c_str());
   }
};
const std::vector<std::string> RDFSnapshotArrays::kFileNames = {"test_snapshotarray1.root", "test_snapshotarray2.root"};

/********* SINGLE THREAD TESTS ***********/

TEST_F(RDFSnapshot, SnapshotCallAmbiguities)
{
   auto filename = "Snapshot_interface.root";

   tdf.Snapshot("t", filename, "an.*");
   tdf.Snapshot("t", filename, {"ans"});
   tdf.Snapshot("t", filename, {{"ans"}});

   gSystem->Unlink(filename);
}

// Test for ROOT-9210
TEST_F(RDFSnapshot, Snapshot_aliases)
{
   const auto alias0 = "myalias0";
   const auto alias1 = "myalias1";
   auto tdfa = tdf.Alias(alias0, "ans");
   auto tdfb = tdfa.Define("vec", [] { return RVec<int>{1,2,3}; }).Alias(alias1, "vec");
   testing::internal::CaptureStderr();
   auto snap = tdfb.Snapshot<int, RVec<int>>("mytree", "Snapshot_aliases.root", {alias0, alias1});
   std::string err = testing::internal::GetCapturedStderr();
   EXPECT_TRUE(err.empty()) << err;
   auto names = snap->GetColumnNames();
   EXPECT_EQ(2U, names.size());
   EXPECT_EQ(names, std::vector<std::string>({alias0, alias1}));

   auto takenCol = snap->Alias("a", alias0).Take<int>("a");
   for (auto i : takenCol) {
      EXPECT_EQ(42, i);
   }
}

// Test for ROOT-9122
TEST_F(RDFSnapshot, Snapshot_nocolumnmatch)
{
   const auto fname = "snapshotnocolumnmatch.root";
   RDataFrame d(1);
   auto op = [&](){
      d.Snapshot("t", fname, "x");
   };
   EXPECT_ANY_THROW(op());
   gSystem->Unlink(fname);
}

void TestSnapshotUpdate(RInterface<RLoopManager> &tdf, const std::string &outfile, const std::string &tree1,
                        const std::string &tree2, bool overwriteIfExists)
{
   // test snapshotting two trees to the same file opened in "UPDATE" mode
   auto df = tdf.Define("x", [] { return 10; });
   auto s1 = df.Snapshot<int>(tree1, outfile, {"x"});

   auto c1 = s1->Count();
   auto mean1 = s1->Mean<int>("x");
   EXPECT_EQ(100ull, *c1);
   EXPECT_DOUBLE_EQ(10., *mean1);

   RSnapshotOptions opts;
   opts.fMode = "UPDATE";
   opts.fOverwriteIfExists = overwriteIfExists;
   auto s2 = ROOT::RDataFrame(50ull).Define("x", [] { return 10; })
                                    .Snapshot<int>(tree2, outfile, {"x"}, opts);

   auto c2 = s2->Count();
   auto mean2 = s2->Mean<int>("x");
   EXPECT_EQ(50ull, *c2);
   EXPECT_DOUBLE_EQ(10., *mean2);

   // check that the output file contains both trees
   std::unique_ptr<TFile> f(TFile::Open(outfile.c_str()));
   EXPECT_NE(nullptr, f->Get<TTree>(tree1.c_str()));
   EXPECT_NE(nullptr, f->Get<TTree>(tree2.c_str()));

   // clean-up
   gSystem->Unlink(outfile.c_str());
}

TEST_F(RDFSnapshot, Snapshot_update_diff_treename)
{
   // test snapshotting two trees with different names
   TestSnapshotUpdate(tdf, "snap_update_difftreenames.root", "t1", "t2", false);
}

TEST_F(RDFSnapshot, Snapshot_update_same_treename)
{
   bool exceptionCaught = false;
   try {
      // test snapshotting two trees with same name
      TestSnapshotUpdate(tdf, "snap_update_sametreenames.root", "t", "t", false);
   } catch (const std::invalid_argument &e) {
      const std::string msg =
         "Snapshot: tree \"t\" already present in file \"snap_update_sametreenames.root\". If you want to delete the "
         "original tree and write another, please set RSnapshotOptions::fOverwriteIfExists to true.";
      EXPECT_EQ(e.what(), msg);
      exceptionCaught = true;
   }
   EXPECT_TRUE(exceptionCaught);
}

TEST_F(RDFSnapshot, Snapshot_update_overwrite)
{
   // test snapshotting two trees with different names
   TestSnapshotUpdate(tdf, "snap_update_overwrite.root", "t", "t", true);
}

void test_snapshot_options(RInterface<RLoopManager> &tdf)
{
   RSnapshotOptions opts;
   opts.fAutoFlush = 10;
   opts.fMode = "RECREATE";
   opts.fCompressionLevel = 6;

   const auto outfile = "snapshot_test_opts.root";
   for (auto algorithm : {ROOT::kZLIB, ROOT::kLZMA, ROOT::kLZ4, ROOT::kZSTD}) {
      opts.fCompressionAlgorithm = algorithm;

      auto s = tdf.Snapshot<int>("t", outfile, {"ans"}, opts);

      auto c = s->Count();
      auto min = s->Min<int>("ans");
      auto max = s->Max<int>("ans");
      auto mean = s->Mean<int>("ans");
      EXPECT_EQ(100ull, *c);
      EXPECT_EQ(42, *min);
      EXPECT_EQ(42, *max);
      EXPECT_EQ(42, *mean);

      std::unique_ptr<TFile> f(TFile::Open("snapshot_test_opts.root"));

      EXPECT_EQ(algorithm, f->GetCompressionAlgorithm());
      EXPECT_EQ(6, f->GetCompressionLevel());
   }

   // clean-up
   gSystem->Unlink(outfile);
}

TEST_F(RDFSnapshot, Snapshot_action_with_options)
{
   test_snapshot_options(tdf);
}

void checkSnapshotArrayFile(RResultPtr<RInterface<RLoopManager>> &df, unsigned int kNEvents)
{
   // fixedSizeArr and varSizeArr are RResultPtr<vector<vector<T>>>
   auto fixedSizeArr = df->Take<RVec<float>>("fixedSizeArr");
   auto varSizeArr = df->Take<RVec<double>>("varSizeArr");
   auto fixedSizeBoolArr = df->Take<RVec<bool>>("fixedSizeBoolArr");
   auto varSizeBoolArr = df->Take<RVec<bool>>("varSizeBoolArr");
   auto size = df->Take<unsigned int>("size");

   // check contents of fixed sized arrays
   const auto nEvents = fixedSizeArr->size();
   const auto fixedSizeSize = fixedSizeArr->front().size();
   EXPECT_EQ(nEvents, kNEvents);
   EXPECT_EQ(fixedSizeSize, 4u);
   for (auto i = 0u; i < nEvents; ++i) {
      for (auto j = 0u; j < fixedSizeSize; ++j) {
         EXPECT_DOUBLE_EQ(fixedSizeArr->at(i).at(j), i * j);
         EXPECT_EQ(fixedSizeBoolArr->at(i).at(j), j % 2 == 0);
      }
   }

   // check contents of variable sized arrays
   for (auto i = 0u; i < nEvents; ++i) {
      const auto thisSize = size->at(i);
      const auto &dv = varSizeArr->at(i);
      const auto &bv = varSizeBoolArr->at(i);
      EXPECT_EQ(thisSize, dv.size());
      EXPECT_EQ(thisSize, bv.size());
      std::cout << "bv: ";
      for (auto j = 0u; j < thisSize; ++j)
         std::cout << bv[j] << ' ';
      std::cout << "\nexpected: ";
      for (auto j = 0u; j < thisSize; ++j) {
         EXPECT_DOUBLE_EQ(dv[j], i * j);
         const bool value = bv[j];
         const bool expected = j % 2 == 0;
         std::cout << expected << ' ';
         EXPECT_EQ(value, expected);
      }
      std::cout << '\n';
   }
}

TEST_F(RDFSnapshotArrays, SingleThread)
{
   RDataFrame tdf("arrayTree", kFileNames);
   // template Snapshot
   // "size" _must_ be listed before "varSizeArr"!
   auto dt = tdf.Snapshot<RVec<float>, unsigned int, RVec<double>, RVec<bool>, RVec<bool>>(
      "outTree", "test_snapshotRVecoutST.root",
      {"fixedSizeArr", "size", "varSizeArr", "varSizeBoolArr", "fixedSizeBoolArr"});

   checkSnapshotArrayFile(dt, kNEvents);
}

TEST_F(RDFSnapshotArrays, SingleThreadJitted)
{
   RDataFrame tdf("arrayTree", kFileNames);
   // jitted Snapshot
   // "size" _must_ be listed before "varSizeArr"!
   auto dj = tdf.Snapshot("outTree", "test_snapshotRVecoutSTJitted.root",
                          {"fixedSizeArr", "size", "varSizeArr", "varSizeBoolArr", "fixedSizeBoolArr"});

   checkSnapshotArrayFile(dj, kNEvents);
}

TEST_F(RDFSnapshotArrays, RedefineArray)
{
   RDataFrame df("arrayTree", kFileNames);
   auto df2 = df.Redefine("fixedSizeArr",
                          [] {
                             return ROOT::RVecF{42.f, 42.f};
                          })
                 .Snapshot<ROOT::RVec<float>>("t", "test_snapshotRVecRedefineArray.root", {"fixedSizeArr"});
   df2->Foreach(
      [](const ROOT::RVecF &v) {
         EXPECT_EQ(v.size(), 2u); // not 4 as it was in the original input
         EXPECT_TRUE(All(v == ROOT::RVecF{42.f, 42.f}));
      },
      {"fixedSizeArr"});

   gSystem->Unlink("test_snapshotRVecRedefineArray.root");
}

void WriteColsWithCustomTitles(const std::string &tname, const std::string &fname)
{
   int i;
   float f;
   int a[2];
   TFile file(fname.c_str(), "RECREATE");
   TTree t(tname.c_str(), tname.c_str());
   auto b = t.Branch("float", &f);
   b->SetTitle("custom title");
   b = t.Branch("i", &i);
   b->SetTitle("custom title");
   b = t.Branch("arrint", &a, "arrint[2]/I");
   b->SetTitle("custom title");
   b = t.Branch("vararrint", &a, "vararrint[i]/I");
   b->SetTitle("custom title");

   i = 1;
   a[0] = 42;
   a[1] = 84;
   f = 4.2;
   t.Fill();

   i = 2;
   f = 8.4;
   t.Fill();

   t.Write();
}

void CheckColsWithCustomTitles(unsigned long long int entry, int i, const RVec<int> &arrint,
                               const RVec<int> &vararrint, float f)
{
   if (entry == 0) {
      EXPECT_EQ(i, 1);
      EXPECT_EQ(arrint.size(), 2u);
      EXPECT_EQ(arrint[0], 42);
      EXPECT_EQ(arrint[1], 84);
      EXPECT_EQ(vararrint.size(), 1u);
      EXPECT_EQ(vararrint[0], 42);
      EXPECT_FLOAT_EQ(f, 4.2f);
   } else if (entry == 1) {
      EXPECT_EQ(i, 2);
      EXPECT_EQ(arrint.size(), 2u);
      EXPECT_EQ(arrint[0], 42);
      EXPECT_EQ(arrint[1], 84);
      EXPECT_EQ(vararrint.size(), 2u);
      EXPECT_EQ(vararrint[0], 42);
      EXPECT_EQ(vararrint[1], 84);
      EXPECT_FLOAT_EQ(f, 8.4f);
   } else
      throw std::runtime_error("tree has more entries than expected");
}

TEST(RDFSnapshotMore, ColsWithCustomTitles)
{
   const auto fname = "colswithcustomtitles.root";
   const auto tname = "t";

   // write test tree
   WriteColsWithCustomTitles(tname, fname);

   // read and write test tree with RDF
   RDataFrame d(tname, fname);
   const std::string prefix = "snapshotted_";
   auto res_tdf =
      d.Snapshot<int, float, RVec<int>, RVec<int>>(tname, prefix + fname, {"i", "float", "arrint", "vararrint"});

   // check correct results have been written out
   res_tdf->Foreach(CheckColsWithCustomTitles, {"tdfentry_", "i", "arrint", "vararrint", "float"});

   // clean-up
   gSystem->Unlink(fname);
   gSystem->Unlink((prefix + fname).c_str());
}

TEST(RDFSnapshotMore, ReadWriteStdVec)
{
   // write a TFile containing a std::vector
   const auto fname = "readwritestdvec.root";
   const auto treename = "t";
   TFile f(fname, "RECREATE");
   TTree t(treename, treename);
   std::vector<int> v({42});
   std::vector<bool> vb({true, false, true}); // std::vector<bool> is special, not in a good way
   t.Branch("v", &v);
   t.Branch("vb", &vb);
   t.Fill();
   // as an extra test, make sure that the vector reallocates between first and second entry
   v = std::vector<int>(100000, 84);
   vb = std::vector<bool>(100000, true);
   t.Fill();
   t.Write();
   f.Close();

   auto outputChecker = [&treename](const char* filename){
      // check snapshot output
      TFile f2(filename);
      TTreeReader r(treename, &f2);
      TTreeReaderArray<int> rv(r, "v");
      TTreeReaderArray<bool> rvb(r, "vb");
      r.Next();
      EXPECT_EQ(rv.GetSize(), 1u);
      EXPECT_EQ(rv[0], 42);
      EXPECT_EQ(rvb.GetSize(), 3u);
      EXPECT_TRUE(rvb[0]);
      EXPECT_FALSE(rvb[1]);
      EXPECT_TRUE(rvb[2]);
      r.Next();
      EXPECT_EQ(rv.GetSize(), 100000u);
      EXPECT_EQ(rvb.GetSize(), 100000u);
      for (auto e : rv)
         EXPECT_EQ(e, 84);
      for (auto e : rvb)
         EXPECT_TRUE(e);
   };

   // read and write using RDataFrame

   const auto outfname1 = "out_readwritestdvec1.root";
   RDataFrame(treename, fname).Snapshot<std::vector<int>, std::vector<bool>>(treename, outfname1, {"v", "vb"});
   outputChecker(outfname1);

   const auto outfname2 = "out_readwritestdvec2.root";
   RDataFrame(treename, fname).Snapshot(treename, outfname2);
   outputChecker(outfname2);

   const auto outfname3 = "out_readwritestdvec3.root";
   RDataFrame(treename, fname).Snapshot<RVec<int>, RVec<bool>>(treename, outfname3, {"v", "vb"});
   outputChecker(outfname3);

   gSystem->Unlink(fname);
   gSystem->Unlink(outfname1);
   gSystem->Unlink(outfname2);
   gSystem->Unlink(outfname3);
}

void ReadWriteCarray(const char *outFileNameBase)
{
   // write a TFile containing a arrays
   std::string outFileNameBaseStr = outFileNameBase;
   const auto fname = outFileNameBaseStr + ".root";
   const auto treename = "t";
   TFile f(fname.c_str(), "RECREATE");
   TTree t(treename, treename);
   const auto maxArraySize = 100000U;
   auto size = 0;
   int v[maxArraySize];
   bool vb[maxArraySize];
   long int vl[maxArraySize];
   t.Branch("size", &size, "size/I");
   t.Branch("v", v, "v[size]/I");
   t.Branch("vb", vb, "vb[size]/O");
   t.Branch("vl", vl, "vl[size]/G");

   // use 2**33 as a larger-than-int value on 64 bits, otherwise just something larger than short (2**30)
   static constexpr long int longintTestValue = sizeof(long int) == 8 ? 8589934592 : 1073741824;

   // Size 1
   size = 1;
   v[0] = 12;
   vb[0] = true;
   vl[0] = longintTestValue;
   t.Fill();

   // Size 0 (see ROOT-9860)
   size = 0;
   t.Fill();

   // Size 100k: this reallocates!
   size = maxArraySize;
   for (auto i : ROOT::TSeqU(size)) {
      v[i] = 84;
      vb[i] = true;
      vl[i] = 42;
   }
   t.Fill();

   // Size 3
   size = 3;
   v[0] = 42;
   v[1] = 43;
   v[2] = 44;
   vb[0] = true;
   vb[1] = false;
   vb[2] = true;
   vl[0] = -1;
   vl[1] = 0;
   vl[2] = 1;
   t.Fill();

   t.Write();
   f.Close();

   auto outputChecker = [&treename](const char *filename) {
      // check snapshot output
      TFile f2(filename);
      TTreeReader r(treename, &f2);
      TTreeReaderArray<int> rv(r, "v");
      TTreeReaderArray<bool> rvb(r, "vb");
      TTreeReaderArray<long int> rvl(r, "vl");

      // Size 1
      EXPECT_TRUE(r.Next());
      EXPECT_EQ(rv.GetSize(), 1u);
      EXPECT_EQ(rv[0], 12);
      EXPECT_EQ(rvb.GetSize(), 1u);
      EXPECT_TRUE(rvb[0]);
      EXPECT_EQ(rvl.GetSize(), 1u);
      EXPECT_EQ(rvl[0], longintTestValue);

      // Size 0
      EXPECT_TRUE(r.Next());
      EXPECT_EQ(rv.GetSize(), 0u);
      EXPECT_EQ(rvb.GetSize(), 0u);
      EXPECT_EQ(rvl.GetSize(), 0u);

      // Size 100k
      EXPECT_TRUE(r.Next());
      EXPECT_EQ(rv.GetSize(), 100000u);
      EXPECT_EQ(rvb.GetSize(), 100000u);
      for (auto e : rv)
         EXPECT_EQ(e, 84);
      for (auto e : rvb)
         EXPECT_TRUE(e);
      for (auto e : rvl)
         EXPECT_EQ(e, 42);

      // Size 3
      EXPECT_TRUE(r.Next());
      EXPECT_EQ(rv.GetSize(), 3u);
      EXPECT_EQ(rv[0], 42);
      EXPECT_EQ(rv[1], 43);
      EXPECT_EQ(rv[2], 44);
      EXPECT_EQ(rvb.GetSize(), 3u);
      EXPECT_TRUE(rvb[0]);
      EXPECT_FALSE(rvb[1]);
      EXPECT_TRUE(rvb[2]);
      EXPECT_EQ(rvl.GetSize(), 3u);
      EXPECT_EQ(rvl[0], -1);
      EXPECT_EQ(rvl[1], 0);
      EXPECT_EQ(rvl[2], 1);

      EXPECT_FALSE(r.Next());
   };

   // read and write using RDataFrame
   const auto outfname1 = outFileNameBaseStr + "_out1.root";
   RDataFrame(treename, fname).Snapshot(treename, outfname1);
   outputChecker(outfname1.c_str());

   const auto outfname2 = outFileNameBaseStr + "_out2.root";
   RDataFrame(treename, fname)
      .Snapshot<int, RVec<int>, RVec<bool>, RVec<long int>>(treename, outfname2, {"size", "v", "vb", "vl"});
   outputChecker(outfname2.c_str());

   gSystem->Unlink(fname.c_str());
   gSystem->Unlink(outfname1.c_str());
   gSystem->Unlink(outfname2.c_str());
}

TEST(RDFSnapshotMore, ReadWriteCarray)
{
   ReadWriteCarray("ReadWriteCarray");
}

struct TwoInts {
   int a, b;
};

void WriteTreeWithLeaves(const std::string &treename, const std::string &fname)
{
   TFile f(fname.c_str(), "RECREATE");
   TTree t(treename.c_str(), treename.c_str());

   TwoInts ti{1, 2};
   t.Branch("v", &ti, "a/I:b/I");

   // TODO add checks for reading of multiple nested levels ("w.v.a")
   // when ROOT-9312 is solved and RDF supports "w.v.a" nested notation

   t.Fill();
   t.Write();
}

TEST(RDFSnapshotMore, ReadWriteNestedLeaves)
{
   const auto treename = "t";
   const auto fname = "readwritenestedleaves.root";
   WriteTreeWithLeaves(treename, fname);
   RDataFrame d(treename, fname);
   const auto outfname = "out_readwritenestedleaves.root";
   ROOT::RDF::RNode d2(d);
   {
      ROOT::TestSupport::CheckDiagsRAII diagRAII;
      diagRAII.requiredDiag(kInfo, "Snapshot", "Column v.a will be saved as v_a");
      diagRAII.requiredDiag(kInfo, "Snapshot", "Column v.b will be saved as v_b");
      d2 = *d.Snapshot<int, int>(treename, outfname, {"v.a", "v.b"});
   }
   EXPECT_EQ(d2.GetColumnNames(), std::vector<std::string>({"v_a", "v_b"}));
   auto check_a_b = [](int a, int b) {
      EXPECT_EQ(a, 1);
      EXPECT_EQ(b, 2);
   };
   d2.Foreach(check_a_b, {"v_a", "v_b"});
   gSystem->Unlink(fname);
   gSystem->Unlink(outfname);

   try {
      d.Define("v_a", [] { return 0; }).Snapshot<int, int>(treename, outfname, {"v.a", "v_a"});
   } catch (std::runtime_error &e) {
      const auto error_msg = "Column v.a would be written as v_a but this column already exists. Please use Alias to "
                             "select a new name for v.a";
      EXPECT_STREQ(e.what(), error_msg);
   }
}

TEST(RDFSnapshotMore, Lazy)
{
   const auto treename = "t";
   const auto fname0 = "lazy0.root";
   const auto fname1 = "lazy1.root";
   // make sure the file is not here beforehand
   gSystem->Unlink(fname0);
   RDataFrame d(1);
   auto v = 0U;
   auto genf = [&v](){++v;return 42;};
   RSnapshotOptions opts = {"RECREATE", ROOT::kZLIB, 0, 0, 99, true};
   auto ds = d.Define("c0", genf).Snapshot<int>(treename, fname0, {"c0"}, opts);
   EXPECT_EQ(v, 0U);
   EXPECT_TRUE(gSystem->AccessPathName(fname0)); // This returns FALSE if the file IS there
   auto ds2 = ds->Define("c1", genf).Snapshot<int>(treename, fname1, {"c1"}, opts);
   EXPECT_EQ(v, 1U);
   EXPECT_FALSE(gSystem->AccessPathName(fname0));
   EXPECT_TRUE(gSystem->AccessPathName(fname1));
   *ds2;
   EXPECT_EQ(v, 2U);
   EXPECT_FALSE(gSystem->AccessPathName(fname1));
   gSystem->Unlink(fname0);
   gSystem->Unlink(fname1);
}

TEST(RDFSnapshotMore, LazyJitted)
{
   const auto treename = "t";
   const auto fname = "lazyjittedsnapshot.root";
   // make sure the file is not here beforehand
   gSystem->Unlink(fname);
   RDataFrame d(1);
   RSnapshotOptions opts = {"RECREATE", ROOT::kZLIB, 0, 0, 99, true};
   auto ds = d.Alias("c0", "rdfentry_").Snapshot(treename, fname, {"c0"}, opts);
   EXPECT_TRUE(gSystem->AccessPathName(fname)); // This returns FALSE if the file IS there
   *ds;
   EXPECT_FALSE(gSystem->AccessPathName(fname));
   gSystem->Unlink(fname);
}

void BookLazySnapshot()
{
   auto d = ROOT::RDataFrame(1);
   ROOT::RDF::RSnapshotOptions opts;
   opts.fLazy = true;
   d.Snapshot<ULong64_t>("t", "lazysnapshotnottriggered_shouldnotbecreated.root", {"rdfentry_"}, opts);
}

TEST(RDFSnapshotMore, LazyNotTriggered)
{
   ROOT_EXPECT_WARNING(BookLazySnapshot(), "Snapshot", "A lazy Snapshot action was booked but never triggered.");
}

RResultPtr<RInterface<RLoopManager, void>> ReturnLazySnapshot(const char *fname)
{
   auto d = ROOT::RDataFrame(1);
   ROOT::RDF::RSnapshotOptions opts;
   opts.fLazy = true;
   auto res = d.Snapshot<ULong64_t>("t", fname, {"rdfentry_"}, opts);
   RResultPtr<RInterface<RLoopManager, void>> res2 = res;
   return res;
}

TEST(RDFSnapshotMore, LazyTriggeredAfterCopy)
{
   const auto fname = "lazysnapshottriggeredaftercopy.root";
   ROOT_EXPECT_NODIAG(*ReturnLazySnapshot(fname));
   gSystem->Unlink(fname);
}

void CheckTClonesArrayOutput(const RVec<TH1D> &hvec)
{
   ASSERT_EQ(hvec.size(), 3);
   for (int i = 0; i < 3; ++i) {
      EXPECT_EQ(hvec[i].GetEntries(), 1);
      EXPECT_DOUBLE_EQ(hvec[i].GetMean(), i);
   }
}

void ReadWriteTClonesArray()
{
   {
      TClonesArray arr("TH1D", 3);
      for (int i = 0; i < 3; ++i) {
         auto *h = static_cast<TH1D *>(arr.ConstructedAt(i));
         h->SetBins(25, 0, 10);
         h->Fill(i);
      }
      TFile f("df_readwritetclonesarray.root", "recreate");
      TTree t("t", "t");
      t.Branch("arr", &arr);
      t.Fill();
      t.Write();
      f.Close();
   }

   {
      // write as TClonesArray
      auto out_df = ROOT::RDataFrame("t", "df_readwritetclonesarray.root")
                       .Snapshot<TClonesArray>("t", "df_readwriteclonesarray1.root", {"arr"});
      RVec<TH1D> hvec;

#ifndef NDEBUG
      ROOT_EXPECT_WARNING(
         hvec = out_df->Take<RVec<TH1D>>("arr")->at(0), "RTreeColumnReader::Get",
         "Branch arr hangs from a non-split branch. A copy is being performed in order to properly read the content.");
#else
      ROOT_EXPECT_NODIAG(hvec = out_df->Take<RVec<TH1D>>("arr")->at(0));
#endif
      CheckTClonesArrayOutput(hvec);
   }

   // FIXME uncomment when ROOT-10801 is solved
   //{
   //   gInterpreter->GenerateDictionary("vector<TH1D,ROOT::Detail::VecOps::RAdoptAllocator<TH1D>>",
   //                                    "vector;TH1D.h;ROOT/RVec.hxx");
   //   // write as RVecs
   //   auto out_df = ROOT::RDataFrame("t", "df_readwritetclonesarray.root")
   //                    .Snapshot<RVec<TH1D>>("t", "df_readwriteclonesarray2.root", {"arr"});
   //   const auto hvec = out_df->Take<RVec<TH1D>>("arr")->at(0);
   //   CheckTClonesArrayOutput(hvec);
   //}

   {
      // write as Snapshot wants
      auto out_df =
         ROOT::RDataFrame("t", "df_readwritetclonesarray.root").Snapshot("t", "df_readwriteclonesarray3.root", {"arr"});
      RVec<TH1D> hvec;
#ifndef NDEBUG
      ROOT_EXPECT_WARNING(
         hvec = out_df->Take<RVec<TH1D>>("arr")->at(0), "RTreeColumnReader::Get",
         "Branch arr hangs from a non-split branch. A copy is being performed in order to properly read the content.");
#else
      ROOT_EXPECT_NODIAG(hvec = out_df->Take<RVec<TH1D>>("arr")->at(0));
#endif
      CheckTClonesArrayOutput(hvec);
   }

   gSystem->Unlink("df_readwritetclonesarray.root");
   gSystem->Unlink("df_readwriteclonesarray1.root");
   gSystem->Unlink("df_readwriteclonesarray2.root");
   gSystem->Unlink("df_readwriteclonesarray3.root");
}

TEST(RDFSnapshotMore, TClonesArray)
{
   ReadWriteTClonesArray();
}

// ROOT-10702
TEST(RDFSnapshotMore, CompositeTypeWithNameClash)
{
   const auto fname = "snap_compositetypewithnameclash.root";
   gInterpreter->Declare("struct Int { int x; };");
   ROOT::RDataFrame df(3);
   auto snap_df = df.Define("i", "Int{-1};").Define("x", [] { return 1; }).Snapshot("t", fname);
   EXPECT_EQ(snap_df->Sum<int>("x").GetValue(), 3); // prints -3 if the wrong "x" is written out
   EXPECT_EQ(snap_df->Sum<int>("i.x").GetValue(), -3);

   gSystem->Unlink(fname);
}

// Test that we error out gracefully in case the output file specified for a Snapshot cannot be opened
TEST(RDFSnapshotMore, ForbiddenOutputFilename)
{
   ROOT::RDataFrame df(4);
   const auto out_fname = "/definitely/not/a/valid/path/f.root";

   // Compiled
   try {
      ROOT_EXPECT_SYSERROR(df.Snapshot<unsigned int>("t", out_fname, {"rdfslot_"}), "TFile::TFile",
                        "file /definitely/not/a/valid/path/f.root can not be opened No such file or directory")
   } catch (const std::runtime_error &e) {
      EXPECT_STREQ(e.what(), "Snapshot: could not create output file /definitely/not/a/valid/path/f.root");
   }

   // Jitted
   // If some other test case called EnableThreadSafety, the error printed here is of the form
   // "SysError in <TFile::TFile>: file /definitely/not/a/valid/path/f.root can not be opened No such file or directory\nError in <TReentrantRWLock::WriteUnLock>: Write lock already released for 0x55f179989378\n"
   // but the address printed changes every time
   ROOT::TestSupport::CheckDiagsRAII diagRAII{kSysError, "TFile::TFile", "file /definitely/not/a/valid/path/f.root can not be opened No such file or directory"};
   EXPECT_THROW(df.Snapshot("t", out_fname, {"rdfslot_"}), std::runtime_error);
}

TEST(RDFSnapshotMore, ZeroOutputEntries)
{
   const auto fname = "snapshot_zerooutputentries.root";
   ROOT::RDataFrame(10).Alias("c", "rdfentry_").Filter([] { return false; }).Snapshot<ULong64_t>("t", fname, {"c"});
   EXPECT_EQ(gSystem->AccessPathName(fname), 0); // This returns 0 if the file IS there

   TFile f(fname);
   auto *t = f.Get<TTree>("t");
   EXPECT_NE(t, nullptr);           // TTree "t" should be in there...
   EXPECT_EQ(t->GetEntries(), 0ll); // ...and have zero entries
   gSystem->Unlink(fname);
}

// Test for https://github.com/root-project/root/issues/10233
TEST(RDFSnapshotMore, RedefinedDSColumn)
{
   const auto fname = "test_snapshot_redefinedscolumn.root";
   auto df = ROOT::RDF::MakeTrivialDataFrame(1);

   df.Redefine("col0", [] { return 42; }).Snapshot("t", fname);
   gSystem->Unlink(fname);
}

// https://github.com/root-project/root/issues/6932
TEST(RDFSnapshotMore, MissingSizeBranch)
{
   const auto inFile = "test_snapshot_missingsizebranch.root";
   const auto outFile = "test_snapshot_missingsizebranch_out.root";

   // make input tree
   {
      TFile f(inFile, "recreate");
      TTree t("t", "t");
      int sz = 1;
      t.Branch("sz", &sz);
      float vec[3] = {1, 2, 3};
      t.Branch("vec", vec, "vec[sz]/F");
      t.Fill();
      sz = 2;
      t.Fill();
      sz = 3;
      t.Fill();
      t.Write();
   }

   ROOT::RDataFrame df("t", inFile);

   // fully typed Snapshot call throws
<<<<<<< HEAD
   EXPECT_THROW(df.Snapshot<ROOT::RVecF>("t", "NeverWrittenOut.root", {"vec"}), std::runtime_error);
=======
   EXPECT_THROW(df.Snapshot<ROOT::RVecF>("t", outFile, {"vec"}), std::runtime_error);
>>>>>>> 18b4f317

   // jitted Snapshot works anyway
   auto out = df.Snapshot("t", outFile, {"vec"});

   auto sizes = out->Take<int>("sz");
   auto vecs = out->Take<ROOT::RVecF>("vec");

   EXPECT_EQ(sizes->at(0), 1);
   EXPECT_EQ(sizes->at(1), 2);
   EXPECT_EQ(sizes->at(2), 3);
   EXPECT_TRUE(All(vecs->at(0) == ROOT::RVecF{1}));
   EXPECT_TRUE(All(vecs->at(1) == ROOT::RVecF{1, 2}));
   EXPECT_TRUE(All(vecs->at(2) == ROOT::RVecF{1, 2, 3}));

   gSystem->Unlink(inFile);
<<<<<<< HEAD
=======
   gSystem->Unlink(outFile);
>>>>>>> 18b4f317
}

TEST(RDFSnapshotMore, OutOfOrderSizeBranch)
{
   const auto inFile = "test_snapshot_outofordersizebranch_in.root";
   const auto outFile = "test_snapshot_outofordersizebranch_out.root";

   // make input tree
   {
      TFile f(inFile, "recreate");
      TTree t("t", "t");
      int sz = 1;
      t.Branch("sz", &sz);
      float vec[3] = {1, 2, 3};
      t.Branch("vec", vec, "vec[sz]/F");
      t.Fill();
      sz = 2;
      t.Fill();
      sz = 3;
      t.Fill();
      t.Write();
   }

   auto check = [](const std::vector<int> &sizes, const std::vector<ROOT::RVecF> &vecs) {
      EXPECT_EQ(sizes.at(0), 1);
      EXPECT_EQ(sizes.at(1), 2);
      EXPECT_EQ(sizes.at(2), 3);
      EXPECT_TRUE(All(vecs.at(0) == ROOT::RVecF{1}));
      EXPECT_TRUE(All(vecs.at(1) == ROOT::RVecF{1, 2}));
      EXPECT_TRUE(All(vecs.at(2) == ROOT::RVecF{1, 2, 3}));
   };

   {
      // fully typed Snapshot
      auto out = ROOT::RDataFrame("t", inFile).Snapshot<ROOT::RVecF, int>("t", outFile, {"vec", "sz"});
      auto sizes = out->Take<int>("sz");
      auto vecs = out->Take<ROOT::RVecF>("vec");

      check(*sizes, *vecs);
   }

   {
      // jitted Snapshot
      auto out = ROOT::RDataFrame("t", inFile).Snapshot("t", outFile, {"vec", "sz"});
      auto sizes = out->Take<int>("sz");
      auto vecs = out->Take<ROOT::RVecF>("vec");

      check(*sizes, *vecs);
   }

   gSystem->Unlink(inFile);
   gSystem->Unlink(outFile);
}

/********* MULTI THREAD TESTS ***********/
#ifdef R__USE_IMT
TEST_F(RDFSnapshotMT, Snapshot_update_diff_treename)
{
   // test snapshotting two trees with different names
   TestSnapshotUpdate(tdf, "snap_update_difftreenames.root", "t1", "t2", false);
}

TEST_F(RDFSnapshotMT, Snapshot_update_same_treename)
{
   bool exceptionCaught = false;
   try {
      // test snapshotting two trees with same name
      TestSnapshotUpdate(tdf, "snap_update_sametreenames.root", "t", "t", false);
   } catch (const std::invalid_argument &e) {
      const std::string msg =
         "Snapshot: tree \"t\" already present in file \"snap_update_sametreenames.root\". If you want to delete the "
         "original tree and write another, please set RSnapshotOptions::fOverwriteIfExists to true.";
      EXPECT_EQ(e.what(), msg);
      exceptionCaught = true;
   }
   EXPECT_TRUE(exceptionCaught);
}

TEST_F(RDFSnapshotMT, Snapshot_update_overwrite)
{
   // test snapshotting two trees with different names
   TestSnapshotUpdate(tdf, "snap_update_overwrite.root", "t", "t", true);
}

TEST_F(RDFSnapshotMT, Snapshot_action_with_options)
{
   test_snapshot_options(tdf);
}

TEST_F(RDFSnapshotMT, Reshuffled_friends)
{
   const auto fname = "snapshot_reshuffled_friends.root";
   tdf.Snapshot("t", fname);

   {
      // add reshuffled tree as friend
      TFile f(fname);
      TTree *t = f.Get<TTree>("t");
      TTree t2("t2", "t2");
      const auto expected = "Tree 't' has the kEntriesReshuffled bit set, and cannot be used as "
                            "friend nor can be added as a friend unless the main tree has a TTreeIndex on the friend "
                            "tree 't'. You can also unset the bit manually if you know what you are doing.";
      ROOT_EXPECT_ERROR(t2.AddFriend(t), "AddFriend", expected);
   }

   {
      // add friend to reshuffled tree
      TFile f(fname);
      TTree *t = f.Get<TTree>("t");
      TTree t2("t2", "t2");
      const auto expected = "Tree 't' has the kEntriesReshuffled bit set, and cannot be used as "
                            "friend nor can be added as a friend unless the main tree has a TTreeIndex on the friend "
                            "tree 't2'. You can also unset the bit manually if you know what you are doing.";
      ROOT_EXPECT_ERROR(t->AddFriend(&t2);, "AddFriend", expected);
   }
}

TEST(RDFSnapshotMore, ManyTasksPerThread)
{
   const auto nSlots = 4u;
   ROOT::EnableImplicitMT(nSlots);
   // make sure the file is not here beforehand
   gSystem->Unlink("snapshot_manytasks_out.root");

   // easiest way to be sure reading requires spawning of several tasks: create several input files
   const std::string inputFilePrefix = "snapshot_manytasks_";
   const auto tasksPerThread = 8u;
   const auto nInputFiles = nSlots * tasksPerThread;
   ROOT::RDataFrame d(1);
   auto dd = d.Define("x", []() { return 42; });
   for (auto i = 0u; i < nInputFiles; ++i)
      dd.Snapshot<int>("t", inputFilePrefix + std::to_string(i) + ".root", {"x"});

   // test multi-thread Snapshotting from many tasks per worker thread
   const auto outputFile = "snapshot_manytasks_out.root";
   ROOT::RDataFrame tdf("t", (inputFilePrefix + "*.root").c_str());
   tdf.Snapshot<int>("t", outputFile, {"x"});

   // check output contents
   ROOT::RDataFrame checkTdf("t", outputFile);
   auto c = checkTdf.Count();
   auto t = checkTdf.Take<int>("x");
   for (auto v : t)
      EXPECT_EQ(v, 42);
   EXPECT_EQ(*c, nInputFiles);

   // clean-up input files
   for (auto i = 0u; i < nInputFiles; ++i)
      gSystem->Unlink((inputFilePrefix + std::to_string(i) + ".root").c_str());
   gSystem->Unlink(outputFile);

   ROOT::DisableImplicitMT();
}

void checkSnapshotArrayFileMT(RResultPtr<RInterface<RLoopManager>> &df, unsigned int kNEvents)
{
   // fixedSizeArr and varSizeArr are RResultPtr<vector<vector<T>>>
   auto fixedSizeArr = df->Take<RVec<float>>("fixedSizeArr");
   auto varSizeArr = df->Take<RVec<double>>("varSizeArr");
   auto size = df->Take<unsigned int>("size");

   // multi-thread execution might have scrambled events w.r.t. the original file, so we just check overall properties
   const auto nEvents = fixedSizeArr->size();
   EXPECT_EQ(nEvents, kNEvents);
   // TODO check more!
}

TEST_F(RDFSnapshotArrays, MultiThread)
{
   ROOT::EnableImplicitMT(4);

   RDataFrame tdf("arrayTree", kFileNames);
   auto dt = tdf.Snapshot<RVec<float>, unsigned int, RVec<double>, RVec<bool>, RVec<bool>>(
      "outTree", "test_snapshotRVecoutMT.root",
      {"fixedSizeArr", "size", "varSizeArr", "varSizeBoolArr", "fixedSizeBoolArr"});

   checkSnapshotArrayFileMT(dt, kNEvents);

   ROOT::DisableImplicitMT();
}

TEST_F(RDFSnapshotArrays, MultiThreadJitted)
{
   ROOT::EnableImplicitMT(4);

   RDataFrame tdf("arrayTree", kFileNames);
   auto dj = tdf.Snapshot("outTree", "test_snapshotRVecoutMTJitted.root",
                          {"fixedSizeArr", "size", "varSizeArr", "varSizeBoolArr", "fixedSizeBoolArr"});

   checkSnapshotArrayFileMT(dj, kNEvents);

   ROOT::DisableImplicitMT();
}

// See also https://github.com/root-project/root/issues/10225
TEST_F(RDFSnapshotArrays, WriteRVecFromFile)
{
   {
      auto df = ROOT::RDataFrame(3).Define("x", [](ULong64_t e) { return ROOT::RVecD(e, double(e)); }, {"rdfentry_"});
      df.Snapshot<ROOT::RVecD>("t", "test_snapshotRVecWriteRVecFromFile.root", {"x"});
   }

   ROOT::RDataFrame df("t", "test_snapshotRVecWriteRVecFromFile.root");
   auto outdf = df.Snapshot<ROOT::RVecD>("t", "test_snapshotRVecWriteRVecFromFile2.root", {"x"});

   const auto res = outdf->Take<ROOT::RVecD>("x").GetValue();

   EXPECT_EQ(res.size(), 3u);
   EXPECT_EQ(res[0].size(), 0u);
   EXPECT_TRUE(All(res[1] == ROOT::RVecD{1.}));
   EXPECT_TRUE(All(res[2] == ROOT::RVecD{2., 2.}));

   gSystem->Unlink("test_snapshotRVecWriteRVecFromFile.root");
   gSystem->Unlink("test_snapshotRVecWriteRVecFromFile2.root");
}

TEST(RDFSnapshotMore, ColsWithCustomTitlesMT)
{
   const auto fname = "colswithcustomtitlesmt.root";
   const auto tname = "t";

   // write test tree
   WriteColsWithCustomTitles(tname, fname);

   // read and write test tree with RDF (in parallel)
   ROOT::EnableImplicitMT(4);
   RDataFrame d(tname, fname);
   const std::string prefix = "snapshotted_";
   auto res_tdf =
      d.Snapshot<int, float, RVec<int>, RVec<int>>(tname, prefix + fname, {"i", "float", "arrint", "vararrint"});

   // check correct results have been written out
   res_tdf->Foreach(CheckColsWithCustomTitles, {"tdfentry_", "i", "arrint", "vararrint", "float"});
   res_tdf->Foreach(CheckColsWithCustomTitles, {"rdfentry_", "i", "arrint", "vararrint", "float"});

   // clean-up
   gSystem->Unlink(fname);
   gSystem->Unlink((prefix + fname).c_str());
   ROOT::DisableImplicitMT();
}

TEST(RDFSnapshotMore, TreeWithFriendsMT)
{
   const auto fname1 = "treewithfriendsmt1.root";
   const auto fname2 = "treewithfriendsmt2.root";
   RDataFrame(10).Define("x", []() { return 42; }).Snapshot<int>("t", fname1, {"x"});
   RDataFrame(10).Define("x", []() { return 0; }).Snapshot<int>("t", fname2, {"x"});

   ROOT::EnableImplicitMT();

   TFile file(fname1);
   auto tree = file.Get<TTree>("t");
   TFile file2(fname2);
   auto tree2 = file2.Get<TTree>("t");
   tree->AddFriend(tree2);

   const auto outfname = "out_treewithfriendsmt.root";
   RDataFrame df(*tree);
   auto df_out = df.Snapshot<int>("t", outfname, {"x"});
   EXPECT_EQ(df_out->Max<int>("x").GetValue(), 42);
   EXPECT_EQ(df_out->GetColumnNames(), std::vector<std::string>{"x"});

   ROOT::DisableImplicitMT();
   gSystem->Unlink(fname1);
   gSystem->Unlink(fname2);
   gSystem->Unlink(outfname);
}

TEST(RDFSnapshotMore, JittedSnapshotAndAliasedColumns)
{
   ROOT::RDataFrame df(1);
   const auto fname = "out_aliaseddefine.root";
   // aliasing a custom column
   auto df2 = df.Define("x", [] { return 42; }).Alias("y", "x").Snapshot("t", fname, "y"); // must be jitted!
   EXPECT_EQ(df2->GetColumnNames(), std::vector<std::string>({"y"}));
   EXPECT_EQ(df2->Take<int>("y")->at(0), 42);

   // aliasing a column from a file
   const auto fname2 = "out_aliaseddefine2.root";
   auto df3 = df2->Alias("z", "y").Snapshot("t", fname2, "z");
   EXPECT_EQ(df3->GetColumnNames(), std::vector<std::string>({"z"}));
   EXPECT_EQ(df3->Max<int>("z").GetValue(), 42);

   gSystem->Unlink(fname);
   gSystem->Unlink(fname2);
}


TEST(RDFSnapshotMore, LazyNotTriggeredMT)
{
   ROOT::EnableImplicitMT(4);
   ROOT_EXPECT_WARNING(BookLazySnapshot(), "Snapshot", "A lazy Snapshot action was booked but never triggered.");
   ROOT::DisableImplicitMT();
}

TEST(RDFSnapshotMore, EmptyBuffersMT)
{
   const auto fname = "emptybuffersmt.root";
   const auto treename = "t";
   const unsigned int nslots = std::min(4U, std::thread::hardware_concurrency());
   ROOT::EnableImplicitMT(nslots);
   ROOT::RDataFrame d(10);
   auto dd = d.DefineSlot("x", [&](unsigned int s) { return s == nslots - 1 ? 0 : 1; })
               .Filter([](int x) { return x == 0; }, {"x"}, "f");
   auto r = dd.Report();
   dd.Snapshot<int>(treename, fname, {"x"});

   // check test sanity
   const auto passed = r->At("f").GetPass();
   EXPECT_GT(passed, 0u);

   // check result
   TFile f(fname);
   auto t = f.Get<TTree>(treename);
   EXPECT_EQ(t->GetListOfBranches()->GetEntries(), 1);
   EXPECT_EQ(t->GetEntries(), Long64_t(passed));

   ROOT::DisableImplicitMT();
   gSystem->Unlink(fname);
}

TEST(RDFSnapshotMore, ReadWriteCarrayMT)
{
   ROOT::EnableImplicitMT(4);
   ReadWriteCarray("ReadWriteCarrayMT");
   ROOT::DisableImplicitMT();
}

TEST(RDFSnapshotMore, TClonesArrayMT)
{
   TIMTEnabler _(4);
   ReadWriteTClonesArray();
}

// Test that we error out gracefully in case the output file specified for a Snapshot cannot be opened
TEST(RDFSnapshotMore, ForbiddenOutputFilenameMT)
{
   TIMTEnabler _(4);
   ROOT::RDataFrame df(4);
   const auto out_fname = "/definitely/not/a/valid/path/f.root";

   // Compiled
   try {
      const auto expected = "file /definitely/not/a/valid/path/f.root can not be opened No such file or directory";
      ROOT_EXPECT_SYSERROR(df.Snapshot<unsigned int>("t", out_fname, {"rdfslot_"}), "TFile::TFile", expected);
   } catch (const std::runtime_error &e) {
      EXPECT_STREQ(e.what(), "Snapshot: could not create output file /definitely/not/a/valid/path/f.root");
   }

   // Jitted
   // the error printed here is
   // "SysError in <TFile::TFile>: file /definitely/not/a/valid/path/f.root can not be opened No such file or directory\nError in <TReentrantRWLock::WriteUnLock>: Write lock already released for 0x55f179989378\n"
   // but the address printed changes every time
   ROOT::TestSupport::CheckDiagsRAII diagRAII;
   diagRAII.requiredDiag(kSysError, "TFile::TFile", "file /definitely/not/a/valid/path/f.root can not be opened No such file or directory");
   diagRAII.optionalDiag(kSysError, "TReentrantRWLock::WriteUnLock", "Write lock already released for", /*wholeStringNeedsToMatch=*/false);
   EXPECT_THROW(df.Snapshot("t", out_fname, {"rdfslot_"}), std::runtime_error);
}

/**
 * Test against issue #6523 and #6640
 * Try to force `TTree::ChangeFile` behaviour. Within RDataFrame, this should
 * not happen and both sequential and multithreaded Snapshot should only create
 * one file.
 */
TEST(RDFSnapshotMore, SetMaxTreeSizeMT)
{
   // Set TTree max size to a low number. Normally this would trigger the
   // behaviour of TTree::ChangeFile, but not within RDataFrame.
   const auto old_maxtreesize = TTree::GetMaxTreeSize();
   TTree::SetMaxTreeSize(1000);

   // Create TTree, fill it and Snapshot (should create one single file).
   {
      TTree t{"T", "SetMaxTreeSize(1000)"};
      int x{};
      const int nentries = 20000;

      t.Branch("x", &x, "x/I");

      for (auto i = 0; i < nentries; i++) {
         x = i;
         t.Fill();
      }

      ROOT::RDataFrame df{t};
      df.Snapshot<Int_t>("T", "rdfsnapshot_ttree_sequential_setmaxtreesize.root", {"x"});
   }

   // Create an RDF from the previously snapshotted file, then Snapshot again
   // with IMT enabled.
   {
      ROOT::EnableImplicitMT();

      ROOT::RDataFrame df{"T", "rdfsnapshot_ttree_sequential_setmaxtreesize.root"};
      df.Snapshot<Int_t>("T", "rdfsnapshot_imt_setmaxtreesize.root", {"x"});

      ROOT::DisableImplicitMT();
   }

   // Check the file for data integrity.
   {
      TFile f{"rdfsnapshot_imt_setmaxtreesize.root"};
      std::unique_ptr<TTree> t{f.Get<TTree>("T")};

      EXPECT_EQ(t->GetEntries(), 20000);

      int sum{0};
      int x{0};
      t->SetBranchAddress("x", &x);

      for (auto i = 0; i < t->GetEntries(); i++) {
         t->GetEntry(i);
         sum += x;
      }

      // sum(range(20000)) == 199990000
      EXPECT_EQ(sum, 199990000);
   }

   gSystem->Unlink("rdfsnapshot_ttree_sequential_setmaxtreesize.root");
   gSystem->Unlink("rdfsnapshot_imt_setmaxtreesize.root");

   // Reset TTree max size to its old value
   TTree::SetMaxTreeSize(old_maxtreesize);
}

TEST(RDFSnapshotMore, ZeroOutputEntriesMT)
{
   const auto fname = "snapshot_zerooutputentriesmt.root";
   ROOT::RDataFrame(10).Alias("c", "rdfentry_").Filter([] { return false; }).Snapshot<ULong64_t>("t", fname, {"c"});
   EXPECT_EQ(gSystem->AccessPathName(fname), 0); // This returns 0 if the file IS there

   TFile f(fname);
   auto *t = f.Get<TTree>("t");
   // TTree "t" should *not* be in there, differently from the single-thread case: see ROOT-10868
   EXPECT_NE(t, nullptr);
   gSystem->Unlink(fname);
}

#endif // R__USE_IMT
<|MERGE_RESOLUTION|>--- conflicted
+++ resolved
@@ -895,11 +895,7 @@
    ROOT::RDataFrame df("t", inFile);
 
    // fully typed Snapshot call throws
-<<<<<<< HEAD
-   EXPECT_THROW(df.Snapshot<ROOT::RVecF>("t", "NeverWrittenOut.root", {"vec"}), std::runtime_error);
-=======
    EXPECT_THROW(df.Snapshot<ROOT::RVecF>("t", outFile, {"vec"}), std::runtime_error);
->>>>>>> 18b4f317
 
    // jitted Snapshot works anyway
    auto out = df.Snapshot("t", outFile, {"vec"});
@@ -915,10 +911,7 @@
    EXPECT_TRUE(All(vecs->at(2) == ROOT::RVecF{1, 2, 3}));
 
    gSystem->Unlink(inFile);
-<<<<<<< HEAD
-=======
    gSystem->Unlink(outFile);
->>>>>>> 18b4f317
 }
 
 TEST(RDFSnapshotMore, OutOfOrderSizeBranch)
