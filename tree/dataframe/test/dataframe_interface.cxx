--- conflicted
+++ resolved
@@ -745,11 +745,7 @@
    EXPECT_EQ(df2e.Describe().AsString(/*shortFormat =*/true), ss3);
 
    // others with an actual fDataSource, like csv
-<<<<<<< HEAD
-   auto df3 = ROOT::RDF::MakeCsvDataFrame("RCsvDS_test_headers.csv");
-=======
    auto df3 = ROOT::RDF::FromCSV("RCsvDS_test_headers.csv");
->>>>>>> 18b4f317
    EXPECT_EQ(df3.Describe().AsString(/*shortFormat =*/true), "Dataframe from datasource RCsv");
 
    for (int i = 1; i <= 3; ++i)
@@ -817,8 +813,6 @@
    EXPECT_THROW((ROOT::RDataFrame(1).Snapshot("t", "neverwritten.root", {"rdfentry_", "rdfentry_"})), std::logic_error);
 }
 
-<<<<<<< HEAD
-=======
 struct Jet {
    double a, b;
 };
@@ -866,7 +860,6 @@
    EXPECT_EQ(*sum, 43);
 }
 
->>>>>>> 18b4f317
 // #11002
 TEST(RDataFrameUtils, RegexWithFriendsInJittedFilters)
 {
@@ -875,13 +868,8 @@
    t.Branch("x", &x);
    t.Fill();
    TTree fr("fr", "fr");
-<<<<<<< HEAD
-   x = -42;
-   fr.Branch("x", &x);
-=======
    int frx = -42;
    fr.Branch("x", &frx);
->>>>>>> 18b4f317
    fr.Fill();
    t.AddFriend(&fr);
    ROOT::RDataFrame df(t);
