--- conflicted
+++ resolved
@@ -50,15 +50,9 @@
    virtual Int_t   *GenerateOffsetArrayBase(Int_t /*base*/, Int_t /*events*/) { return nullptr; }
    DeserializeType  GetDeserializeType() const override;
 
-<<<<<<< HEAD
-           Int_t    GetID() const { return fID; }
-   virtual TString  GetFullName() const;
-   virtual Int_t    GetLen() const {return ((TBranchElement*)fBranch)->GetNdata()*fLen;}
-=======
    Int_t            GetID() const { return fID; }
    TString          GetFullName() const override;
    Int_t            GetLen() const override { return ((TBranchElement*)fBranch)->GetNdata()*fLen; }
->>>>>>> 18b4f317
    TMethodCall     *GetMethodCall(const char *name);
    Int_t            GetMaximum() const override { return ((TBranchElement*)fBranch)->GetMaximum(); }
    Int_t            GetNdata() const override { return ((TBranchElement*)fBranch)->GetNdata()*fLen; }
