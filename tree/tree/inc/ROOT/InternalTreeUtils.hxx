/*************************************************************************
 * Copyright (C) 1995-2021, Rene Brun and Fons Rademakers.               *
 * All rights reserved.                                                  *
 *                                                                       *
 * For the licensing terms see $ROOTSYS/LICENSE.                         *
 * For the list of contributors see $ROOTSYS/README/CREDITS.             *
 *************************************************************************/

/**
 \file ROOT/InternalTreeUtils.hxx
 \ingroup tree
 \author Enric Tejedor Saavedra
 \author Enrico Guiraud
 \author Vincenzo Eduardo Padulano
 \date 2021-03
*/

#ifndef ROOT_INTERNAL_TREEUTILS_H
#define ROOT_INTERNAL_TREEUTILS_H

#include "TTree.h"
#include "TChain.h"
#include "TNotifyLink.h"
#include "TObjArray.h"
#include "ROOT/RFriendInfo.hxx"

#include <memory>
#include <string>
#include <utility> // std::pair
#include <vector>

namespace ROOT {
namespace Internal {
/**
\namespace ROOT::Internal::TreeUtils
\ingroup tree
\brief Namespace hosting functions and classes to retrieve tree information for internal use.
*/
namespace TreeUtils {

<<<<<<< HEAD
using NameAlias = std::pair<std::string, std::string>; ///< A pair of name and alias of a TTree's friend tree.
/**
\struct ROOT::Internal::TreeUtils::RFriendInfo
\brief Information about friend trees of a certain TTree or TChain object.
\ingroup tree
*/
struct RFriendInfo {

   std::vector<NameAlias> fFriendNames; ///< Pairs of names and aliases of friend trees/chains.
   /**
   Names of the files where each friend is stored. fFriendFileNames[i] is the
   list of files for friend with name fFriendNames[i].
   */
   std::vector<std::vector<std::string>> fFriendFileNames;
   /**
      Names of the subtrees of a friend TChain. fFriendChainSubNames[i] is the
      list of names of the trees that make a friend TChain whose information is
      stored at fFriendNames[i] and fFriendFileNames[i]. If instead the friend
      tree at position `i` is a TTree, fFriendChainSubNames[i] will be just a
      vector with a single empty string.
   */
   std::vector<std::vector<std::string>> fFriendChainSubNames;

   void AddFriend(const std::string &treeName, const std::string &fileNameGlob, const std::string &alias = "");

   void
   AddFriend(const std::string &treeName, const std::vector<std::string> &fileNameGlobs, const std::string &alias = "");

   void AddFriend(const std::vector<std::pair<std::string, std::string>> &treeAndFileNameGlobs,
                  const std::string &alias = "");
};

=======
std::vector<std::string> GetTopLevelBranchNames(TTree &t);
>>>>>>> 18b4f317
std::vector<std::string> GetFileNamesFromTree(const TTree &tree);
ROOT::TreeUtils::RFriendInfo GetFriendInfo(const TTree &tree, bool retrieveEntries = false);
std::vector<std::string> GetTreeFullPaths(const TTree &tree);

void ClearMustCleanupBits(TObjArray &arr);

class RNoCleanupNotifierHelper {
   TChain *fChain = nullptr;

public:
   bool Notify()
   {
      TTree *t = fChain->GetTree();
      TObjArray *branches = t->GetListOfBranches();
      ClearMustCleanupBits(*branches);
      return true;
   }

   void RegisterChain(TChain *c) { fChain = c; }
};

class RNoCleanupNotifier : public TNotifyLink<RNoCleanupNotifierHelper> {
   RNoCleanupNotifierHelper fNoCleanupNotifierHelper;

public:
   RNoCleanupNotifier() : TNotifyLink<RNoCleanupNotifierHelper>(&fNoCleanupNotifierHelper) {}

   void RegisterChain(TChain &c)
   {
      fNoCleanupNotifierHelper.RegisterChain(&c);
      this->PrependLink(c);
   }

   ClassDef(RNoCleanupNotifier, 0);
};

std::unique_ptr<TChain> MakeChainForMT(const std::string &name = "", const std::string &title = "");
std::vector<std::unique_ptr<TChain>> MakeFriends(const ROOT::TreeUtils::RFriendInfo &finfo);

} // namespace TreeUtils
} // namespace Internal
} // namespace ROOT

#endif // ROOT_INTERNAL_TREEUTILS_H<|MERGE_RESOLUTION|>--- conflicted
+++ resolved
@@ -38,42 +38,7 @@
 */
 namespace TreeUtils {
 
-<<<<<<< HEAD
-using NameAlias = std::pair<std::string, std::string>; ///< A pair of name and alias of a TTree's friend tree.
-/**
-\struct ROOT::Internal::TreeUtils::RFriendInfo
-\brief Information about friend trees of a certain TTree or TChain object.
-\ingroup tree
-*/
-struct RFriendInfo {
-
-   std::vector<NameAlias> fFriendNames; ///< Pairs of names and aliases of friend trees/chains.
-   /**
-   Names of the files where each friend is stored. fFriendFileNames[i] is the
-   list of files for friend with name fFriendNames[i].
-   */
-   std::vector<std::vector<std::string>> fFriendFileNames;
-   /**
-      Names of the subtrees of a friend TChain. fFriendChainSubNames[i] is the
-      list of names of the trees that make a friend TChain whose information is
-      stored at fFriendNames[i] and fFriendFileNames[i]. If instead the friend
-      tree at position `i` is a TTree, fFriendChainSubNames[i] will be just a
-      vector with a single empty string.
-   */
-   std::vector<std::vector<std::string>> fFriendChainSubNames;
-
-   void AddFriend(const std::string &treeName, const std::string &fileNameGlob, const std::string &alias = "");
-
-   void
-   AddFriend(const std::string &treeName, const std::vector<std::string> &fileNameGlobs, const std::string &alias = "");
-
-   void AddFriend(const std::vector<std::pair<std::string, std::string>> &treeAndFileNameGlobs,
-                  const std::string &alias = "");
-};
-
-=======
 std::vector<std::string> GetTopLevelBranchNames(TTree &t);
->>>>>>> 18b4f317
 std::vector<std::string> GetFileNamesFromTree(const TTree &tree);
 ROOT::TreeUtils::RFriendInfo GetFriendInfo(const TTree &tree, bool retrieveEntries = false);
 std::vector<std::string> GetTreeFullPaths(const TTree &tree);
