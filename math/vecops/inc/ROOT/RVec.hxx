// Author: Enrico Guiraud, Enric Tejedor, Danilo Piparo CERN  04/2021
// Implementation adapted from from llvm::SmallVector.
// See /math/vecops/ARCHITECTURE.md for more information.

/*************************************************************************
 * Copyright (C) 1995-2021, Rene Brun and Fons Rademakers.               *
 * All rights reserved.                                                  *
 *                                                                       *
 * For the licensing terms see $ROOTSYS/LICENSE.                         *
 * For the list of contributors see $ROOTSYS/README/CREDITS.             *
 *************************************************************************/

#ifndef ROOT_RVEC
#define ROOT_RVEC

#if __cplusplus > 201402L
#define R__RVEC_NODISCARD [[nodiscard]]
#else
#define R__RVEC_NODISCARD
#endif

#ifdef _WIN32
   #ifndef M_PI
      #ifndef _USE_MATH_DEFINES
         #define _USE_MATH_DEFINES
      #endif
      #include <math.h>
      #undef _USE_MATH_DEFINES
   #endif
   #define _VECOPS_USE_EXTERN_TEMPLATES false
#else
   #define _VECOPS_USE_EXTERN_TEMPLATES true
#endif

#include <Rtypes.h> // R__CLING_PTRCHECK
#include <TError.h> // R__ASSERT

#include <algorithm>
#include <cmath>
#include <cstring>
#include <limits> // for numeric_limits
<<<<<<< HEAD
=======
#include <memory> // uninitialized_value_construct
>>>>>>> 18b4f317
#include <new>
#include <numeric> // for inner_product
#include <sstream>
#include <stdexcept>
#include <string>
#include <tuple>
#include <type_traits>
#include <utility>
#include <vector>

#ifdef R__HAS_VDT
#include <vdt/vdtMath.h>
#endif


namespace ROOT {

namespace VecOps {
template<typename T>
class RVec;
}

namespace Internal {
namespace VecOps {

template<typename T>
using RVec = ROOT::VecOps::RVec<T>;

// clang-format off
template <typename>
struct IsRVec : std::false_type {};

template <typename T>
struct IsRVec<ROOT::VecOps::RVec<T>> : std::true_type {};
// clang-format on

constexpr bool All(const bool *vals, std::size_t size)
{
   for (auto i = 0u; i < size; ++i)
      if (!vals[i])
         return false;
   return true;
}

template <typename... T>
std::size_t GetVectorsSize(const std::string &id, const RVec<T> &... vs)
{
   constexpr const auto nArgs = sizeof...(T);
   const std::size_t sizes[] = {vs.size()...};
   if (nArgs > 1) {
      for (auto i = 1UL; i < nArgs; i++) {
         if (sizes[0] == sizes[i])
            continue;
         std::string msg(id);
         msg += ": input RVec instances have different lengths!";
         throw std::runtime_error(msg);
      }
   }
   return sizes[0];
}

template <typename F, typename... RVecs>
auto MapImpl(F &&f, RVecs &&... vs) -> RVec<decltype(f(vs[0]...))>
{
   const auto size = GetVectorsSize("Map", vs...);
   RVec<decltype(f(vs[0]...))> ret(size);

   for (auto i = 0UL; i < size; i++)
      ret[i] = f(vs[i]...);

   return ret;
}

template <typename Tuple_t, std::size_t... Is>
auto MapFromTuple(Tuple_t &&t, std::index_sequence<Is...>)
   -> decltype(MapImpl(std::get<std::tuple_size<Tuple_t>::value - 1>(t), std::get<Is>(t)...))
{
   constexpr const auto tupleSizeM1 = std::tuple_size<Tuple_t>::value - 1;
   return MapImpl(std::get<tupleSizeM1>(t), std::get<Is>(t)...);
}

/// Return the next power of two (in 64-bits) that is strictly greater than A.
/// Return zero on overflow.
inline uint64_t NextPowerOf2(uint64_t A)
{
   A |= (A >> 1);
   A |= (A >> 2);
   A |= (A >> 4);
   A |= (A >> 8);
   A |= (A >> 16);
   A |= (A >> 32);
   return A + 1;
}

/// This is all the stuff common to all SmallVectors.
class R__CLING_PTRCHECK(off) SmallVectorBase {
public:
   // This limits the maximum size of an RVec<char> to ~4GB but we don't expect this to ever be a problem,
   // and we prefer the smaller Size_T to reduce the size of each RVec object.
   using Size_T = int32_t;

protected:
   void *fBeginX;
   /// Always >= 0.
   // Type is signed only for consistency with fCapacity.
   Size_T fSize = 0;
   /// Always >= -1. fCapacity == -1 indicates the RVec is in "memory adoption" mode.
   Size_T fCapacity;

   /// The maximum value of the Size_T used.
   static constexpr size_t SizeTypeMax() { return std::numeric_limits<Size_T>::max(); }

   SmallVectorBase() = delete;
   SmallVectorBase(void *FirstEl, size_t TotalCapacity) : fBeginX(FirstEl), fCapacity(TotalCapacity) {}

   /// This is an implementation of the grow() method which only works
   /// on POD-like data types and is out of line to reduce code duplication.
   /// This function will report a fatal error if it cannot increase capacity.
   void grow_pod(void *FirstEl, size_t MinSize, size_t TSize);

   /// Report that MinSize doesn't fit into this vector's size type. Throws
   /// std::length_error or calls report_fatal_error.
   static void report_size_overflow(size_t MinSize);
   /// Report that this vector is already at maximum capacity. Throws
   /// std::length_error or calls report_fatal_error.
   static void report_at_maximum_capacity();

   /// If true, the RVec is in "memory adoption" mode, i.e. it is acting as a view on a memory buffer it does not own.
   bool Owns() const { return fCapacity != -1; }

public:
   size_t size() const { return fSize; }
   size_t capacity() const noexcept { return Owns() ? fCapacity : fSize; }

   R__RVEC_NODISCARD bool empty() const { return !fSize; }

   /// Set the array size to \p N, which the current array must have enough
   /// capacity for.
   ///
   /// This does not construct or destroy any elements in the vector.
   ///
   /// Clients can use this in conjunction with capacity() to write past the end
   /// of the buffer when they know that more elements are available, and only
   /// update the size later. This avoids the cost of value initializing elements
   /// which will only be overwritten.
   void set_size(size_t N)
   {
      if (N > capacity()) {
         throw std::runtime_error("Setting size to a value greater than capacity.");
      }
      fSize = N;
   }
};

/// Used to figure out the offset of the first element of an RVec
template <class T>
struct SmallVectorAlignmentAndSize {
   alignas(SmallVectorBase) char Base[sizeof(SmallVectorBase)];
   alignas(T) char FirstEl[sizeof(T)];
};

/// This is the part of SmallVectorTemplateBase which does not depend on whether the type T is a POD.
template <typename T>
class R__CLING_PTRCHECK(off) SmallVectorTemplateCommon : public SmallVectorBase {
   using Base = SmallVectorBase;

   /// Find the address of the first element.  For this pointer math to be valid
   /// with small-size of 0 for T with lots of alignment, it's important that
   /// SmallVectorStorage is properly-aligned even for small-size of 0.
   void *getFirstEl() const
   {
      return const_cast<void *>(reinterpret_cast<const void *>(reinterpret_cast<const char *>(this) +
                                                               offsetof(SmallVectorAlignmentAndSize<T>, FirstEl)));
   }
   // Space after 'FirstEl' is clobbered, do not add any instance vars after it.

protected:
   SmallVectorTemplateCommon(size_t Size) : Base(getFirstEl(), Size) {}

   void grow_pod(size_t MinSize, size_t TSize) { Base::grow_pod(getFirstEl(), MinSize, TSize); }

   /// Return true if this is a smallvector which has not had dynamic
   /// memory allocated for it.
   bool isSmall() const { return this->fBeginX == getFirstEl(); }

   /// Put this vector in a state of being small.
   void resetToSmall()
   {
      this->fBeginX = getFirstEl();
      // from the original LLVM implementation:
      // FIXME: Setting fCapacity to 0 is suspect.
      this->fSize = this->fCapacity = 0;
   }

public:
   // note that fSize is a _signed_ integer, but we expose it as an unsigned integer for consistency with STL containers
   // as well as backward-compatibility
   using size_type = size_t;
   using difference_type = ptrdiff_t;
   using value_type = T;
   using iterator = T *;
   using const_iterator = const T *;

   using const_reverse_iterator = std::reverse_iterator<const_iterator>;
   using reverse_iterator = std::reverse_iterator<iterator>;

   using reference = T &;
   using const_reference = const T &;
   using pointer = T *;
   using const_pointer = const T *;

   using Base::capacity;
   using Base::empty;
   using Base::size;

   // forward iterator creation methods.
   iterator begin() noexcept { return (iterator)this->fBeginX; }
   const_iterator begin() const noexcept { return (const_iterator)this->fBeginX; }
   const_iterator cbegin() const noexcept { return (const_iterator)this->fBeginX; }
   iterator end() noexcept { return begin() + size(); }
   const_iterator end() const noexcept { return begin() + size(); }
   const_iterator cend() const noexcept { return begin() + size(); }

   // reverse iterator creation methods.
   reverse_iterator rbegin() noexcept { return reverse_iterator(end()); }
   const_reverse_iterator rbegin() const noexcept { return const_reverse_iterator(end()); }
   const_reverse_iterator crbegin() const noexcept { return const_reverse_iterator(end()); }
   reverse_iterator rend() noexcept { return reverse_iterator(begin()); }
   const_reverse_iterator rend() const noexcept { return const_reverse_iterator(begin()); }
   const_reverse_iterator crend() const noexcept { return const_reverse_iterator(begin()); }

   size_type size_in_bytes() const { return size() * sizeof(T); }
   size_type max_size() const noexcept { return std::min(this->SizeTypeMax(), size_type(-1) / sizeof(T)); }

   size_t capacity_in_bytes() const { return capacity() * sizeof(T); }

   /// Return a pointer to the vector's buffer, even if empty().
   pointer data() noexcept { return pointer(begin()); }
   /// Return a pointer to the vector's buffer, even if empty().
   const_pointer data() const noexcept { return const_pointer(begin()); }

   reference front()
   {
      if (empty()) {
         throw std::runtime_error("`front` called on an empty RVec");
      }
      return begin()[0];
   }

   const_reference front() const
   {
      if (empty()) {
         throw std::runtime_error("`front` called on an empty RVec");
      }
      return begin()[0];
   }

   reference back()
   {
      if (empty()) {
         throw std::runtime_error("`back` called on an empty RVec");
      }
      return end()[-1];
   }

   const_reference back() const
   {
      if (empty()) {
         throw std::runtime_error("`back` called on an empty RVec");
      }
      return end()[-1];
   }
};

/// SmallVectorTemplateBase<TriviallyCopyable = false> - This is where we put
/// method implementations that are designed to work with non-trivial T's.
///
/// We approximate is_trivially_copyable with trivial move/copy construction and
/// trivial destruction. While the standard doesn't specify that you're allowed
/// copy these types with memcpy, there is no way for the type to observe this.
/// This catches the important case of std::pair<POD, POD>, which is not
/// trivially assignable.
template <typename T, bool = (std::is_trivially_copy_constructible<T>::value) &&
                             (std::is_trivially_move_constructible<T>::value) &&
                             std::is_trivially_destructible<T>::value>
class R__CLING_PTRCHECK(off) SmallVectorTemplateBase : public SmallVectorTemplateCommon<T> {
protected:
   SmallVectorTemplateBase(size_t Size) : SmallVectorTemplateCommon<T>(Size) {}

   static void destroy_range(T *S, T *E)
   {
      while (S != E) {
         --E;
         E->~T();
      }
   }

   /// Move the range [I, E) into the uninitialized memory starting with "Dest",
   /// constructing elements as needed.
   template <typename It1, typename It2>
   static void uninitialized_move(It1 I, It1 E, It2 Dest)
   {
      std::uninitialized_copy(std::make_move_iterator(I), std::make_move_iterator(E), Dest);
   }

   /// Copy the range [I, E) onto the uninitialized memory starting with "Dest",
   /// constructing elements as needed.
   template <typename It1, typename It2>
   static void uninitialized_copy(It1 I, It1 E, It2 Dest)
   {
      std::uninitialized_copy(I, E, Dest);
   }

   /// Grow the allocated memory (without initializing new elements), doubling
   /// the size of the allocated memory. Guarantees space for at least one more
   /// element, or MinSize more elements if specified.
   void grow(size_t MinSize = 0);

public:
   void push_back(const T &Elt)
   {
      if (R__unlikely(this->size() >= this->capacity()))
         this->grow();
      ::new ((void *)this->end()) T(Elt);
      this->set_size(this->size() + 1);
   }

   void push_back(T &&Elt)
   {
      if (R__unlikely(this->size() >= this->capacity()))
         this->grow();
      ::new ((void *)this->end()) T(::std::move(Elt));
      this->set_size(this->size() + 1);
   }

   void pop_back()
   {
      this->set_size(this->size() - 1);
      this->end()->~T();
   }
};

// Define this out-of-line to dissuade the C++ compiler from inlining it.
template <typename T, bool TriviallyCopyable>
void R__CLING_PTRCHECK(off) SmallVectorTemplateBase<T, TriviallyCopyable>::grow(size_t MinSize)
{
   // Ensure we can fit the new capacity.
   // This is only going to be applicable when the capacity is 32 bit.
   if (MinSize > this->SizeTypeMax())
      this->report_size_overflow(MinSize);

   // Ensure we can meet the guarantee of space for at least one more element.
   // The above check alone will not catch the case where grow is called with a
   // default MinSize of 0, but the current capacity cannot be increased.
   // This is only going to be applicable when the capacity is 32 bit.
   if (this->capacity() == this->SizeTypeMax())
      this->report_at_maximum_capacity();

   // Always grow, even from zero.
   size_t NewCapacity = size_t(NextPowerOf2(this->capacity() + 2));
   NewCapacity = std::min(std::max(NewCapacity, MinSize), this->SizeTypeMax());
   T *NewElts = static_cast<T *>(malloc(NewCapacity * sizeof(T)));
   R__ASSERT(NewElts != nullptr);

   // Move the elements over.
   this->uninitialized_move(this->begin(), this->end(), NewElts);

   if (this->Owns()) {
      // Destroy the original elements.
      destroy_range(this->begin(), this->end());

      // If this wasn't grown from the inline copy, deallocate the old space.
      if (!this->isSmall())
         free(this->begin());
   }

   this->fBeginX = NewElts;
   this->fCapacity = NewCapacity;
}

/// SmallVectorTemplateBase<TriviallyCopyable = true> - This is where we put
/// method implementations that are designed to work with trivially copyable
/// T's. This allows using memcpy in place of copy/move construction and
/// skipping destruction.
template <typename T>
class R__CLING_PTRCHECK(off) SmallVectorTemplateBase<T, true> : public SmallVectorTemplateCommon<T> {
   using SuperClass = SmallVectorTemplateCommon<T>;

protected:
   SmallVectorTemplateBase(size_t Size) : SmallVectorTemplateCommon<T>(Size) {}

   // No need to do a destroy loop for POD's.
   static void destroy_range(T *, T *) {}

   /// Move the range [I, E) onto the uninitialized memory
   /// starting with "Dest", constructing elements into it as needed.
   template <typename It1, typename It2>
   static void uninitialized_move(It1 I, It1 E, It2 Dest)
   {
      // Just do a copy.
      uninitialized_copy(I, E, Dest);
   }

   /// Copy the range [I, E) onto the uninitialized memory
   /// starting with "Dest", constructing elements into it as needed.
   template <typename It1, typename It2>
   static void uninitialized_copy(It1 I, It1 E, It2 Dest)
   {
      // Arbitrary iterator types; just use the basic implementation.
      std::uninitialized_copy(I, E, Dest);
   }

   /// Copy the range [I, E) onto the uninitialized memory
   /// starting with "Dest", constructing elements into it as needed.
   template <typename T1, typename T2>
   static void uninitialized_copy(
      T1 *I, T1 *E, T2 *Dest,
      typename std::enable_if<std::is_same<typename std::remove_const<T1>::type, T2>::value>::type * = nullptr)
   {
      // Use memcpy for PODs iterated by pointers (which includes SmallVector
      // iterators): std::uninitialized_copy optimizes to memmove, but we can
      // use memcpy here. Note that I and E are iterators and thus might be
      // invalid for memcpy if they are equal.
      if (I != E)
         memcpy(reinterpret_cast<void *>(Dest), I, (E - I) * sizeof(T));
   }

   /// Double the size of the allocated memory, guaranteeing space for at
   /// least one more element or MinSize if specified.
   void grow(size_t MinSize = 0)
   {
      this->grow_pod(MinSize, sizeof(T));
   }

public:
   using iterator = typename SuperClass::iterator;
   using const_iterator = typename SuperClass::const_iterator;
   using reference = typename SuperClass::reference;
   using size_type = typename SuperClass::size_type;

   void push_back(const T &Elt)
   {
      if (R__unlikely(this->size() >= this->capacity()))
         this->grow();
      memcpy(reinterpret_cast<void *>(this->end()), &Elt, sizeof(T));
      this->set_size(this->size() + 1);
   }

   void pop_back() { this->set_size(this->size() - 1); }
};

/// Storage for the SmallVector elements.  This is specialized for the N=0 case
/// to avoid allocating unnecessary storage.
template <typename T, unsigned N>
struct SmallVectorStorage {
   alignas(T) char InlineElts[N * sizeof(T)]{};
};

/// We need the storage to be properly aligned even for small-size of 0 so that
/// the pointer math in \a SmallVectorTemplateCommon::getFirstEl() is
/// well-defined.
template <typename T>
struct alignas(T) SmallVectorStorage<T, 0> {
};

/// The size of the inline storage of an RVec.
/// Our policy is to allocate at least 8 elements (or more if they all fit into one cacheline)
/// unless the size of the buffer with 8 elements would be over a certain maximum size.
template <typename T>
struct RVecInlineStorageSize {
private:
#ifdef R__HAS_HARDWARE_INTERFERENCE_SIZE
   constexpr std::size_t cacheLineSize = std::hardware_destructive_interference_size;
#else
   // safe bet: assume the typical 64 bytes
   static constexpr std::size_t cacheLineSize = 64;
#endif
   static constexpr unsigned elementsPerCacheLine = (cacheLineSize - sizeof(SmallVectorBase)) / sizeof(T);
   static constexpr unsigned maxInlineByteSize = 1024;

public:
   static constexpr unsigned value =
      elementsPerCacheLine >= 8 ? elementsPerCacheLine : (sizeof(T) * 8 > maxInlineByteSize ? 0 : 8);
};

// A C++14-compatible implementation of std::uninitialized_value_construct
template <typename ForwardIt>
void UninitializedValueConstruct(ForwardIt first, ForwardIt last)
{
#if __cplusplus < 201703L
   for (; first != last; ++first)
      new (static_cast<void *>(std::addressof(*first))) typename std::iterator_traits<ForwardIt>::value_type();
#else
   std::uninitialized_value_construct(first, last);
#endif
}

} // namespace VecOps
} // namespace Internal

namespace Detail {
namespace VecOps {

/// This class consists of common code factored out of the SmallVector class to
/// reduce code duplication based on the SmallVector 'N' template parameter.
template <typename T>
class R__CLING_PTRCHECK(off) RVecImpl : public Internal::VecOps::SmallVectorTemplateBase<T> {
   using SuperClass = Internal::VecOps::SmallVectorTemplateBase<T>;

public:
   using iterator = typename SuperClass::iterator;
   using const_iterator = typename SuperClass::const_iterator;
   using reference = typename SuperClass::reference;
   using size_type = typename SuperClass::size_type;

protected:
   // Default ctor - Initialize to empty.
   explicit RVecImpl(unsigned N) : ROOT::Internal::VecOps::SmallVectorTemplateBase<T>(N) {}

public:
   RVecImpl(const RVecImpl &) = delete;

   ~RVecImpl()
   {
      // Subclass has already destructed this vector's elements.
      // If this wasn't grown from the inline copy, deallocate the old space.
      if (!this->isSmall() && this->Owns())
         free(this->begin());
   }

   // also give up adopted memory if applicable
   void clear()
   {
      if (this->Owns()) {
         this->destroy_range(this->begin(), this->end());
         this->fSize = 0;
      } else {
         this->resetToSmall();
      }
   }

   void resize(size_type N)
   {
      if (N < this->size()) {
         if (this->Owns())
            this->destroy_range(this->begin() + N, this->end());
         this->set_size(N);
      } else if (N > this->size()) {
         if (this->capacity() < N)
            this->grow(N);
         for (auto I = this->end(), E = this->begin() + N; I != E; ++I)
            new (&*I) T();
         this->set_size(N);
      }
   }

   void resize(size_type N, const T &NV)
   {
      if (N < this->size()) {
         if (this->Owns())
            this->destroy_range(this->begin() + N, this->end());
         this->set_size(N);
      } else if (N > this->size()) {
         if (this->capacity() < N)
            this->grow(N);
         std::uninitialized_fill(this->end(), this->begin() + N, NV);
         this->set_size(N);
      }
   }

   void reserve(size_type N)
   {
      if (this->capacity() < N)
         this->grow(N);
   }

   void pop_back_n(size_type NumItems)
   {
      if (this->size() < NumItems) {
         throw std::runtime_error("Popping back more elements than those available.");
      }
      if (this->Owns())
         this->destroy_range(this->end() - NumItems, this->end());
      this->set_size(this->size() - NumItems);
   }

   R__RVEC_NODISCARD T pop_back_val()
   {
      T Result = ::std::move(this->back());
      this->pop_back();
      return Result;
   }

   void swap(RVecImpl &RHS);

   /// Add the specified range to the end of the SmallVector.
   template <typename in_iter,
             typename = typename std::enable_if<std::is_convertible<
                typename std::iterator_traits<in_iter>::iterator_category, std::input_iterator_tag>::value>::type>
   void append(in_iter in_start, in_iter in_end)
   {
      size_type NumInputs = std::distance(in_start, in_end);
      if (NumInputs > this->capacity() - this->size())
         this->grow(this->size() + NumInputs);

      this->uninitialized_copy(in_start, in_end, this->end());
      this->set_size(this->size() + NumInputs);
   }

   /// Append \p NumInputs copies of \p Elt to the end.
   void append(size_type NumInputs, const T &Elt)
   {
      if (NumInputs > this->capacity() - this->size())
         this->grow(this->size() + NumInputs);

      std::uninitialized_fill_n(this->end(), NumInputs, Elt);
      this->set_size(this->size() + NumInputs);
   }

   void append(std::initializer_list<T> IL) { append(IL.begin(), IL.end()); }

   // from the original LLVM implementation:
   // FIXME: Consider assigning over existing elements, rather than clearing &
   // re-initializing them - for all assign(...) variants.

   void assign(size_type NumElts, const T &Elt)
   {
      clear();
      if (this->capacity() < NumElts)
         this->grow(NumElts);
      this->set_size(NumElts);
      std::uninitialized_fill(this->begin(), this->end(), Elt);
   }

   template <typename in_iter,
             typename = typename std::enable_if<std::is_convertible<
                typename std::iterator_traits<in_iter>::iterator_category, std::input_iterator_tag>::value>::type>
   void assign(in_iter in_start, in_iter in_end)
   {
      clear();
      append(in_start, in_end);
   }

   void assign(std::initializer_list<T> IL)
   {
      clear();
      append(IL);
   }

   iterator erase(const_iterator CI)
   {
      // Just cast away constness because this is a non-const member function.
      iterator I = const_cast<iterator>(CI);

      if (I < this->begin() || I >= this->end()) {
         throw std::runtime_error("The iterator passed to `erase` is out of bounds.");
      }

      iterator N = I;
      // Shift all elts down one.
      std::move(I + 1, this->end(), I);
      // Drop the last elt.
      this->pop_back();
      return (N);
   }

   iterator erase(const_iterator CS, const_iterator CE)
   {
      // Just cast away constness because this is a non-const member function.
      iterator S = const_cast<iterator>(CS);
      iterator E = const_cast<iterator>(CE);

      if (S < this->begin() || E > this->end() || S > E) {
         throw std::runtime_error("Invalid start/end pair passed to `erase` (out of bounds or start > end).");
      }

      iterator N = S;
      // Shift all elts down.
      iterator I = std::move(E, this->end(), S);
      // Drop the last elts.
      if (this->Owns())
         this->destroy_range(I, this->end());
      this->set_size(I - this->begin());
      return (N);
   }

   iterator insert(iterator I, T &&Elt)
   {
      if (I == this->end()) { // Important special case for empty vector.
         this->push_back(::std::move(Elt));
         return this->end() - 1;
      }

      if (I < this->begin() || I > this->end()) {
         throw std::runtime_error("The iterator passed to `insert` is out of bounds.");
      }

      if (this->size() >= this->capacity()) {
         size_t EltNo = I - this->begin();
         this->grow();
         I = this->begin() + EltNo;
      }

      ::new ((void *)this->end()) T(::std::move(this->back()));
      // Push everything else over.
      std::move_backward(I, this->end() - 1, this->end());
      this->set_size(this->size() + 1);

      // If we just moved the element we're inserting, be sure to update
      // the reference.
      T *EltPtr = &Elt;
      if (I <= EltPtr && EltPtr < this->end())
         ++EltPtr;

      *I = ::std::move(*EltPtr);
      return I;
   }

   iterator insert(iterator I, const T &Elt)
   {
      if (I == this->end()) { // Important special case for empty vector.
         this->push_back(Elt);
         return this->end() - 1;
      }

      if (I < this->begin() || I > this->end()) {
         throw std::runtime_error("The iterator passed to `insert` is out of bounds.");
      }

      if (this->size() >= this->capacity()) {
         size_t EltNo = I - this->begin();
         this->grow();
         I = this->begin() + EltNo;
      }
      ::new ((void *)this->end()) T(std::move(this->back()));
      // Push everything else over.
      std::move_backward(I, this->end() - 1, this->end());
      this->set_size(this->size() + 1);

      // If we just moved the element we're inserting, be sure to update
      // the reference.
      const T *EltPtr = &Elt;
      if (I <= EltPtr && EltPtr < this->end())
         ++EltPtr;

      *I = *EltPtr;
      return I;
   }

   iterator insert(iterator I, size_type NumToInsert, const T &Elt)
   {
      // Convert iterator to elt# to avoid invalidating iterator when we reserve()
      size_t InsertElt = I - this->begin();

      if (I == this->end()) { // Important special case for empty vector.
         append(NumToInsert, Elt);
         return this->begin() + InsertElt;
      }

      if (I < this->begin() || I > this->end()) {
         throw std::runtime_error("The iterator passed to `insert` is out of bounds.");
      }

      // Ensure there is enough space.
      reserve(this->size() + NumToInsert);

      // Uninvalidate the iterator.
      I = this->begin() + InsertElt;

      // If there are more elements between the insertion point and the end of the
      // range than there are being inserted, we can use a simple approach to
      // insertion.  Since we already reserved space, we know that this won't
      // reallocate the vector.
      if (size_t(this->end() - I) >= NumToInsert) {
         T *OldEnd = this->end();
         append(std::move_iterator<iterator>(this->end() - NumToInsert), std::move_iterator<iterator>(this->end()));

         // Copy the existing elements that get replaced.
         std::move_backward(I, OldEnd - NumToInsert, OldEnd);

         std::fill_n(I, NumToInsert, Elt);
         return I;
      }

      // Otherwise, we're inserting more elements than exist already, and we're
      // not inserting at the end.

      // Move over the elements that we're about to overwrite.
      T *OldEnd = this->end();
      this->set_size(this->size() + NumToInsert);
      size_t NumOverwritten = OldEnd - I;
      this->uninitialized_move(I, OldEnd, this->end() - NumOverwritten);

      // Replace the overwritten part.
      std::fill_n(I, NumOverwritten, Elt);

      // Insert the non-overwritten middle part.
      std::uninitialized_fill_n(OldEnd, NumToInsert - NumOverwritten, Elt);
      return I;
   }

   template <typename ItTy,
             typename = typename std::enable_if<std::is_convertible<
                typename std::iterator_traits<ItTy>::iterator_category, std::input_iterator_tag>::value>::type>
   iterator insert(iterator I, ItTy From, ItTy To)
   {
      // Convert iterator to elt# to avoid invalidating iterator when we reserve()
      size_t InsertElt = I - this->begin();

      if (I == this->end()) { // Important special case for empty vector.
         append(From, To);
         return this->begin() + InsertElt;
      }

      if (I < this->begin() || I > this->end()) {
         throw std::runtime_error("The iterator passed to `insert` is out of bounds.");
      }

      size_t NumToInsert = std::distance(From, To);

      // Ensure there is enough space.
      reserve(this->size() + NumToInsert);

      // Uninvalidate the iterator.
      I = this->begin() + InsertElt;

      // If there are more elements between the insertion point and the end of the
      // range than there are being inserted, we can use a simple approach to
      // insertion.  Since we already reserved space, we know that this won't
      // reallocate the vector.
      if (size_t(this->end() - I) >= NumToInsert) {
         T *OldEnd = this->end();
         append(std::move_iterator<iterator>(this->end() - NumToInsert), std::move_iterator<iterator>(this->end()));

         // Copy the existing elements that get replaced.
         std::move_backward(I, OldEnd - NumToInsert, OldEnd);

         std::copy(From, To, I);
         return I;
      }

      // Otherwise, we're inserting more elements than exist already, and we're
      // not inserting at the end.

      // Move over the elements that we're about to overwrite.
      T *OldEnd = this->end();
      this->set_size(this->size() + NumToInsert);
      size_t NumOverwritten = OldEnd - I;
      this->uninitialized_move(I, OldEnd, this->end() - NumOverwritten);

      // Replace the overwritten part.
      for (T *J = I; NumOverwritten > 0; --NumOverwritten) {
         *J = *From;
         ++J;
         ++From;
      }

      // Insert the non-overwritten middle part.
      this->uninitialized_copy(From, To, OldEnd);
      return I;
   }

   void insert(iterator I, std::initializer_list<T> IL) { insert(I, IL.begin(), IL.end()); }

   template <typename... ArgTypes>
   reference emplace_back(ArgTypes &&...Args)
   {
      if (R__unlikely(this->size() >= this->capacity()))
         this->grow();
      ::new ((void *)this->end()) T(std::forward<ArgTypes>(Args)...);
      this->set_size(this->size() + 1);
      return this->back();
   }

   RVecImpl &operator=(const RVecImpl &RHS);

   RVecImpl &operator=(RVecImpl &&RHS);
};

template <typename T>
void RVecImpl<T>::swap(RVecImpl<T> &RHS)
{
   if (this == &RHS)
      return;

   // We can only avoid copying elements if neither vector is small.
   if (!this->isSmall() && !RHS.isSmall()) {
      std::swap(this->fBeginX, RHS.fBeginX);
      std::swap(this->fSize, RHS.fSize);
      std::swap(this->fCapacity, RHS.fCapacity);
      return;
   }

   // This block handles the swap of a small and a non-owning vector
   // It is more efficient to first move the non-owning vector, hence the 2 cases
   if (this->isSmall() && !RHS.Owns()) { // the right vector is non-owning
      RVecImpl<T> temp(0);
      temp = std::move(RHS);
      RHS = std::move(*this);
      *this = std::move(temp);
      return;
   } else if (RHS.isSmall() && !this->Owns()) { // the left vector is non-owning
      RVecImpl<T> temp(0);
      temp = std::move(*this);
      *this = std::move(RHS);
      RHS = std::move(temp);
      return;
   }

   if (RHS.size() > this->capacity())
      this->grow(RHS.size());
   if (this->size() > RHS.capacity())
      RHS.grow(this->size());

   // Swap the shared elements.
   size_t NumShared = this->size();
   if (NumShared > RHS.size())
      NumShared = RHS.size();
   for (size_type i = 0; i != NumShared; ++i)
      std::iter_swap(this->begin() + i, RHS.begin() + i);

   // Copy over the extra elts.
   if (this->size() > RHS.size()) {
      size_t EltDiff = this->size() - RHS.size();
      this->uninitialized_copy(this->begin() + NumShared, this->end(), RHS.end());
      RHS.set_size(RHS.size() + EltDiff);
      if (this->Owns())
         this->destroy_range(this->begin() + NumShared, this->end());
      this->set_size(NumShared);
   } else if (RHS.size() > this->size()) {
      size_t EltDiff = RHS.size() - this->size();
      this->uninitialized_copy(RHS.begin() + NumShared, RHS.end(), this->end());
      this->set_size(this->size() + EltDiff);
      if (RHS.Owns())
         this->destroy_range(RHS.begin() + NumShared, RHS.end());
      RHS.set_size(NumShared);
   }
}

template <typename T>
RVecImpl<T> &RVecImpl<T>::operator=(const RVecImpl<T> &RHS)
{
   // Avoid self-assignment.
   if (this == &RHS)
      return *this;

   // If we already have sufficient space, assign the common elements, then
   // destroy any excess.
   size_t RHSSize = RHS.size();
   size_t CurSize = this->size();
   if (CurSize >= RHSSize) {
      // Assign common elements.
      iterator NewEnd;
      if (RHSSize)
         NewEnd = std::copy(RHS.begin(), RHS.begin() + RHSSize, this->begin());
      else
         NewEnd = this->begin();

      // Destroy excess elements.
      if (this->Owns())
         this->destroy_range(NewEnd, this->end());

      // Trim.
      this->set_size(RHSSize);
      return *this;
   }

   // If we have to grow to have enough elements, destroy the current elements.
   // This allows us to avoid copying them during the grow.
   // From the original LLVM implementation:
   // FIXME: don't do this if they're efficiently moveable.
   if (this->capacity() < RHSSize) {
      if (this->Owns()) {
         // Destroy current elements.
         this->destroy_range(this->begin(), this->end());
      }
      this->set_size(0);
      CurSize = 0;
      this->grow(RHSSize);
   } else if (CurSize) {
      // Otherwise, use assignment for the already-constructed elements.
      std::copy(RHS.begin(), RHS.begin() + CurSize, this->begin());
   }

   // Copy construct the new elements in place.
   this->uninitialized_copy(RHS.begin() + CurSize, RHS.end(), this->begin() + CurSize);

   // Set end.
   this->set_size(RHSSize);
   return *this;
}

template <typename T>
RVecImpl<T> &RVecImpl<T>::operator=(RVecImpl<T> &&RHS)
{
   // Avoid self-assignment.
   if (this == &RHS)
      return *this;

   // If the RHS isn't small, clear this vector and then steal its buffer.
   if (!RHS.isSmall()) {
      if (this->Owns()) {
         this->destroy_range(this->begin(), this->end());
         if (!this->isSmall())
            free(this->begin());
      }
      this->fBeginX = RHS.fBeginX;
      this->fSize = RHS.fSize;
      this->fCapacity = RHS.fCapacity;
      RHS.resetToSmall();
      return *this;
   }

   // If we already have sufficient space, assign the common elements, then
   // destroy any excess.
   size_t RHSSize = RHS.size();
   size_t CurSize = this->size();
   if (CurSize >= RHSSize) {
      // Assign common elements.
      iterator NewEnd = this->begin();
      if (RHSSize)
         NewEnd = std::move(RHS.begin(), RHS.end(), NewEnd);

      // Destroy excess elements and trim the bounds.
      if (this->Owns())
         this->destroy_range(NewEnd, this->end());
      this->set_size(RHSSize);

      // Clear the RHS.
      RHS.clear();

      return *this;
   }

   // If we have to grow to have enough elements, destroy the current elements.
   // This allows us to avoid copying them during the grow.
   // From the original LLVM implementation:
   // FIXME: this may not actually make any sense if we can efficiently move
   // elements.
   if (this->capacity() < RHSSize) {
      if (this->Owns()) {
         // Destroy current elements.
         this->destroy_range(this->begin(), this->end());
      }
      this->set_size(0);
      CurSize = 0;
      this->grow(RHSSize);
   } else if (CurSize) {
      // Otherwise, use assignment for the already-constructed elements.
      std::move(RHS.begin(), RHS.begin() + CurSize, this->begin());
   }

   // Move-construct the new elements in place.
   this->uninitialized_move(RHS.begin() + CurSize, RHS.end(), this->begin() + CurSize);

   // Set end.
   this->set_size(RHSSize);

   RHS.clear();
   return *this;
}

template <typename T>
bool IsSmall(const ROOT::VecOps::RVec<T> &v)
{
   return v.isSmall();
}

template <typename T>
bool IsAdopting(const ROOT::VecOps::RVec<T> &v)
{
   return !v.Owns();
}

} // namespace VecOps
} // namespace Detail

namespace VecOps {
// Note that we open here with @{ the Doxygen group vecops and it is
// closed again at the end of the C++ namespace VecOps
/**
  * \defgroup vecops VecOps
  * A "std::vector"-like collection of values implementing handy operation to analyse them
  * @{
*/

// From the original SmallVector code:
// This is a 'vector' (really, a variable-sized array), optimized
// for the case when the array is small.  It contains some number of elements
// in-place, which allows it to avoid heap allocation when the actual number of
// elements is below that threshold.  This allows normal "small" cases to be
// fast without losing generality for large inputs.
//
// Note that this does not attempt to be exception safe.

template <typename T, unsigned int N>
class R__CLING_PTRCHECK(off) RVecN : public Detail::VecOps::RVecImpl<T>, Internal::VecOps::SmallVectorStorage<T, N> {
public:
   RVecN() : Detail::VecOps::RVecImpl<T>(N) {}

   ~RVecN()
   {
      if (this->Owns()) {
         // Destroy the constructed elements in the vector.
         this->destroy_range(this->begin(), this->end());
      }
   }

   explicit RVecN(size_t Size, const T &Value) : Detail::VecOps::RVecImpl<T>(N) { this->assign(Size, Value); }

   explicit RVecN(size_t Size) : Detail::VecOps::RVecImpl<T>(N)
   {
      if (Size > N)
         this->grow(Size);
      this->fSize = Size;
      ROOT::Internal::VecOps::UninitializedValueConstruct(this->begin(), this->end());
   }

   template <typename ItTy,
             typename = typename std::enable_if<std::is_convertible<
                typename std::iterator_traits<ItTy>::iterator_category, std::input_iterator_tag>::value>::type>
   RVecN(ItTy S, ItTy E) : Detail::VecOps::RVecImpl<T>(N)
   {
      this->append(S, E);
   }

   RVecN(std::initializer_list<T> IL) : Detail::VecOps::RVecImpl<T>(N) { this->assign(IL); }

   RVecN(const RVecN &RHS) : Detail::VecOps::RVecImpl<T>(N)
   {
      if (!RHS.empty())
         Detail::VecOps::RVecImpl<T>::operator=(RHS);
   }

   RVecN &operator=(const RVecN &RHS)
   {
      Detail::VecOps::RVecImpl<T>::operator=(RHS);
      return *this;
   }

   RVecN(RVecN &&RHS) : Detail::VecOps::RVecImpl<T>(N)
   {
      if (!RHS.empty())
         Detail::VecOps::RVecImpl<T>::operator=(::std::move(RHS));
   }

   RVecN(Detail::VecOps::RVecImpl<T> &&RHS) : Detail::VecOps::RVecImpl<T>(N)
   {
      if (!RHS.empty())
         Detail::VecOps::RVecImpl<T>::operator=(::std::move(RHS));
   }

   RVecN(const std::vector<T> &RHS) : RVecN(RHS.begin(), RHS.end()) {}

   RVecN &operator=(RVecN &&RHS)
   {
      Detail::VecOps::RVecImpl<T>::operator=(::std::move(RHS));
      return *this;
   }

   RVecN(T* p, size_t n) : Detail::VecOps::RVecImpl<T>(N)
   {
      this->fBeginX = p;
      this->fSize = n;
      this->fCapacity = -1;
   }

   RVecN &operator=(Detail::VecOps::RVecImpl<T> &&RHS)
   {
      Detail::VecOps::RVecImpl<T>::operator=(::std::move(RHS));
      return *this;
   }

   RVecN &operator=(std::initializer_list<T> IL)
   {
      this->assign(IL);
      return *this;
   }

   using reference = typename Internal::VecOps::SmallVectorTemplateCommon<T>::reference;
   using const_reference = typename Internal::VecOps::SmallVectorTemplateCommon<T>::const_reference;
   using size_type = typename Internal::VecOps::SmallVectorTemplateCommon<T>::size_type;
   using value_type = typename Internal::VecOps::SmallVectorTemplateCommon<T>::value_type;
   using Internal::VecOps::SmallVectorTemplateCommon<T>::begin;
   using Internal::VecOps::SmallVectorTemplateCommon<T>::size;

   reference operator[](size_type idx)
   {
      return begin()[idx];
   }

   const_reference operator[](size_type idx) const
   {
      return begin()[idx];
   }

   template <typename V, unsigned M, typename = std::enable_if<std::is_convertible<V, bool>::value>>
   RVecN operator[](const RVecN<V, M> &conds) const
   {
      const size_type n = conds.size();

      if (n != this->size()) {
         std::string msg = "Cannot index RVecN of size " + std::to_string(this->size()) +
                           " with condition vector of different size (" + std::to_string(n) + ").";
         throw std::runtime_error(std::move(msg));
      }

      size_type n_true = 0ull;
      for (auto c : conds)
         n_true += c; // relies on bool -> int conversion, faster than branching

      RVecN ret;
      ret.reserve(n_true);
      size_type j = 0u;
      for (size_type i = 0u; i < n; ++i) {
         if (conds[i]) {
            ret.push_back(this->operator[](i));
            ++j;
         }
      }
      return ret;
   }

   // conversion
   template <typename U, unsigned M, typename = std::enable_if<std::is_convertible<T, U>::value>>
   operator RVecN<U, M>() const
   {
      return RVecN<U, M>(this->begin(), this->end());
   }

   reference at(size_type pos)
   {
      if (pos >= size_type(this->fSize)) {
         std::string msg = "RVecN::at: size is " + std::to_string(this->fSize) + " but out-of-bounds index " +
                           std::to_string(pos) + " was requested.";
         throw std::out_of_range(std::move(msg));
      }
      return this->operator[](pos);
   }

   const_reference at(size_type pos) const
   {
      if (pos >= size_type(this->fSize)) {
         std::string msg = "RVecN::at: size is " + std::to_string(this->fSize) + " but out-of-bounds index " +
                           std::to_string(pos) + " was requested.";
         throw std::out_of_range(std::move(msg));
      }
      return this->operator[](pos);
   }

   /// No exception thrown. The user specifies the desired value in case the RVecN is shorter than `pos`.
   value_type at(size_type pos, value_type fallback)
   {
      if (pos >= size_type(this->fSize))
         return fallback;
      return this->operator[](pos);
   }

   /// No exception thrown. The user specifies the desired value in case the RVecN is shorter than `pos`.
   value_type at(size_type pos, value_type fallback) const
   {
      if (pos >= size_type(this->fSize))
         return fallback;
      return this->operator[](pos);
   }
};

// clang-format off
/**
\class ROOT::VecOps::RVec
\brief A "std::vector"-like collection of values implementing handy operation to analyse them
\tparam T The type of the contained objects

A RVec is a container designed to make analysis of values' collections fast and easy.
Its storage is contiguous in memory and its interface is designed such to resemble to the one
of the stl vector. In addition the interface features methods and
[external functions](https://root.cern/doc/master/namespaceROOT_1_1VecOps.html) to ease the manipulation and analysis
of the data in the RVec.

\note ROOT::VecOps::RVec can also be spelled simply ROOT::RVec. Shorthand aliases such as ROOT::RVecI or ROOT::RVecD
are also available as template instantiations of RVec of fundamental types. The full list of available aliases:
- RVecB (`bool`)
- RVecC (`char`)
- RVecD (`double`)
- RVecF (`float`)
- RVecI (`int`)
- RVecL (`long`)
- RVecLL (`long long`)
- RVecU (`unsigned`)
- RVecUL (`unsigned long`)
- RVecULL (`unsigned long long`)

\note RVec does not attempt to be exception safe. Exceptions thrown by element constructors during insertions, swaps or
other operations will be propagated potentially leaving the RVec object in an invalid state.

\note RVec methods (e.g. `at` or `size`) follow the STL naming convention instead of the ROOT naming convention in order
to make RVec a drop-in replacement for `std::vector`.

\htmlonly
<a href="https://doi.org/10.5281/zenodo.1253756"><img src="https://zenodo.org/badge/DOI/10.5281/zenodo.1253756.svg" alt="DOI"></a>
\endhtmlonly

## Table of Contents
- [Example](\ref example)
- [Owning and adopting memory](\ref owningandadoptingmemory)
- [Sorting and manipulation of indices](\ref sorting)
- [Usage in combination with RDataFrame](\ref usagetdataframe)
- [Reference for the RVec class](\ref RVecdoxyref)
- [Reference for RVec helper functions](https://root.cern/doc/master/namespaceROOT_1_1VecOps.html)

\anchor example
## Example
Suppose to have an event featuring a collection of muons with a certain pseudorapidity,
momentum and charge, e.g.:
~~~{.cpp}
std::vector<short> mu_charge {1, 1, -1, -1, -1, 1, 1, -1};
std::vector<float> mu_pt {56, 45, 32, 24, 12, 8, 7, 6.2};
std::vector<float> mu_eta {3.1, -.2, -1.1, 1, 4.1, 1.6, 2.4, -.5};
~~~
Suppose you want to extract the transverse momenta of the muons satisfying certain
criteria, for example consider only negatively charged muons with a pseudorapidity
smaller or equal to 2 and with a transverse momentum greater than 10 GeV.
Such a selection would require, among the other things, the management of an explicit
loop, for example:
~~~{.cpp}
std::vector<float> goodMuons_pt;
const auto size = mu_charge.size();
for (size_t i=0; i < size; ++i) {
   if (mu_pt[i] > 10 && abs(mu_eta[i]) <= 2. &&  mu_charge[i] == -1) {
      goodMuons_pt.emplace_back(mu_pt[i]);
   }
}
~~~
These operations become straightforward with RVec - we just need to *write what
we mean*:
~~~{.cpp}
auto goodMuons_pt = mu_pt[ (mu_pt > 10.f && abs(mu_eta) <= 2.f && mu_charge == -1) ]
~~~
Now the clean collection of transverse momenta can be used within the rest of the data analysis, for
example to fill a histogram.

\anchor owningandadoptingmemory
## Owning and adopting memory
RVec has contiguous memory associated to it. It can own it or simply adopt it. In the latter case,
it can be constructed with the address of the memory associated to it and its length. For example:
~~~{.cpp}
std::vector<int> myStlVec {1,2,3};
RVec<int> myRVec(myStlVec.data(), myStlVec.size());
~~~
In this case, the memory associated to myStlVec and myRVec is the same, myRVec simply "adopted it".
If any method which implies a re-allocation is called, e.g. *emplace_back* or *resize*, the adopted
memory is released and new one is allocated. The previous content is copied in the new memory and
preserved.

\anchor sorting
## Sorting and manipulation of indices

### Sorting
RVec complies to the STL interfaces when it comes to iterations. As a result, standard algorithms
can be used, for example sorting:
~~~{.cpp}
RVec<double> v{6., 4., 5.};
std::sort(v.begin(), v.end());
~~~

For convenience, helpers are provided too:
~~~{.cpp}
auto sorted_v = Sort(v);
auto reversed_v = Reverse(v);
~~~

### Manipulation of indices

It is also possible to manipulated the RVecs acting on their indices. For example,
the following syntax
~~~{.cpp}
RVecD v0 {9., 7., 8.};
auto v1 = Take(v0, {1, 2, 0});
~~~
will yield a new RVec<double> the content of which is the first, second and zeroth element of
v0, i.e. `{7., 8., 9.}`.

The `Argsort` and `StableArgsort` helper extracts the indices which order the content of a `RVec`.
For example, this snippet accomplishes in a more expressive way what we just achieved:
~~~{.cpp}
auto v1_indices = Argsort(v0); // The content of v1_indices is {1, 2, 0}.
v1 = Take(v0, v1_indices);
~~~

The `Take` utility allows to extract portions of the `RVec`. The content to be *taken*
can be specified with an `RVec` of indices or an integer. If the integer is negative,
elements will be picked starting from the end of the container:
~~~{.cpp}
RVecF vf {1.f, 2.f, 3.f, 4.f};
auto vf_1 = Take(vf, {1, 3}); // The content is {2.f, 4.f}
auto vf_2 = Take(vf, 2); // The content is {1.f, 2.f}
auto vf_3 = Take(vf, -3); // The content is {2.f, 3.f, 4.f}
~~~

\anchor usagetdataframe
## Usage in combination with RDataFrame
RDataFrame leverages internally RVecs. Suppose to have a dataset stored in a
TTree which holds these columns (here we choose C arrays to represent the
collections, they could be as well std::vector instances):
~~~{.bash}
  nPart            "nPart/I"            An integer representing the number of particles
  px               "px[nPart]/D"        The C array of the particles' x component of the momentum
  py               "py[nPart]/D"        The C array of the particles' y component of the momentum
  E                "E[nPart]/D"         The C array of the particles' Energy
~~~
Suppose you'd like to plot in a histogram the transverse momenta of all particles
for which the energy is greater than 200 MeV.
The code required would just be:
~~~{.cpp}
RDataFrame d("mytree", "myfile.root");
auto cutPt = [](RVecD &pxs, RVecD &pys, RVecD &Es) {
   auto all_pts = sqrt(pxs * pxs + pys * pys);
   auto good_pts = all_pts[Es > 200.];
   return good_pts;
   };

auto hpt = d.Define("pt", cutPt, {"px", "py", "E"})
            .Histo1D("pt");
hpt->Draw();
~~~
And if you'd like to express your selection as a string:
~~~{.cpp}
RDataFrame d("mytree", "myfile.root");
auto hpt = d.Define("pt", "sqrt(pxs * pxs + pys * pys)[E>200]")
            .Histo1D("pt");
hpt->Draw();
~~~
\anchor RVecdoxyref
**/
// clang-format on

template <typename T>
class R__CLING_PTRCHECK(off) RVec : public RVecN<T, Internal::VecOps::RVecInlineStorageSize<T>::value> {
   using SuperClass = RVecN<T, Internal::VecOps::RVecInlineStorageSize<T>::value>;
public:
   using reference = typename SuperClass::reference;
   using const_reference = typename SuperClass::const_reference;
   using size_type = typename SuperClass::size_type;
   using value_type = typename SuperClass::value_type;
   using SuperClass::begin;
   using SuperClass::size;

   RVec() {}

   explicit RVec(size_t Size, const T &Value) : SuperClass(Size, Value) {}

   explicit RVec(size_t Size) : SuperClass(Size) {}

   template <typename ItTy,
             typename = typename std::enable_if<std::is_convertible<
                typename std::iterator_traits<ItTy>::iterator_category, std::input_iterator_tag>::value>::type>
   RVec(ItTy S, ItTy E) : SuperClass(S, E)
   {
   }

   RVec(std::initializer_list<T> IL) : SuperClass(IL) {}

   RVec(const RVec &RHS) : SuperClass(RHS) {}

   RVec &operator=(const RVec &RHS)
   {
      SuperClass::operator=(RHS);
      return *this;
   }

   RVec(RVec &&RHS) : SuperClass(std::move(RHS)) {}

   RVec &operator=(RVec &&RHS)
   {
      SuperClass::operator=(std::move(RHS));
      return *this;
   }

   RVec(Detail::VecOps::RVecImpl<T> &&RHS) : SuperClass(std::move(RHS)) {}

   template <unsigned N>
   RVec(RVecN<T, N> &&RHS) : SuperClass(std::move(RHS)) {}

   template <unsigned N>
   RVec(const RVecN<T, N> &RHS) : SuperClass(RHS) {}

   RVec(const std::vector<T> &RHS) : SuperClass(RHS) {}

   RVec(T* p, size_t n) : SuperClass(p, n) {}

   // conversion
   template <typename U, typename = std::enable_if<std::is_convertible<T, U>::value>>
   operator RVec<U>() const
   {
      return RVec<U>(this->begin(), this->end());
   }

   using SuperClass::operator[];

   template <typename V, typename = std::enable_if<std::is_convertible<V, bool>::value>>
   RVec operator[](const RVec<V> &conds) const
   {
      return RVec(SuperClass::operator[](conds));
   }

   using SuperClass::at;

   friend bool ROOT::Detail::VecOps::IsSmall<T>(const RVec<T> &v);

   friend bool ROOT::Detail::VecOps::IsAdopting<T>(const RVec<T> &v);
};

template <typename T, unsigned N>
inline size_t CapacityInBytes(const RVecN<T, N> &X)
{
   return X.capacity_in_bytes();
}

///@name RVec Unary Arithmetic Operators
///@{

#define RVEC_UNARY_OPERATOR(OP)                                                \
template <typename T>                                                          \
RVec<T> operator OP(const RVec<T> &v)                                          \
{                                                                              \
   RVec<T> ret(v);                                                             \
   for (auto &x : ret)                                                         \
      x = OP x;                                                                \
return ret;                                                                    \
}                                                                              \

RVEC_UNARY_OPERATOR(+)
RVEC_UNARY_OPERATOR(-)
RVEC_UNARY_OPERATOR(~)
RVEC_UNARY_OPERATOR(!)
#undef RVEC_UNARY_OPERATOR

///@}
///@name RVec Binary Arithmetic Operators
///@{

#define ERROR_MESSAGE(OP) \
 "Cannot call operator " #OP " on vectors of different sizes."

#define RVEC_BINARY_OPERATOR(OP)                                               \
template <typename T0, typename T1>                                            \
auto operator OP(const RVec<T0> &v, const T1 &y)                               \
  -> RVec<decltype(v[0] OP y)>                                                 \
{                                                                              \
   RVec<decltype(v[0] OP y)> ret(v.size());                                    \
   auto op = [&y](const T0 &x) { return x OP y; };                             \
   std::transform(v.begin(), v.end(), ret.begin(), op);                        \
   return ret;                                                                 \
}                                                                              \
                                                                               \
template <typename T0, typename T1>                                            \
auto operator OP(const T0 &x, const RVec<T1> &v)                               \
  -> RVec<decltype(x OP v[0])>                                                 \
{                                                                              \
   RVec<decltype(x OP v[0])> ret(v.size());                                    \
   auto op = [&x](const T1 &y) { return x OP y; };                             \
   std::transform(v.begin(), v.end(), ret.begin(), op);                        \
   return ret;                                                                 \
}                                                                              \
                                                                               \
template <typename T0, typename T1>                                            \
auto operator OP(const RVec<T0> &v0, const RVec<T1> &v1)                       \
  -> RVec<decltype(v0[0] OP v1[0])>                                            \
{                                                                              \
   if (v0.size() != v1.size())                                                 \
      throw std::runtime_error(ERROR_MESSAGE(OP));                             \
                                                                               \
   RVec<decltype(v0[0] OP v1[0])> ret(v0.size());                              \
   auto op = [](const T0 &x, const T1 &y) { return x OP y; };                  \
   std::transform(v0.begin(), v0.end(), v1.begin(), ret.begin(), op);          \
   return ret;                                                                 \
}                                                                              \

RVEC_BINARY_OPERATOR(+)
RVEC_BINARY_OPERATOR(-)
RVEC_BINARY_OPERATOR(*)
RVEC_BINARY_OPERATOR(/)
RVEC_BINARY_OPERATOR(%)
RVEC_BINARY_OPERATOR(^)
RVEC_BINARY_OPERATOR(|)
RVEC_BINARY_OPERATOR(&)
#undef RVEC_BINARY_OPERATOR

///@}
///@name RVec Assignment Arithmetic Operators
///@{

#define RVEC_ASSIGNMENT_OPERATOR(OP)                                           \
template <typename T0, typename T1>                                            \
RVec<T0>& operator OP(RVec<T0> &v, const T1 &y)                                \
{                                                                              \
   auto op = [&y](T0 &x) { return x OP y; };                                   \
   std::transform(v.begin(), v.end(), v.begin(), op);                          \
   return v;                                                                   \
}                                                                              \
                                                                               \
template <typename T0, typename T1>                                            \
RVec<T0>& operator OP(RVec<T0> &v0, const RVec<T1> &v1)                        \
{                                                                              \
   if (v0.size() != v1.size())                                                 \
      throw std::runtime_error(ERROR_MESSAGE(OP));                             \
                                                                               \
   auto op = [](T0 &x, const T1 &y) { return x OP y; };                        \
   std::transform(v0.begin(), v0.end(), v1.begin(), v0.begin(), op);           \
   return v0;                                                                  \
}                                                                              \

RVEC_ASSIGNMENT_OPERATOR(+=)
RVEC_ASSIGNMENT_OPERATOR(-=)
RVEC_ASSIGNMENT_OPERATOR(*=)
RVEC_ASSIGNMENT_OPERATOR(/=)
RVEC_ASSIGNMENT_OPERATOR(%=)
RVEC_ASSIGNMENT_OPERATOR(^=)
RVEC_ASSIGNMENT_OPERATOR(|=)
RVEC_ASSIGNMENT_OPERATOR(&=)
RVEC_ASSIGNMENT_OPERATOR(>>=)
RVEC_ASSIGNMENT_OPERATOR(<<=)
#undef RVEC_ASSIGNMENT_OPERATOR

///@}
///@name RVec Comparison and Logical Operators
///@{

#define RVEC_LOGICAL_OPERATOR(OP)                                              \
template <typename T0, typename T1>                                            \
auto operator OP(const RVec<T0> &v, const T1 &y)                               \
  -> RVec<int> /* avoid std::vector<bool> */                                   \
{                                                                              \
   RVec<int> ret(v.size());                                                    \
   auto op = [y](const T0 &x) -> int { return x OP y; };                       \
   std::transform(v.begin(), v.end(), ret.begin(), op);                        \
   return ret;                                                                 \
}                                                                              \
                                                                               \
template <typename T0, typename T1>                                            \
auto operator OP(const T0 &x, const RVec<T1> &v)                               \
  -> RVec<int> /* avoid std::vector<bool> */                                   \
{                                                                              \
   RVec<int> ret(v.size());                                                    \
   auto op = [x](const T1 &y) -> int { return x OP y; };                       \
   std::transform(v.begin(), v.end(), ret.begin(), op);                        \
   return ret;                                                                 \
}                                                                              \
                                                                               \
template <typename T0, typename T1>                                            \
auto operator OP(const RVec<T0> &v0, const RVec<T1> &v1)                       \
  -> RVec<int> /* avoid std::vector<bool> */                                   \
{                                                                              \
   if (v0.size() != v1.size())                                                 \
      throw std::runtime_error(ERROR_MESSAGE(OP));                             \
                                                                               \
   RVec<int> ret(v0.size());                                                   \
   auto op = [](const T0 &x, const T1 &y) -> int { return x OP y; };           \
   std::transform(v0.begin(), v0.end(), v1.begin(), ret.begin(), op);          \
   return ret;                                                                 \
}                                                                              \

RVEC_LOGICAL_OPERATOR(<)
RVEC_LOGICAL_OPERATOR(>)
RVEC_LOGICAL_OPERATOR(==)
RVEC_LOGICAL_OPERATOR(!=)
RVEC_LOGICAL_OPERATOR(<=)
RVEC_LOGICAL_OPERATOR(>=)
RVEC_LOGICAL_OPERATOR(&&)
RVEC_LOGICAL_OPERATOR(||)
#undef RVEC_LOGICAL_OPERATOR

///@}
///@name RVec Standard Mathematical Functions
///@{

/// \cond
template <typename T> struct PromoteTypeImpl;

template <> struct PromoteTypeImpl<float>       { using Type = float;       };
template <> struct PromoteTypeImpl<double>      { using Type = double;      };
template <> struct PromoteTypeImpl<long double> { using Type = long double; };

template <typename T> struct PromoteTypeImpl { using Type = double; };

template <typename T>
using PromoteType = typename PromoteTypeImpl<T>::Type;

template <typename U, typename V>
using PromoteTypes = decltype(PromoteType<U>() + PromoteType<V>());

/// \endcond

#define RVEC_UNARY_FUNCTION(NAME, FUNC)                                        \
   template <typename T>                                                       \
   RVec<PromoteType<T>> NAME(const RVec<T> &v)                                 \
   {                                                                           \
      RVec<PromoteType<T>> ret(v.size());                                      \
      auto f = [](const T &x) { return FUNC(x); };                             \
      std::transform(v.begin(), v.end(), ret.begin(), f);                      \
      return ret;                                                              \
   }

#define RVEC_BINARY_FUNCTION(NAME, FUNC)                                       \
   template <typename T0, typename T1>                                         \
   RVec<PromoteTypes<T0, T1>> NAME(const T0 &x, const RVec<T1> &v)             \
   {                                                                           \
      RVec<PromoteTypes<T0, T1>> ret(v.size());                                \
      auto f = [&x](const T1 &y) { return FUNC(x, y); };                       \
      std::transform(v.begin(), v.end(), ret.begin(), f);                      \
      return ret;                                                              \
   }                                                                           \
                                                                               \
   template <typename T0, typename T1>                                         \
   RVec<PromoteTypes<T0, T1>> NAME(const RVec<T0> &v, const T1 &y)             \
   {                                                                           \
      RVec<PromoteTypes<T0, T1>> ret(v.size());                                \
      auto f = [&y](const T1 &x) { return FUNC(x, y); };                       \
      std::transform(v.begin(), v.end(), ret.begin(), f);                      \
      return ret;                                                              \
   }                                                                           \
                                                                               \
   template <typename T0, typename T1>                                         \
   RVec<PromoteTypes<T0, T1>> NAME(const RVec<T0> &v0, const RVec<T1> &v1)     \
   {                                                                           \
      if (v0.size() != v1.size())                                              \
         throw std::runtime_error(ERROR_MESSAGE(NAME));                        \
                                                                               \
      RVec<PromoteTypes<T0, T1>> ret(v0.size());                               \
      auto f = [](const T0 &x, const T1 &y) { return FUNC(x, y); };            \
      std::transform(v0.begin(), v0.end(), v1.begin(), ret.begin(), f);        \
      return ret;                                                              \
   }                                                                           \

#define RVEC_STD_UNARY_FUNCTION(F) RVEC_UNARY_FUNCTION(F, std::F)
#define RVEC_STD_BINARY_FUNCTION(F) RVEC_BINARY_FUNCTION(F, std::F)

RVEC_STD_UNARY_FUNCTION(abs)
RVEC_STD_BINARY_FUNCTION(fdim)
RVEC_STD_BINARY_FUNCTION(fmod)
RVEC_STD_BINARY_FUNCTION(remainder)

RVEC_STD_UNARY_FUNCTION(exp)
RVEC_STD_UNARY_FUNCTION(exp2)
RVEC_STD_UNARY_FUNCTION(expm1)

RVEC_STD_UNARY_FUNCTION(log)
RVEC_STD_UNARY_FUNCTION(log10)
RVEC_STD_UNARY_FUNCTION(log2)
RVEC_STD_UNARY_FUNCTION(log1p)

RVEC_STD_BINARY_FUNCTION(pow)
RVEC_STD_UNARY_FUNCTION(sqrt)
RVEC_STD_UNARY_FUNCTION(cbrt)
RVEC_STD_BINARY_FUNCTION(hypot)

RVEC_STD_UNARY_FUNCTION(sin)
RVEC_STD_UNARY_FUNCTION(cos)
RVEC_STD_UNARY_FUNCTION(tan)
RVEC_STD_UNARY_FUNCTION(asin)
RVEC_STD_UNARY_FUNCTION(acos)
RVEC_STD_UNARY_FUNCTION(atan)
RVEC_STD_BINARY_FUNCTION(atan2)

RVEC_STD_UNARY_FUNCTION(sinh)
RVEC_STD_UNARY_FUNCTION(cosh)
RVEC_STD_UNARY_FUNCTION(tanh)
RVEC_STD_UNARY_FUNCTION(asinh)
RVEC_STD_UNARY_FUNCTION(acosh)
RVEC_STD_UNARY_FUNCTION(atanh)

RVEC_STD_UNARY_FUNCTION(floor)
RVEC_STD_UNARY_FUNCTION(ceil)
RVEC_STD_UNARY_FUNCTION(trunc)
RVEC_STD_UNARY_FUNCTION(round)
RVEC_STD_UNARY_FUNCTION(lround)
RVEC_STD_UNARY_FUNCTION(llround)

RVEC_STD_UNARY_FUNCTION(erf)
RVEC_STD_UNARY_FUNCTION(erfc)
RVEC_STD_UNARY_FUNCTION(lgamma)
RVEC_STD_UNARY_FUNCTION(tgamma)
#undef RVEC_STD_UNARY_FUNCTION

///@}
///@name RVec Fast Mathematical Functions with Vdt
///@{

#ifdef R__HAS_VDT
#define RVEC_VDT_UNARY_FUNCTION(F) RVEC_UNARY_FUNCTION(F, vdt::F)

RVEC_VDT_UNARY_FUNCTION(fast_expf)
RVEC_VDT_UNARY_FUNCTION(fast_logf)
RVEC_VDT_UNARY_FUNCTION(fast_sinf)
RVEC_VDT_UNARY_FUNCTION(fast_cosf)
RVEC_VDT_UNARY_FUNCTION(fast_tanf)
RVEC_VDT_UNARY_FUNCTION(fast_asinf)
RVEC_VDT_UNARY_FUNCTION(fast_acosf)
RVEC_VDT_UNARY_FUNCTION(fast_atanf)

RVEC_VDT_UNARY_FUNCTION(fast_exp)
RVEC_VDT_UNARY_FUNCTION(fast_log)
RVEC_VDT_UNARY_FUNCTION(fast_sin)
RVEC_VDT_UNARY_FUNCTION(fast_cos)
RVEC_VDT_UNARY_FUNCTION(fast_tan)
RVEC_VDT_UNARY_FUNCTION(fast_asin)
RVEC_VDT_UNARY_FUNCTION(fast_acos)
RVEC_VDT_UNARY_FUNCTION(fast_atan)
#undef RVEC_VDT_UNARY_FUNCTION

#endif // R__HAS_VDT

#undef RVEC_UNARY_FUNCTION

///@}

/// Inner product
///
/// Example code, at the ROOT prompt:
/// ~~~{.cpp}
/// using namespace ROOT::VecOps;
/// RVec<float> v1 {1., 2., 3.};
/// RVec<float> v2 {4., 5., 6.};
/// auto v1_dot_v2 = Dot(v1, v2);
/// v1_dot_v2
/// // (float) 32.0000f
/// ~~~
template <typename T, typename V>
auto Dot(const RVec<T> &v0, const RVec<V> &v1) -> decltype(v0[0] * v1[0])
{
   if (v0.size() != v1.size())
      throw std::runtime_error("Cannot compute inner product of vectors of different sizes");
   return std::inner_product(v0.begin(), v0.end(), v1.begin(), decltype(v0[0] * v1[0])(0));
}

/// Sum elements of an RVec
///
/// Example code, at the ROOT prompt:
/// ~~~{.cpp}
/// using namespace ROOT::VecOps;
/// RVecF v {1.f, 2.f, 3.f};
/// auto v_sum = Sum(v);
/// v_sum
/// // (float) 6.f
/// auto v_sum_d = Sum(v, 0.);
/// v_sum_d
/// // (double) 6.0000000
/// ~~~
/// ~~~{.cpp}
/// using namespace ROOT::VecOps;
/// const ROOT::Math::PtEtaPhiMVector lv0 {15.5f, .3f, .1f, 105.65f},
///   lv1 {34.32f, 2.2f, 3.02f, 105.65f},
///   lv2 {12.95f, 1.32f, 2.2f, 105.65f};
/// RVec<ROOT::Math::PtEtaPhiMVector> v {lv0, lv1, lv2};
/// auto v_sum_lv = Sum(v, ROOT::Math::PtEtaPhiMVector());
/// v_sum_lv
/// // (ROOT::Math::LorentzVector<ROOT::Math::PtEtaPhiM4D<double> > &) (30.8489,2.46534,2.58947,361.084)
/// ~~~
template <typename T>
T Sum(const RVec<T> &v, const T zero = T(0))
{
   return std::accumulate(v.begin(), v.end(), zero);
}

inline std::size_t Sum(const RVec<bool> &v, std::size_t zero = 0ul)
{
   return std::accumulate(v.begin(), v.end(), zero);
}

/// Return the product of the elements of the RVec.
template <typename T>
T Product(const RVec<T> &v, const T init = T(1)) // initialize with identity
{
   return std::accumulate(v.begin(), v.end(), init, std::multiplies<T>());
}

/// Get the mean of the elements of an RVec
///
/// The return type is a double precision floating point number.
///
/// Example code, at the ROOT prompt:
/// ~~~{.cpp}
/// using namespace ROOT::VecOps;
/// RVecF v {1.f, 2.f, 4.f};
/// auto v_mean = Mean(v);
/// v_mean
/// // (double) 2.3333333
/// ~~~
template <typename T>
double Mean(const RVec<T> &v)
{
   if (v.empty()) return 0.;
   return double(Sum(v)) / v.size();
}

/// Get the mean of the elements of an RVec with custom initial value
///
/// The return type will be deduced from the `zero` parameter
///
/// Example code, at the ROOT prompt:
/// ~~~{.cpp}
/// using namespace ROOT::VecOps;
/// RVecF v {1.f, 2.f, 4.f};
/// auto v_mean_f = Mean(v, 0.f);
/// v_mean_f
/// // (float) 2.33333f
/// auto v_mean_d = Mean(v, 0.);
/// v_mean_d
/// // (double) 2.3333333
/// ~~~
/// ~~~{.cpp}
/// using namespace ROOT::VecOps;
/// const ROOT::Math::PtEtaPhiMVector lv0 {15.5f, .3f, .1f, 105.65f},
///   lv1 {34.32f, 2.2f, 3.02f, 105.65f},
///   lv2 {12.95f, 1.32f, 2.2f, 105.65f};
/// RVec<ROOT::Math::PtEtaPhiMVector> v {lv0, lv1, lv2};
/// auto v_mean_lv = Mean(v, ROOT::Math::PtEtaPhiMVector());
/// v_mean_lv
/// // (ROOT::Math::LorentzVector<ROOT::Math::PtEtaPhiM4D<double> > &) (10.283,2.46534,2.58947,120.361)
/// ~~~
template <typename T, typename R = T>
R Mean(const RVec<T> &v, const R zero)
{
   if (v.empty()) return zero;
   return Sum(v, zero) / v.size();
}

/// Get the greatest element of an RVec
///
/// Example code, at the ROOT prompt:
/// ~~~{.cpp}
/// using namespace ROOT::VecOps;
/// RVecF v {1.f, 2.f, 4.f};
/// auto v_max = Max(v);
/// v_max
/// (float) 4.00000f
/// ~~~
template <typename T>
T Max(const RVec<T> &v)
{
   return *std::max_element(v.begin(), v.end());
}

/// Get the smallest element of an RVec
///
/// Example code, at the ROOT prompt:
/// ~~~{.cpp}
/// using namespace ROOT::VecOps;
/// RVecF v {1.f, 2.f, 4.f};
/// auto v_min = Min(v);
/// v_min
/// (float) 1.00000f
/// ~~~
template <typename T>
T Min(const RVec<T> &v)
{
   return *std::min_element(v.begin(), v.end());
}

/// Get the index of the greatest element of an RVec
/// In case of multiple occurrences of the maximum values,
/// the index corresponding to the first occurrence is returned.
///
/// Example code, at the ROOT prompt:
/// ~~~{.cpp}
/// using namespace ROOT::VecOps;
/// RVecF v {1.f, 2.f, 4.f};
/// auto v_argmax = ArgMax(v);
/// v_argmax
/// // (unsigned long) 2
/// ~~~
template <typename T>
std::size_t ArgMax(const RVec<T> &v)
{
   return std::distance(v.begin(), std::max_element(v.begin(), v.end()));
}

/// Get the index of the smallest element of an RVec
/// In case of multiple occurrences of the minimum values,
/// the index corresponding to the first occurrence is returned.
///
/// Example code, at the ROOT prompt:
/// ~~~{.cpp}
/// using namespace ROOT::VecOps;
/// RVecF v {1.f, 2.f, 4.f};
/// auto v_argmin = ArgMin(v);
/// v_argmin
/// // (unsigned long) 0
/// ~~~
template <typename T>
std::size_t ArgMin(const RVec<T> &v)
{
   return std::distance(v.begin(), std::min_element(v.begin(), v.end()));
}

/// Get the variance of the elements of an RVec
///
/// The return type is a double precision floating point number.
/// Example code, at the ROOT prompt:
/// ~~~{.cpp}
/// using namespace ROOT::VecOps;
/// RVecF v {1.f, 2.f, 4.f};
/// auto v_var = Var(v);
/// v_var
/// // (double) 2.3333333
/// ~~~
template <typename T>
double Var(const RVec<T> &v)
{
   const std::size_t size = v.size();
   if (size < std::size_t(2)) return 0.;
   T sum_squares(0), squared_sum(0);
   auto pred = [&sum_squares, &squared_sum](const T& x) {sum_squares+=x*x; squared_sum+=x;};
   std::for_each(v.begin(), v.end(), pred);
   squared_sum *= squared_sum;
   const auto dsize = (double) size;
   return 1. / (dsize - 1.) * (sum_squares - squared_sum / dsize );
}

/// Get the standard deviation of the elements of an RVec
///
/// The return type is a double precision floating point number.
/// Example code, at the ROOT prompt:
/// ~~~{.cpp}
/// using namespace ROOT::VecOps;
/// RVecF v {1.f, 2.f, 4.f};
/// auto v_sd = StdDev(v);
/// v_sd
/// // (double) 1.5275252
/// ~~~
template <typename T>
double StdDev(const RVec<T> &v)
{
   return std::sqrt(Var(v));
}

/// Create new collection applying a callable to the elements of the input collection
///
/// Example code, at the ROOT prompt:
/// ~~~{.cpp}
/// using namespace ROOT::VecOps;
/// RVecF v {1.f, 2.f, 4.f};
/// auto v_square = Map(v, [](float f){return f* 2.f;});
/// v_square
/// // (ROOT::VecOps::RVec<float> &) { 2.00000f, 4.00000f, 8.00000f }
///
/// RVecF x({1.f, 2.f, 3.f});
/// RVecF y({4.f, 5.f, 6.f});
/// RVecF z({7.f, 8.f, 9.f});
/// auto mod = [](float x, float y, float z) { return sqrt(x * x + y * y + z * z); };
/// auto v_mod = Map(x, y, z, mod);
/// v_mod
/// // (ROOT::VecOps::RVec<float> &) { 8.12404f, 9.64365f, 11.2250f }
/// ~~~
template <typename... Args>
auto Map(Args &&... args)
{
   /*
   Here the strategy in order to generalise the previous implementation of Map, i.e.
   `RVec Map(RVec, F)`, here we need to move the last parameter of the pack in first
   position in order to be able to invoke the Map function with automatic type deduction.
   This is achieved in two steps:
   1. Forward as tuple the pack to MapFromTuple
   2. Invoke the MapImpl helper which has the signature `template<...T, F> RVec MapImpl(F &&f, RVec<T>...)`
   */

   // check the first N - 1 arguments are RVecs
   constexpr auto nArgs = sizeof...(Args);
   constexpr bool isRVec[]{ROOT::Internal::VecOps::IsRVec<std::remove_cv_t<std::remove_reference_t<Args>>>::value...};
   static_assert(ROOT::Internal::VecOps::All(isRVec, nArgs - 1),
                 "Map: the first N-1 arguments must be RVecs or references to RVecs");

   return ROOT::Internal::VecOps::MapFromTuple(std::forward_as_tuple(args...),
                                               std::make_index_sequence<sizeof...(args) - 1>());
}

/// Create a new collection with the elements passing the filter expressed by the predicate
///
/// Example code, at the ROOT prompt:
/// ~~~{.cpp}
/// using namespace ROOT::VecOps;
/// RVecI v {1, 2, 4};
/// auto v_even = Filter(v, [](int i){return 0 == i%2;});
/// v_even
/// // (ROOT::VecOps::RVec<int> &) { 2, 4 }
/// ~~~
template <typename T, typename F>
RVec<T> Filter(const RVec<T> &v, F &&f)
{
   const auto thisSize = v.size();
   RVec<T> w;
   w.reserve(thisSize);
   for (auto &&val : v) {
      if (f(val))
         w.emplace_back(val);
   }
   return w;
}

/// Return true if any of the elements equates to true, return false otherwise.
///
/// Example code, at the ROOT prompt:
/// ~~~{.cpp}
/// using namespace ROOT::VecOps;
/// RVecI v {0, 1, 0};
/// auto anyTrue = Any(v);
/// anyTrue
/// // (bool) true
/// ~~~
template <typename T>
auto Any(const RVec<T> &v) -> decltype(v[0] == true)
{
   for (auto &&e : v)
      if (static_cast<bool>(e) == true)
         return true;
   return false;
}

/// Return true if all of the elements equate to true, return false otherwise.
///
/// Example code, at the ROOT prompt:
/// ~~~{.cpp}
/// using namespace ROOT::VecOps;
/// RVecI v {0, 1, 0};
/// auto allTrue = All(v);
/// allTrue
/// // (bool) false
/// ~~~
template <typename T>
auto All(const RVec<T> &v) -> decltype(v[0] == false)
{
   for (auto &&e : v)
      if (static_cast<bool>(e) == false)
         return false;
   return true;
}

template <typename T>
void swap(RVec<T> &lhs, RVec<T> &rhs)
{
   lhs.swap(rhs);
}

/// Return an RVec of indices that sort the input RVec
///
/// Example code, at the ROOT prompt:
/// ~~~{.cpp}
/// using namespace ROOT::VecOps;
/// RVecD v {2., 3., 1.};
/// auto sortIndices = Argsort(v)
/// // (ROOT::VecOps::RVec<unsigned long> &) { 2, 0, 1 }
/// auto values = Take(v, sortIndices)
/// // (ROOT::VecOps::RVec<double> &) { 1.0000000, 2.0000000, 3.0000000 }
/// ~~~
template <typename T>
RVec<typename RVec<T>::size_type> Argsort(const RVec<T> &v)
{
   using size_type = typename RVec<T>::size_type;
   RVec<size_type> i(v.size());
   std::iota(i.begin(), i.end(), 0);
   std::sort(i.begin(), i.end(), [&v](size_type i1, size_type i2) { return v[i1] < v[i2]; });
   return i;
}

/// Return an RVec of indices that sort the input RVec based on a comparison function.
///
/// Example code, at the ROOT prompt:
/// ~~~{.cpp}
/// using namespace ROOT::VecOps;
/// RVecD v {2., 3., 1.};
/// auto sortIndices = Argsort(v, [](double x, double y) {return x > y;})
/// // (ROOT::VecOps::RVec<unsigned long> &) { 1, 0, 2 }
/// auto values = Take(v, sortIndices)
/// // (ROOT::VecOps::RVec<double> &) { 3.0000000, 2.0000000, 1.0000000 }
/// ~~~
template <typename T, typename Compare>
RVec<typename RVec<T>::size_type> Argsort(const RVec<T> &v, Compare &&c)
{
   using size_type = typename RVec<T>::size_type;
   RVec<size_type> i(v.size());
   std::iota(i.begin(), i.end(), 0);
   std::sort(i.begin(), i.end(),
             [&v, &c](size_type i1, size_type i2) { return c(v[i1], v[i2]); });
   return i;
}

/// Return an RVec of indices that sort the input RVec
/// while keeping the order of equal elements.
/// This is the stable variant of `Argsort`.
///
/// Example code, at the ROOT prompt:
/// ~~~{.cpp}
/// using namespace ROOT::VecOps;
/// RVecD v {2., 3., 2., 1.};
/// auto sortIndices = StableArgsort(v)
/// // (ROOT::VecOps::RVec<unsigned long> &) { 3, 0, 2, 1 }
/// auto values = Take(v, sortIndices)
/// // (ROOT::VecOps::RVec<double> &) { 1.0000000, 2.0000000, 2.0000000, 3.0000000 }
/// ~~~
template <typename T>
RVec<typename RVec<T>::size_type> StableArgsort(const RVec<T> &v)
{
   using size_type = typename RVec<T>::size_type;
   RVec<size_type> i(v.size());
   std::iota(i.begin(), i.end(), 0);
   std::stable_sort(i.begin(), i.end(), [&v](size_type i1, size_type i2) { return v[i1] < v[i2]; });
   return i;
}

/// Return an RVec of indices that sort the input RVec based on a comparison function
/// while keeping the order of equal elements.
/// This is the stable variant of `Argsort`.
///
/// Example code, at the ROOT prompt:
/// ~~~{.cpp}
/// using namespace ROOT::VecOps;
/// RVecD v {2., 3., 2., 1.};
/// auto sortIndices = StableArgsort(v, [](double x, double y) {return x > y;})
/// // (ROOT::VecOps::RVec<unsigned long> &) { 1, 0, 2, 3 }
/// auto values = Take(v, sortIndices)
/// // (ROOT::VecOps::RVec<double> &) { 3.0000000, 2.0000000, 2.0000000, 1.0000000 }
/// ~~~
template <typename T, typename Compare>
RVec<typename RVec<T>::size_type> StableArgsort(const RVec<T> &v, Compare &&c)
{
   using size_type = typename RVec<T>::size_type;
   RVec<size_type> i(v.size());
   std::iota(i.begin(), i.end(), 0);
   std::stable_sort(i.begin(), i.end(), [&v, &c](size_type i1, size_type i2) { return c(v[i1], v[i2]); });
   return i;
}

/// Return elements of a vector at given indices
///
/// Example code, at the ROOT prompt:
/// ~~~{.cpp}
/// using namespace ROOT::VecOps;
/// RVecD v {2., 3., 1.};
/// auto vTaken = Take(v, {0,2});
/// vTaken
/// // (ROOT::VecOps::RVec<double>) { 2.0000000, 1.0000000 }
/// ~~~

template <typename T>
RVec<T> Take(const RVec<T> &v, const RVec<typename RVec<T>::size_type> &i)
{
   using size_type = typename RVec<T>::size_type;
   const size_type isize = i.size();
   RVec<T> r(isize);
   for (size_type k = 0; k < isize; k++)
      r[k] = v[i[k]];
   return r;
}

/// Take version that defaults to (user-specified) output value if some index is out of range
template <typename T>
RVec<T> Take(const RVec<T> &v, const RVec<typename RVec<T>::size_type> &i, const T default_val)
{
   using size_type = typename RVec<T>::size_type;
   const size_type isize = i.size();
   RVec<T> r(isize);
   for (size_type k = 0; k < isize; k++)
   {
      if (k < v.size()){
         r[k] = v[i[k]];
      }
      else {
         r[k] = default_val;
      }
   }
   return r;
}


/// Return first or last `n` elements of an RVec
///
/// if `n > 0` and last elements if `n < 0`.
///
/// Example code, at the ROOT prompt:
/// ~~~{.cpp}
/// using namespace ROOT::VecOps;
/// RVecD v {2., 3., 1.};
/// auto firstTwo = Take(v, 2);
/// firstTwo
/// // (ROOT::VecOps::RVec<double>) { 2.0000000, 3.0000000 }
/// auto lastOne = Take(v, -1);
/// lastOne
/// // (ROOT::VecOps::RVec<double>) { 1.0000000 }
/// ~~~
template <typename T>
RVec<T> Take(const RVec<T> &v, const int n)
{
   using size_type = typename RVec<T>::size_type;
   const size_type size = v.size();
   const size_type absn = std::abs(n);
   if (absn > size) {
      std::stringstream ss;
      ss << "Try to take " << absn << " elements but vector has only size " << size << ".";
      throw std::runtime_error(ss.str());
   }
   RVec<T> r(absn);
   if (n < 0) {
      for (size_type k = 0; k < absn; k++)
         r[k] = v[size - absn + k];
   } else {
      for (size_type k = 0; k < absn; k++)
         r[k] = v[k];
   }
   return r;
}

/// Return a copy of the container without the elements at the specified indices.
///
/// Duplicated and out-of-range indices in idxs are ignored.
template <typename T>
RVec<T> Drop(const RVec<T> &v, RVec<typename RVec<T>::size_type> idxs)
{
   // clean up input indices
   std::sort(idxs.begin(), idxs.end());
   idxs.erase(std::unique(idxs.begin(), idxs.end()), idxs.end());

   RVec<T> r;
   if (v.size() > idxs.size())
      r.reserve(v.size() - idxs.size());

   auto discardIt = idxs.begin();
   using sz_t = typename RVec<T>::size_type;
   for (sz_t i = 0u; i < v.size(); ++i) {
      if (discardIt != idxs.end() && i == *discardIt)
         ++discardIt;
      else
         r.emplace_back(v[i]);
   }

   return r;
}

/// Return copy of reversed vector
///
/// Example code, at the ROOT prompt:
/// ~~~{.cpp}
/// using namespace ROOT::VecOps;
/// RVecD v {2., 3., 1.};
/// auto v_reverse = Reverse(v);
/// v_reverse
/// // (ROOT::VecOps::RVec<double> &) { 1.0000000, 3.0000000, 2.0000000 }
/// ~~~
template <typename T>
RVec<T> Reverse(const RVec<T> &v)
{
   RVec<T> r(v);
   std::reverse(r.begin(), r.end());
   return r;
}

/// Return copy of RVec with elements sorted in ascending order
///
/// This helper is different from Argsort since it does not return an RVec of indices,
/// but an RVec of values.
///
/// Example code, at the ROOT prompt:
/// ~~~{.cpp}
/// using namespace ROOT::VecOps;
/// RVecD v {2., 3., 1.};
/// auto v_sorted = Sort(v);
/// v_sorted
/// // (ROOT::VecOps::RVec<double> &) { 1.0000000, 2.0000000, 3.0000000 }
/// ~~~
template <typename T>
RVec<T> Sort(const RVec<T> &v)
{
   RVec<T> r(v);
   std::sort(r.begin(), r.end());
   return r;
}

/// Return copy of RVec with elements sorted based on a comparison operator
///
/// The comparison operator has to fullfill the same requirements of the
/// predicate of by std::sort.
///
///
/// This helper is different from Argsort since it does not return an RVec of indices,
/// but an RVec of values.
///
/// Example code, at the ROOT prompt:
/// ~~~{.cpp}
/// using namespace ROOT::VecOps;
/// RVecD v {2., 3., 1.};
/// auto v_sorted = Sort(v, [](double x, double y) {return 1/x < 1/y;});
/// v_sorted
/// // (ROOT::VecOps::RVec<double> &) { 3.0000000, 2.0000000, 1.0000000 }
/// ~~~
template <typename T, typename Compare>
RVec<T> Sort(const RVec<T> &v, Compare &&c)
{
   RVec<T> r(v);
   std::sort(r.begin(), r.end(), std::forward<Compare>(c));
   return r;
}

/// Return copy of RVec with elements sorted in ascending order
/// while keeping the order of equal elements.
///
/// This is the stable variant of `Sort`.
///
/// This helper is different from StableArgsort since it does not return an RVec of indices,
/// but an RVec of values.
///
/// Example code, at the ROOT prompt:
/// ~~~{.cpp}
/// using namespace ROOT::VecOps;
/// RVecD v {2., 3., 2, 1.};
/// auto v_sorted = StableSort(v);
/// v_sorted
/// // (ROOT::VecOps::RVec<double> &) { 1.0000000, 2.0000000, 2.0000000, 3.0000000 }
/// ~~~
template <typename T>
RVec<T> StableSort(const RVec<T> &v)
{
   RVec<T> r(v);
   std::stable_sort(r.begin(), r.end());
   return r;
}

// clang-format off
/// Return copy of RVec with elements sorted based on a comparison operator
/// while keeping the order of equal elements.
///
/// The comparison operator has to fullfill the same requirements of the
/// predicate of std::stable_sort.
///
/// This helper is different from StableArgsort since it does not return an RVec of indices,
/// but an RVec of values.
///
/// This is the stable variant of `Sort`.
///
/// Example code, at the ROOT prompt:
/// ~~~{.cpp}
/// using namespace ROOT::VecOps;
/// RVecD v {2., 3., 2., 1.};
/// auto v_sorted = StableSort(v, [](double x, double y) {return 1/x < 1/y;});
/// v_sorted
/// // (ROOT::VecOps::RVec<double> &) { 3.0000000, 2.0000000, 2.0000000, 1.0000000 }
/// ~~~
/// ~~~{.cpp}
/// using namespace ROOT::VecOps;
/// RVec<RVecD> v {{2., 4.}, {3., 1.}, {2, 1.}, {1., 4.}};
/// auto v_sorted = StableSort(StableSort(v, [](const RVecD &x, const RVecD &y) {return x[1] < y[1];}), [](const RVecD &x, const RVecD &y) {return x[0] < y[0];});
/// v_sorted
/// // (ROOT::VecOps::RVec<ROOT::VecOps::RVec<double> > &) { { 1.0000000, 4.0000000 }, { 2.0000000, 1.0000000 }, { 2.0000000, 4.0000000 }, { 3.0000000, 1.0000000 } }
/// ~~~
// clang-format off
template <typename T, typename Compare>
RVec<T> StableSort(const RVec<T> &v, Compare &&c)
{
   RVec<T> r(v);
   std::stable_sort(r.begin(), r.end(), std::forward<Compare>(c));
   return r;
}

/// Return the indices that represent all combinations of the elements of two
/// RVecs.
///
/// The type of the return value is an RVec of two RVecs containing indices.
///
/// Example code, at the ROOT prompt:
/// ~~~{.cpp}
/// using namespace ROOT::VecOps;
/// auto comb_idx = Combinations(3, 2);
/// comb_idx
/// // (ROOT::VecOps::RVec<ROOT::VecOps::RVec<unsigned long> > &) { { 0, 0, 1, 1, 2, 2 }, { 0, 1, 0, 1, 0, 1 } }
/// ~~~
inline RVec<RVec<std::size_t>> Combinations(const std::size_t size1, const std::size_t size2)
{
   using size_type = std::size_t;
   RVec<RVec<size_type>> r(2);
   r[0].resize(size1*size2);
   r[1].resize(size1*size2);
   size_type c = 0;
   for(size_type i=0; i<size1; i++) {
      for(size_type j=0; j<size2; j++) {
         r[0][c] = i;
         r[1][c] = j;
         c++;
      }
   }
   return r;
}

/// Return the indices that represent all combinations of the elements of two
/// RVecs.
///
/// The type of the return value is an RVec of two RVecs containing indices.
///
/// Example code, at the ROOT prompt:
/// ~~~{.cpp}
/// using namespace ROOT::VecOps;
/// RVecD v1 {1., 2., 3.};
/// RVecD v2 {-4., -5.};
/// auto comb_idx = Combinations(v1, v2);
/// comb_idx
/// // (ROOT::VecOps::RVec<ROOT::VecOps::RVec<unsigned long> > &) { { 0, 0, 1, 1, 2, 2 }, { 0, 1, 0, 1, 0, 1 } }
/// ~~~
template <typename T1, typename T2>
RVec<RVec<typename RVec<T1>::size_type>> Combinations(const RVec<T1> &v1, const RVec<T2> &v2)
{
   return Combinations(v1.size(), v2.size());
}

/// Return the indices that represent all unique combinations of the
/// elements of a given RVec.
///
/// ~~~{.cpp}
/// using namespace ROOT::VecOps;
/// RVecD v {1., 2., 3., 4.};
/// auto v_1 = Combinations(v, 1);
/// v_1
/// (ROOT::VecOps::RVec<ROOT::VecOps::RVec<unsigned long> > &) { { 0, 1, 2, 3 } }
/// auto v_2 = Combinations(v, 2);
/// v_2
/// (ROOT::VecOps::RVec<ROOT::VecOps::RVec<unsigned long> > &) { { 0, 0, 0, 1, 1, 2 }, { 1, 2, 3, 2, 3, 3 } }
/// auto v_3 = Combinations(v, 3);
/// v_3
/// (ROOT::VecOps::RVec<ROOT::VecOps::RVec<unsigned long> > &) { { 0, 0, 0, 1 }, { 1, 1, 2, 2 }, { 2, 3, 3, 3 } }
/// auto v_4 = Combinations(v, 4);
/// v_4
/// (ROOT::VecOps::RVec<ROOT::VecOps::RVec<unsigned long> > &) { { 0 }, { 1 }, { 2 }, { 3 } }
/// ~~~
template <typename T>
RVec<RVec<typename RVec<T>::size_type>> Combinations(const RVec<T>& v, const typename RVec<T>::size_type n)
{
   using size_type = typename RVec<T>::size_type;
   const size_type s = v.size();
   if (n > s) {
      throw std::runtime_error("Cannot make unique combinations of size " + std::to_string(n) +
                               " from vector of size " + std::to_string(s) + ".");
   }

   RVec<size_type> indices(s);
   for(size_type k=0; k<s; k++)
      indices[k] = k;

   const auto innersize = [=] {
      size_type inners = s - n + 1;
      for (size_type m = s - n + 2; m <= s; ++m)
         inners *= m;

      size_type factn = 1;
      for (size_type i = 2; i <= n; ++i)
         factn *= i;
      inners /= factn;

      return inners;
   }();

   RVec<RVec<size_type>> c(n, RVec<size_type>(innersize));
   size_type inneridx = 0;
   for (size_type k = 0; k < n; k++)
      c[k][inneridx] = indices[k];
   ++inneridx;

   while (true) {
      bool run_through = true;
      long i = n - 1;
      for (; i>=0; i--) {
         if (indices[i] != i + s - n){
            run_through = false;
            break;
         }
      }
      if (run_through) {
         return c;
      }
      indices[i]++;
      for (long j=i+1; j<(long)n; j++)
         indices[j] = indices[j-1] + 1;
      for (size_type k = 0; k < n; k++)
         c[k][inneridx] = indices[k];
      ++inneridx;
   }
}

/// Return the indices of the elements which are not zero
///
/// Example code, at the ROOT prompt:
/// ~~~{.cpp}
/// using namespace ROOT::VecOps;
/// RVecD v {2., 0., 3., 0., 1.};
/// auto nonzero_idx = Nonzero(v);
/// nonzero_idx
/// // (ROOT::VecOps::RVec<unsigned long> &) { 0, 2, 4 }
/// ~~~
template <typename T>
RVec<typename RVec<T>::size_type> Nonzero(const RVec<T> &v)
{
   using size_type = typename RVec<T>::size_type;
   RVec<size_type> r;
   const auto size = v.size();
   r.reserve(size);
   for(size_type i=0; i<size; i++) {
      if(v[i] != 0) {
         r.emplace_back(i);
      }
   }
   return r;
}

/// Return the intersection of elements of two RVecs.
///
/// Each element of v1 is looked up in v2 and added to the returned vector if
/// found. Following, the order of v1 is preserved. If v2 is already sorted, the
/// optional argument v2_is_sorted can be used to toggle of the internal sorting
/// step, therewith optimising runtime.
///
/// Example code, at the ROOT prompt:
/// ~~~{.cpp}
/// using namespace ROOT::VecOps;
/// RVecD v1 {1., 2., 3.};
/// RVecD v2 {-4., -5., 2., 1.};
/// auto v1_intersect_v2 = Intersect(v1, v2);
/// v1_intersect_v2
/// // (ROOT::VecOps::RVec<double> &) { 1.0000000, 2.0000000 }
/// ~~~
template <typename T>
RVec<T> Intersect(const RVec<T>& v1, const RVec<T>& v2, bool v2_is_sorted = false)
{
   RVec<T> v2_sorted;
   if (!v2_is_sorted) v2_sorted = Sort(v2);
   const auto v2_begin = v2_is_sorted ? v2.begin() : v2_sorted.begin();
   const auto v2_end = v2_is_sorted ? v2.end() : v2_sorted.end();
   RVec<T> r;
   const auto size = v1.size();
   r.reserve(size);
   using size_type = typename RVec<T>::size_type;
   for(size_type i=0; i<size; i++) {
      if (std::binary_search(v2_begin, v2_end, v1[i])) {
         r.emplace_back(v1[i]);
      }
   }
   return r;
}

/// Return the elements of v1 if the condition c is true and v2 if the
/// condition c is false.
///
/// Example code, at the ROOT prompt:
/// ~~~{.cpp}
/// using namespace ROOT::VecOps;
/// RVecD v1 {1., 2., 3.};
/// RVecD v2 {-1., -2., -3.};
/// auto c = v1 > 1;
/// c
/// // (ROOT::VecOps::RVec<int> &) { 0, 1, 1 }
/// auto if_c_v1_else_v2 = Where(c, v1, v2);
/// if_c_v1_else_v2
/// // (ROOT::VecOps::RVec<double> &) { -1.0000000, 2.0000000, 3.0000000 }
/// ~~~
template <typename T>
RVec<T> Where(const RVec<int>& c, const RVec<T>& v1, const RVec<T>& v2)
{
   using size_type = typename RVec<T>::size_type;
   const size_type size = c.size();
   RVec<T> r;
   r.reserve(size);
   for (size_type i=0; i<size; i++) {
      r.emplace_back(c[i] != 0 ? v1[i] : v2[i]);
   }
   return r;
}

/// Return the elements of v1 if the condition c is true and sets the value v2
/// if the condition c is false.
///
/// Example code, at the ROOT prompt:
/// ~~~{.cpp}
/// using namespace ROOT::VecOps;
/// RVecD v1 {1., 2., 3.};
/// double v2 = 4.;
/// auto c = v1 > 1;
/// c
/// // (ROOT::VecOps::RVec<int> &) { 0, 1, 1 }
/// auto if_c_v1_else_v2 = Where(c, v1, v2);
/// if_c_v1_else_v2
/// // (ROOT::VecOps::RVec<double>) { 4.0000000, 2.0000000, 3.0000000 }
/// ~~~
template <typename T>
RVec<T> Where(const RVec<int> &c, const RVec<T> &v1, typename RVec<T>::value_type v2)
{
   using size_type = typename RVec<T>::size_type;
   const size_type size = c.size();
   RVec<T> r;
   r.reserve(size);
   for (size_type i=0; i<size; i++) {
      r.emplace_back(c[i] != 0 ? v1[i] : v2);
   }
   return r;
}

/// Return the elements of v2 if the condition c is false and sets the value v1
/// if the condition c is true.
///
/// Example code, at the ROOT prompt:
/// ~~~{.cpp}
/// using namespace ROOT::VecOps;
/// double v1 = 4.;
/// RVecD v2 {1., 2., 3.};
/// auto c = v2 > 1;
/// c
/// // (ROOT::VecOps::RVec<int> &) { 0, 1, 1 }
/// auto if_c_v1_else_v2 = Where(c, v1, v2);
/// if_c_v1_else_v2
/// // (ROOT::VecOps::RVec<double>) { 1.0000000, 4.0000000, 4.0000000 }
/// ~~~
template <typename T>
RVec<T> Where(const RVec<int>& c, typename RVec<T>::value_type v1, const RVec<T>& v2)
{
   using size_type = typename RVec<T>::size_type;
   const size_type size = c.size();
   RVec<T> r;
   r.reserve(size);
   for (size_type i=0; i<size; i++) {
      r.emplace_back(c[i] != 0 ? v1 : v2[i]);
   }
   return r;
}

/// Return a vector with the value v2 if the condition c is false and sets the
/// value v1 if the condition c is true.
///
/// Example code, at the ROOT prompt:
/// ~~~{.cpp}
/// using namespace ROOT::VecOps;
/// double v1 = 4.;
/// double v2 = 2.;
/// RVecI c {0, 1, 1};
/// auto if_c_v1_else_v2 = Where(c, v1, v2);
/// if_c_v1_else_v2
/// // (ROOT::VecOps::RVec<double>) { 2.0000000, 4.0000000, 4.0000000 }
/// ~~~
template <typename T>
RVec<T> Where(const RVec<int>& c, T v1, T v2)
{
   using size_type = typename RVec<T>::size_type;
   const size_type size = c.size();
   RVec<T> r;
   r.reserve(size);
   for (size_type i=0; i<size; i++) {
      r.emplace_back(c[i] != 0 ? v1 : v2);
   }
   return r;
}

/// Return the concatenation of two RVecs.
///
/// Example code, at the ROOT prompt:
/// ~~~{.cpp}
/// using namespace ROOT::VecOps;
/// RVecF rvf {0.f, 1.f, 2.f};
/// RVecI rvi {7, 8, 9};
/// Concatenate(rvf, rvi)
/// // (ROOT::VecOps::RVec<float>) { 0.00000f, 1.00000f, 2.00000f, 7.00000f, 8.00000f, 9.00000f }
/// ~~~
template <typename T0, typename T1, typename Common_t = typename std::common_type<T0, T1>::type>
RVec<Common_t> Concatenate(const RVec<T0> &v0, const RVec<T1> &v1)
{
   RVec<Common_t> res;
   res.reserve(v0.size() + v1.size());
   std::copy(v0.begin(), v0.end(), std::back_inserter(res));
   std::copy(v1.begin(), v1.end(), std::back_inserter(res));
   return res;
}

/// Return the angle difference \f$\Delta \phi\f$ of two scalars.
///
/// The function computes the closest angle from v1 to v2 with sign and is
/// therefore in the range \f$[-\pi, \pi]\f$.
/// The computation is done per default in radians \f$c = \pi\f$ but can be switched
/// to degrees \f$c = 180\f$.
template <typename T>
T DeltaPhi(T v1, T v2, const T c = M_PI)
{
   static_assert(std::is_floating_point<T>::value,
                 "DeltaPhi must be called with floating point values.");
   auto r = std::fmod(v2 - v1, 2.0 * c);
   if (r < -c) {
      r += 2.0 * c;
   }
   else if (r > c) {
      r -= 2.0 * c;
   }
   return r;
}

/// Return the angle difference \f$\Delta \phi\f$ in radians of two vectors.
///
/// The function computes the closest angle from v1 to v2 with sign and is
/// therefore in the range \f$[-\pi, \pi]\f$.
/// The computation is done per default in radians \f$c = \pi\f$ but can be switched
/// to degrees \f$c = 180\f$.
template <typename T>
RVec<T> DeltaPhi(const RVec<T>& v1, const RVec<T>& v2, const T c = M_PI)
{
   using size_type = typename RVec<T>::size_type;
   const size_type size = v1.size();
   auto r = RVec<T>(size);
   for (size_type i = 0; i < size; i++) {
      r[i] = DeltaPhi(v1[i], v2[i], c);
   }
   return r;
}

/// Return the angle difference \f$\Delta \phi\f$ in radians of a vector and a scalar.
///
/// The function computes the closest angle from v1 to v2 with sign and is
/// therefore in the range \f$[-\pi, \pi]\f$.
/// The computation is done per default in radians \f$c = \pi\f$ but can be switched
/// to degrees \f$c = 180\f$.
template <typename T>
RVec<T> DeltaPhi(const RVec<T>& v1, T v2, const T c = M_PI)
{
   using size_type = typename RVec<T>::size_type;
   const size_type size = v1.size();
   auto r = RVec<T>(size);
   for (size_type i = 0; i < size; i++) {
      r[i] = DeltaPhi(v1[i], v2, c);
   }
   return r;
}

/// Return the angle difference \f$\Delta \phi\f$ in radians of a scalar and a vector.
///
/// The function computes the closest angle from v1 to v2 with sign and is
/// therefore in the range \f$[-\pi, \pi]\f$.
/// The computation is done per default in radians \f$c = \pi\f$ but can be switched
/// to degrees \f$c = 180\f$.
template <typename T>
RVec<T> DeltaPhi(T v1, const RVec<T>& v2, const T c = M_PI)
{
   using size_type = typename RVec<T>::size_type;
   const size_type size = v2.size();
   auto r = RVec<T>(size);
   for (size_type i = 0; i < size; i++) {
      r[i] = DeltaPhi(v1, v2[i], c);
   }
   return r;
}

/// Return the square of the distance on the \f$\eta\f$-\f$\phi\f$ plane (\f$\Delta R\f$) from
/// the collections eta1, eta2, phi1 and phi2.
///
/// The function computes \f$\Delta R^2 = (\eta_1 - \eta_2)^2 + (\phi_1 - \phi_2)^2\f$
/// of the given collections eta1, eta2, phi1 and phi2. The angle \f$\phi\f$ can
/// be set to radian or degrees using the optional argument c, see the documentation
/// of the DeltaPhi helper.
template <typename T>
RVec<T> DeltaR2(const RVec<T>& eta1, const RVec<T>& eta2, const RVec<T>& phi1, const RVec<T>& phi2, const T c = M_PI)
{
   const auto dphi = DeltaPhi(phi1, phi2, c);
   return (eta1 - eta2) * (eta1 - eta2) + dphi * dphi;
}

/// Return the distance on the \f$\eta\f$-\f$\phi\f$ plane (\f$\Delta R\f$) from
/// the collections eta1, eta2, phi1 and phi2.
///
/// The function computes \f$\Delta R = \sqrt{(\eta_1 - \eta_2)^2 + (\phi_1 - \phi_2)^2}\f$
/// of the given collections eta1, eta2, phi1 and phi2. The angle \f$\phi\f$ can
/// be set to radian or degrees using the optional argument c, see the documentation
/// of the DeltaPhi helper.
template <typename T>
RVec<T> DeltaR(const RVec<T>& eta1, const RVec<T>& eta2, const RVec<T>& phi1, const RVec<T>& phi2, const T c = M_PI)
{
   return sqrt(DeltaR2(eta1, eta2, phi1, phi2, c));
}

/// Return the distance on the \f$\eta\f$-\f$\phi\f$ plane (\f$\Delta R\f$) from
/// the scalars eta1, eta2, phi1 and phi2.
///
/// The function computes \f$\Delta R = \sqrt{(\eta_1 - \eta_2)^2 + (\phi_1 - \phi_2)^2}\f$
/// of the given scalars eta1, eta2, phi1 and phi2. The angle \f$\phi\f$ can
/// be set to radian or degrees using the optional argument c, see the documentation
/// of the DeltaPhi helper.
template <typename T>
T DeltaR(T eta1, T eta2, T phi1, T phi2, const T c = M_PI)
{
   const auto dphi = DeltaPhi(phi1, phi2, c);
   return std::sqrt((eta1 - eta2) * (eta1 - eta2) + dphi * dphi);
}

/// Return the invariant mass of two particles given the collections of the quantities
/// transverse momentum (pt), rapidity (eta), azimuth (phi) and mass.
///
/// The function computes the invariant mass of two particles with the four-vectors
/// (pt1, eta2, phi1, mass1) and (pt2, eta2, phi2, mass2).
template <typename T>
RVec<T> InvariantMasses(
        const RVec<T>& pt1, const RVec<T>& eta1, const RVec<T>& phi1, const RVec<T>& mass1,
        const RVec<T>& pt2, const RVec<T>& eta2, const RVec<T>& phi2, const RVec<T>& mass2)
{
   std::size_t size = pt1.size();

   R__ASSERT(eta1.size() == size && phi1.size() == size && mass1.size() == size);
   R__ASSERT(pt2.size() == size && phi2.size() == size && mass2.size() == size);

   RVec<T> inv_masses(size);

   for (std::size_t i = 0u; i < size; ++i) {
      // Conversion from (pt, eta, phi, mass) to (x, y, z, e) coordinate system
      const auto x1 = pt1[i] * std::cos(phi1[i]);
      const auto y1 = pt1[i] * std::sin(phi1[i]);
      const auto z1 = pt1[i] * std::sinh(eta1[i]);
      const auto e1 = std::sqrt(x1 * x1 + y1 * y1 + z1 * z1 + mass1[i] * mass1[i]);

      const auto x2 = pt2[i] * std::cos(phi2[i]);
      const auto y2 = pt2[i] * std::sin(phi2[i]);
      const auto z2 = pt2[i] * std::sinh(eta2[i]);
      const auto e2 = std::sqrt(x2 * x2 + y2 * y2 + z2 * z2 + mass2[i] * mass2[i]);

      // Addition of particle four-vector elements
      const auto e = e1 + e2;
      const auto x = x1 + x2;
      const auto y = y1 + y2;
      const auto z = z1 + z2;

      inv_masses[i] = std::sqrt(e * e - x * x - y * y - z * z);
   }

   // Return invariant mass with (+, -, -, -) metric
   return inv_masses;
}

/// Return the invariant mass of multiple particles given the collections of the
/// quantities transverse momentum (pt), rapidity (eta), azimuth (phi) and mass.
///
/// The function computes the invariant mass of multiple particles with the
/// four-vectors (pt, eta, phi, mass).
template <typename T>
T InvariantMass(const RVec<T>& pt, const RVec<T>& eta, const RVec<T>& phi, const RVec<T>& mass)
{
   const std::size_t size = pt.size();

   R__ASSERT(eta.size() == size && phi.size() == size && mass.size() == size);

   T x_sum = 0.;
   T y_sum = 0.;
   T z_sum = 0.;
   T e_sum = 0.;

   for (std::size_t i = 0u; i < size; ++ i) {
      // Convert to (e, x, y, z) coordinate system and update sums
      const auto x = pt[i] * std::cos(phi[i]);
      x_sum += x;
      const auto y = pt[i] * std::sin(phi[i]);
      y_sum += y;
      const auto z = pt[i] * std::sinh(eta[i]);
      z_sum += z;
      const auto e = std::sqrt(x * x + y * y + z * z + mass[i] * mass[i]);
      e_sum += e;
   }

   // Return invariant mass with (+, -, -, -) metric
   return std::sqrt(e_sum * e_sum - x_sum * x_sum - y_sum * y_sum - z_sum * z_sum);
}

////////////////////////////////////////////////////////////////////////////
/// \brief Build an RVec of objects starting from RVecs of input to their constructors.
/// \tparam T Type of the objects contained in the created RVec.
/// \tparam Args_t Pack of types templating the input RVecs.
/// \param[in] args The RVecs containing the values used to initialise the output objects.
/// \return The RVec of objects initialised with the input parameters.
///
/// Example code, at the ROOT prompt:
/// ~~~{.cpp}
/// using namespace ROOT::VecOps;
/// RVecF pts = {15.5, 34.32, 12.95};
/// RVecF etas = {0.3, 2.2, 1.32};
/// RVecF phis = {0.1, 3.02, 2.2};
/// RVecF masses = {105.65, 105.65, 105.65};
/// auto fourVecs = Construct<ROOT::Math::PtEtaPhiMVector>(pts, etas, phis, masses);
/// cout << fourVecs << endl;
/// // { (15.5,0.3,0.1,105.65), (34.32,2.2,3.02,105.65), (12.95,1.32,2.2,105.65) }
/// ~~~
template <typename T, typename... Args_t>
RVec<T> Construct(const RVec<Args_t> &... args)
{
   const auto size = ::ROOT::Internal::VecOps::GetVectorsSize("Construct", args...);
   RVec<T> ret;
   ret.reserve(size);
   for (auto i = 0UL; i < size; ++i) {
      ret.emplace_back(args[i]...);
   }
   return ret;
}

/// For any Rvec v produce another RVec with entries starting from 0, and incrementing by 1 until a N = v.size() is reached.
/// Example code, at the ROOT prompt:
/// ~~~{.cpp}
/// using namespace ROOT::VecOps;
/// RVecF v = {1., 2., 3.};
/// cout << Enumerate(v1) << "\n";
/// // { 0, 1, 2 }
/// ~~~
template <typename T>
RVec<typename RVec<T>::size_type> Enumerate(const RVec<T> &v)
{
   const auto size = v.size();
   RVec<T> ret;
   ret.reserve(size);
   for (auto i = 0UL; i < size; ++i) {
      ret.emplace_back(i);
   }
   return ret;
}

/// Produce RVec with entries starting from 0, and incrementing by 1 until a user-specified N is reached.
/// Example code, at the ROOT prompt:
/// ~~~{.cpp}
/// using namespace ROOT::VecOps;
/// cout << Range(3) << "\n";
/// // { 0, 1, 2 }
/// ~~~
inline RVec<std::size_t> Range(std::size_t length)
{
   RVec<std::size_t> ret;
   ret.reserve(length);
   for (auto i = 0UL; i < length; ++i) {
      ret.emplace_back(i);
   }
   return ret;
}

/// Produce RVec with entries equal to begin, begin+1, ..., end-1.
/// An empty RVec is returned if begin >= end.
inline RVec<std::size_t> Range(std::size_t begin, std::size_t end)
{
   RVec<std::size_t> ret;
   ret.reserve(begin < end ? end - begin : 0u);
   for (auto i = begin; i < end; ++i)
      ret.push_back(i);
   return ret;
}

////////////////////////////////////////////////////////////////////////////////
/// Print a RVec at the prompt:
template <class T>
std::ostream &operator<<(std::ostream &os, const RVec<T> &v)
{
   // In order to print properly, convert to 64 bit int if this is a char
   constexpr bool mustConvert = std::is_same<char, T>::value || std::is_same<signed char, T>::value ||
                                std::is_same<unsigned char, T>::value || std::is_same<wchar_t, T>::value ||
                                std::is_same<char16_t, T>::value || std::is_same<char32_t, T>::value;
   using Print_t = typename std::conditional<mustConvert, long long int, T>::type;
   os << "{ ";
   auto size = v.size();
   if (size) {
      for (std::size_t i = 0; i < size - 1; ++i) {
         os << (Print_t)v[i] << ", ";
      }
      os << (Print_t)v[size - 1];
   }
   os << " }";
   return os;
}

#if (_VECOPS_USE_EXTERN_TEMPLATES)

#define RVEC_EXTERN_UNARY_OPERATOR(T, OP) \
   extern template RVec<T> operator OP<T>(const RVec<T> &);

#define RVEC_EXTERN_BINARY_OPERATOR(T, OP)                                     \
   extern template auto operator OP<T, T>(const T &x, const RVec<T> &v)        \
      -> RVec<decltype(x OP v[0])>;                                            \
   extern template auto operator OP<T, T>(const RVec<T> &v, const T &y)        \
      -> RVec<decltype(v[0] OP y)>;                                            \
   extern template auto operator OP<T, T>(const RVec<T> &v0, const RVec<T> &v1)\
      -> RVec<decltype(v0[0] OP v1[0])>;

#define RVEC_EXTERN_ASSIGN_OPERATOR(T, OP)                           \
   extern template RVec<T> &operator OP<T, T>(RVec<T> &, const T &); \
   extern template RVec<T> &operator OP<T, T>(RVec<T> &, const RVec<T> &);

#define RVEC_EXTERN_LOGICAL_OPERATOR(T, OP)                                 \
   extern template RVec<int> operator OP<T, T>(const RVec<T> &, const T &); \
   extern template RVec<int> operator OP<T, T>(const T &, const RVec<T> &); \
   extern template RVec<int> operator OP<T, T>(const RVec<T> &, const RVec<T> &);

#define RVEC_EXTERN_FLOAT_TEMPLATE(T)   \
   extern template class RVec<T>;       \
   RVEC_EXTERN_UNARY_OPERATOR(T, +)     \
   RVEC_EXTERN_UNARY_OPERATOR(T, -)     \
   RVEC_EXTERN_UNARY_OPERATOR(T, !)     \
   RVEC_EXTERN_BINARY_OPERATOR(T, +)    \
   RVEC_EXTERN_BINARY_OPERATOR(T, -)    \
   RVEC_EXTERN_BINARY_OPERATOR(T, *)    \
   RVEC_EXTERN_BINARY_OPERATOR(T, /)    \
   RVEC_EXTERN_ASSIGN_OPERATOR(T, +=)   \
   RVEC_EXTERN_ASSIGN_OPERATOR(T, -=)   \
   RVEC_EXTERN_ASSIGN_OPERATOR(T, *=)   \
   RVEC_EXTERN_ASSIGN_OPERATOR(T, /=)   \
   RVEC_EXTERN_LOGICAL_OPERATOR(T, <)   \
   RVEC_EXTERN_LOGICAL_OPERATOR(T, >)   \
   RVEC_EXTERN_LOGICAL_OPERATOR(T, ==)  \
   RVEC_EXTERN_LOGICAL_OPERATOR(T, !=)  \
   RVEC_EXTERN_LOGICAL_OPERATOR(T, <=)  \
   RVEC_EXTERN_LOGICAL_OPERATOR(T, >=)  \
   RVEC_EXTERN_LOGICAL_OPERATOR(T, &&)  \
   RVEC_EXTERN_LOGICAL_OPERATOR(T, ||)

#define RVEC_EXTERN_INTEGER_TEMPLATE(T) \
   extern template class RVec<T>;       \
   RVEC_EXTERN_UNARY_OPERATOR(T, +)     \
   RVEC_EXTERN_UNARY_OPERATOR(T, -)     \
   RVEC_EXTERN_UNARY_OPERATOR(T, ~)     \
   RVEC_EXTERN_UNARY_OPERATOR(T, !)     \
   RVEC_EXTERN_BINARY_OPERATOR(T, +)    \
   RVEC_EXTERN_BINARY_OPERATOR(T, -)    \
   RVEC_EXTERN_BINARY_OPERATOR(T, *)    \
   RVEC_EXTERN_BINARY_OPERATOR(T, /)    \
   RVEC_EXTERN_BINARY_OPERATOR(T, %)    \
   RVEC_EXTERN_BINARY_OPERATOR(T, &)    \
   RVEC_EXTERN_BINARY_OPERATOR(T, |)    \
   RVEC_EXTERN_BINARY_OPERATOR(T, ^)    \
   RVEC_EXTERN_ASSIGN_OPERATOR(T, +=)   \
   RVEC_EXTERN_ASSIGN_OPERATOR(T, -=)   \
   RVEC_EXTERN_ASSIGN_OPERATOR(T, *=)   \
   RVEC_EXTERN_ASSIGN_OPERATOR(T, /=)   \
   RVEC_EXTERN_ASSIGN_OPERATOR(T, %=)   \
   RVEC_EXTERN_ASSIGN_OPERATOR(T, &=)   \
   RVEC_EXTERN_ASSIGN_OPERATOR(T, |=)   \
   RVEC_EXTERN_ASSIGN_OPERATOR(T, ^=)   \
   RVEC_EXTERN_ASSIGN_OPERATOR(T, >>=)  \
   RVEC_EXTERN_ASSIGN_OPERATOR(T, <<=)  \
   RVEC_EXTERN_LOGICAL_OPERATOR(T, <)   \
   RVEC_EXTERN_LOGICAL_OPERATOR(T, >)   \
   RVEC_EXTERN_LOGICAL_OPERATOR(T, ==)  \
   RVEC_EXTERN_LOGICAL_OPERATOR(T, !=)  \
   RVEC_EXTERN_LOGICAL_OPERATOR(T, <=)  \
   RVEC_EXTERN_LOGICAL_OPERATOR(T, >=)  \
   RVEC_EXTERN_LOGICAL_OPERATOR(T, &&)  \
   RVEC_EXTERN_LOGICAL_OPERATOR(T, ||)

RVEC_EXTERN_INTEGER_TEMPLATE(char)
RVEC_EXTERN_INTEGER_TEMPLATE(short)
RVEC_EXTERN_INTEGER_TEMPLATE(int)
RVEC_EXTERN_INTEGER_TEMPLATE(long)
//RVEC_EXTERN_INTEGER_TEMPLATE(long long)

RVEC_EXTERN_INTEGER_TEMPLATE(unsigned char)
RVEC_EXTERN_INTEGER_TEMPLATE(unsigned short)
RVEC_EXTERN_INTEGER_TEMPLATE(unsigned int)
RVEC_EXTERN_INTEGER_TEMPLATE(unsigned long)
//RVEC_EXTERN_INTEGER_TEMPLATE(unsigned long long)

RVEC_EXTERN_FLOAT_TEMPLATE(float)
RVEC_EXTERN_FLOAT_TEMPLATE(double)

#undef RVEC_EXTERN_UNARY_OPERATOR
#undef RVEC_EXTERN_BINARY_OPERATOR
#undef RVEC_EXTERN_ASSIGN_OPERATOR
#undef RVEC_EXTERN_LOGICAL_OPERATOR
#undef RVEC_EXTERN_INTEGER_TEMPLATE
#undef RVEC_EXTERN_FLOAT_TEMPLATE

#define RVEC_EXTERN_UNARY_FUNCTION(T, NAME, FUNC) \
   extern template RVec<PromoteType<T>> NAME(const RVec<T> &);

#define RVEC_EXTERN_STD_UNARY_FUNCTION(T, F) RVEC_EXTERN_UNARY_FUNCTION(T, F, std::F)

#define RVEC_EXTERN_BINARY_FUNCTION(T0, T1, NAME, FUNC)                            \
   extern template RVec<PromoteTypes<T0, T1>> NAME(const RVec<T0> &, const T1 &); \
   extern template RVec<PromoteTypes<T0, T1>> NAME(const T0 &, const RVec<T1> &); \
   extern template RVec<PromoteTypes<T0, T1>> NAME(const RVec<T0> &, const RVec<T1> &);

#define RVEC_EXTERN_STD_BINARY_FUNCTION(T, F) RVEC_EXTERN_BINARY_FUNCTION(T, T, F, std::F)

#define RVEC_EXTERN_STD_FUNCTIONS(T)             \
   RVEC_EXTERN_STD_UNARY_FUNCTION(T, abs)        \
   RVEC_EXTERN_STD_BINARY_FUNCTION(T, fdim)      \
   RVEC_EXTERN_STD_BINARY_FUNCTION(T, fmod)      \
   RVEC_EXTERN_STD_BINARY_FUNCTION(T, remainder) \
   RVEC_EXTERN_STD_UNARY_FUNCTION(T, exp)        \
   RVEC_EXTERN_STD_UNARY_FUNCTION(T, exp2)       \
   RVEC_EXTERN_STD_UNARY_FUNCTION(T, expm1)      \
   RVEC_EXTERN_STD_UNARY_FUNCTION(T, log)        \
   RVEC_EXTERN_STD_UNARY_FUNCTION(T, log10)      \
   RVEC_EXTERN_STD_UNARY_FUNCTION(T, log2)       \
   RVEC_EXTERN_STD_UNARY_FUNCTION(T, log1p)      \
   RVEC_EXTERN_STD_BINARY_FUNCTION(T, pow)       \
   RVEC_EXTERN_STD_UNARY_FUNCTION(T, sqrt)       \
   RVEC_EXTERN_STD_UNARY_FUNCTION(T, cbrt)       \
   RVEC_EXTERN_STD_BINARY_FUNCTION(T, hypot)     \
   RVEC_EXTERN_STD_UNARY_FUNCTION(T, sin)        \
   RVEC_EXTERN_STD_UNARY_FUNCTION(T, cos)        \
   RVEC_EXTERN_STD_UNARY_FUNCTION(T, tan)        \
   RVEC_EXTERN_STD_UNARY_FUNCTION(T, asin)       \
   RVEC_EXTERN_STD_UNARY_FUNCTION(T, acos)       \
   RVEC_EXTERN_STD_UNARY_FUNCTION(T, atan)       \
   RVEC_EXTERN_STD_BINARY_FUNCTION(T, atan2)     \
   RVEC_EXTERN_STD_UNARY_FUNCTION(T, sinh)       \
   RVEC_EXTERN_STD_UNARY_FUNCTION(T, cosh)       \
   RVEC_EXTERN_STD_UNARY_FUNCTION(T, tanh)       \
   RVEC_EXTERN_STD_UNARY_FUNCTION(T, asinh)      \
   RVEC_EXTERN_STD_UNARY_FUNCTION(T, acosh)      \
   RVEC_EXTERN_STD_UNARY_FUNCTION(T, atanh)      \
   RVEC_EXTERN_STD_UNARY_FUNCTION(T, floor)      \
   RVEC_EXTERN_STD_UNARY_FUNCTION(T, ceil)       \
   RVEC_EXTERN_STD_UNARY_FUNCTION(T, trunc)      \
   RVEC_EXTERN_STD_UNARY_FUNCTION(T, round)      \
   RVEC_EXTERN_STD_UNARY_FUNCTION(T, erf)        \
   RVEC_EXTERN_STD_UNARY_FUNCTION(T, erfc)       \
   RVEC_EXTERN_STD_UNARY_FUNCTION(T, lgamma)     \
   RVEC_EXTERN_STD_UNARY_FUNCTION(T, tgamma)     \

RVEC_EXTERN_STD_FUNCTIONS(float)
RVEC_EXTERN_STD_FUNCTIONS(double)
#undef RVEC_EXTERN_STD_UNARY_FUNCTION
#undef RVEC_EXTERN_STD_BINARY_FUNCTION
#undef RVEC_EXTERN_STD_UNARY_FUNCTIONS

#ifdef R__HAS_VDT

#define RVEC_EXTERN_VDT_UNARY_FUNCTION(T, F) RVEC_EXTERN_UNARY_FUNCTION(T, F, vdt::F)

RVEC_EXTERN_VDT_UNARY_FUNCTION(float, fast_expf)
RVEC_EXTERN_VDT_UNARY_FUNCTION(float, fast_logf)
RVEC_EXTERN_VDT_UNARY_FUNCTION(float, fast_sinf)
RVEC_EXTERN_VDT_UNARY_FUNCTION(float, fast_cosf)
RVEC_EXTERN_VDT_UNARY_FUNCTION(float, fast_tanf)
RVEC_EXTERN_VDT_UNARY_FUNCTION(float, fast_asinf)
RVEC_EXTERN_VDT_UNARY_FUNCTION(float, fast_acosf)
RVEC_EXTERN_VDT_UNARY_FUNCTION(float, fast_atanf)

RVEC_EXTERN_VDT_UNARY_FUNCTION(double, fast_exp)
RVEC_EXTERN_VDT_UNARY_FUNCTION(double, fast_log)
RVEC_EXTERN_VDT_UNARY_FUNCTION(double, fast_sin)
RVEC_EXTERN_VDT_UNARY_FUNCTION(double, fast_cos)
RVEC_EXTERN_VDT_UNARY_FUNCTION(double, fast_tan)
RVEC_EXTERN_VDT_UNARY_FUNCTION(double, fast_asin)
RVEC_EXTERN_VDT_UNARY_FUNCTION(double, fast_acos)
RVEC_EXTERN_VDT_UNARY_FUNCTION(double, fast_atan)

#endif // R__HAS_VDT

#endif // _VECOPS_USE_EXTERN_TEMPLATES

/** @} */ // end of Doxygen group vecops

} // End of VecOps NS

// Allow to use RVec as ROOT::RVec
using ROOT::VecOps::RVec;

using RVecB = ROOT::VecOps::RVec<bool>;
using RVecC = ROOT::VecOps::RVec<char>;
using RVecD = ROOT::VecOps::RVec<double>;
using RVecF = ROOT::VecOps::RVec<float>;
using RVecI = ROOT::VecOps::RVec<int>;
using RVecL = ROOT::VecOps::RVec<long int>;
using RVecLL = ROOT::VecOps::RVec<long long int>;
using RVecU = ROOT::VecOps::RVec<unsigned int>;
using RVecUL = ROOT::VecOps::RVec<unsigned long int>;
using RVecULL = ROOT::VecOps::RVec<unsigned long long int>;

} // End of ROOT NS

#endif // ROOT_RVEC<|MERGE_RESOLUTION|>--- conflicted
+++ resolved
@@ -39,10 +39,7 @@
 #include <cmath>
 #include <cstring>
 #include <limits> // for numeric_limits
-<<<<<<< HEAD
-=======
 #include <memory> // uninitialized_value_construct
->>>>>>> 18b4f317
 #include <new>
 #include <numeric> // for inner_product
 #include <sstream>
