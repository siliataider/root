// @(#)root/mathcore:$Id$
// Author: Jonas Hahnfeld 11/2020

/*************************************************************************
 * Copyright (C) 1995-2021, Rene Brun and Fons Rademakers.               *
 * All rights reserved.                                                  *
 *                                                                       *
 * For the licensing terms see $ROOTSYS/LICENSE.                         *
 * For the list of contributors see $ROOTSYS/README/CREDITS.             *
 *************************************************************************/

#ifndef ROOT_Math_RanluxppEngine
#define ROOT_Math_RanluxppEngine

#include "Math/TRandomEngine.h"

#include <cstdint>
#include <memory>

namespace ROOT {
namespace Math {

template <int w, int p, int u = 0>
class RanluxppEngineImpl;

template <int p>
class RanluxppEngine final : public TRandomEngine {

private:
<<<<<<< HEAD
   std::unique_ptr<RanluxppEngineImpl<48, p>> fImpl;
=======
   using ImplType = RanluxppEngineImpl<48, p>;
   std::unique_ptr<ImplType> fImpl;
>>>>>>> 54a757ac

public:
   RanluxppEngine(uint64_t seed = 314159265);
   virtual ~RanluxppEngine();

   /// Generate a double-precision random number with 48 bits of randomness
   double Rndm() override;
   /// Generate a double-precision random number (non-virtual method)
   double operator()();
   /// Generate a random integer value with 48 bits
   uint64_t IntRndm();

   /// Initialize and seed the state of the generator
   void SetSeed(uint64_t seed);
   /// Skip `n` random numbers without generating them
   void Skip(uint64_t n);

   /// Get name of the generator
   static const char *Name() { return "RANLUX++"; }
};

using RanluxppEngine24 = RanluxppEngine<24>;
using RanluxppEngine2048 = RanluxppEngine<2048>;

extern template class RanluxppEngine<24>;
extern template class RanluxppEngine<2048>;


template <int p>
class RanluxppCompatEngineJames final : public TRandomEngine {

private:
   using ImplType = RanluxppEngineImpl<24, p>;
   std::unique_ptr<ImplType> fImpl;

public:
   RanluxppCompatEngineJames(uint64_t seed = 314159265);
   virtual ~RanluxppCompatEngineJames();

   /// Generate a floating point random number with 24 bits of randomness
   double Rndm() override;
   /// Generate a floating point random number (non-virtual method)
   double operator()();
   /// Generate a random integer value with 24 bits
   uint64_t IntRndm();

   /// Initialize and seed the state of the generator
   void SetSeed(uint64_t seed);
   /// Skip `n` random numbers without generating them
   void Skip(uint64_t n);

   /// Get name of the generator
   static const char *Name() { return "RanluxppCompatJames"; }
};

/// Compatibility engine for original RANLUX implementation by James, luxury
/// level 3 (p = 223). The sequence of numbers also matches `gsl_rng_ranlux`.
using RanluxppCompatEngineJamesP3 = RanluxppCompatEngineJames<223>;
/// Compatibility engine for original RANLUX implementation by James, luxury
/// level 4 (p = 389). The sequence of numbers also matches `gsl_rng_ranlux389`.
using RanluxppCompatEngineJamesP4 = RanluxppCompatEngineJames<389>;

extern template class RanluxppCompatEngineJames<223>;
extern template class RanluxppCompatEngineJames<389>;


/// Compatibility engine for `gsl_rng_ranlxs*` from the GNU Scientific Library.
template <int p>
class RanluxppCompatEngineGslRanlxs final : public TRandomEngine {

private:
   using ImplType = RanluxppEngineImpl<24, p>;
   std::unique_ptr<ImplType> fImpl;

public:
   RanluxppCompatEngineGslRanlxs(uint64_t seed = 1);
   virtual ~RanluxppCompatEngineGslRanlxs();

   /// Generate a floating point random number with 24 bits of randomness
   double Rndm() override;
   /// Generate a floating point random number (non-virtual method)
   double operator()();
   /// Generate a random integer value with 24 bits
   uint64_t IntRndm();

   /// Initialize and seed the state of the generator
   void SetSeed(uint64_t seed);
   /// Skip `n` random numbers without generating them
   void Skip(uint64_t n);

   /// Get name of the generator
   static const char *Name() { return "RanluxppCompatGslRanlxs"; }
};

using RanluxppCompatEngineGslRanlxs0 = RanluxppCompatEngineGslRanlxs<218>;
using RanluxppCompatEngineGslRanlxs1 = RanluxppCompatEngineGslRanlxs<404>;
using RanluxppCompatEngineGslRanlxs2 = RanluxppCompatEngineGslRanlxs<794>;

extern template class RanluxppCompatEngineGslRanlxs<218>;
extern template class RanluxppCompatEngineGslRanlxs<404>;
extern template class RanluxppCompatEngineGslRanlxs<794>;


/// Compatibility engine for `gsl_rng_ranlxd*` from the GNU Scientific Library.
template <int p>
class RanluxppCompatEngineGslRanlxd final : public TRandomEngine {

private:
   using ImplType = RanluxppEngineImpl<48, p>;
   std::unique_ptr<ImplType> fImpl;

public:
   RanluxppCompatEngineGslRanlxd(uint64_t seed = 1);
   virtual ~RanluxppCompatEngineGslRanlxd();

   /// Generate a floating point random number with 48 bits of randomness
   double Rndm() override;
   /// Generate a floating point random number (non-virtual method)
   double operator()();
   /// Generate a random integer value with 48 bits
   uint64_t IntRndm();

   /// Initialize and seed the state of the generator
   void SetSeed(uint64_t seed);
   /// Skip `n` random numbers without generating them
   void Skip(uint64_t n);

   /// Get name of the generator
   static const char *Name() { return "RanluxppCompatGslRanlxd"; }
};

using RanluxppCompatEngineGslRanlxd1 = RanluxppCompatEngineGslRanlxd<404>;
using RanluxppCompatEngineGslRanlxd2 = RanluxppCompatEngineGslRanlxd<794>;

extern template class RanluxppCompatEngineGslRanlxd<404>;
extern template class RanluxppCompatEngineGslRanlxd<794>;


template <int w, int p>
class RanluxppCompatEngineLuescherImpl;

/// Compatibility engine for Lüscher's ranlxs implementation written in C.
template <int p>
class RanluxppCompatEngineLuescherRanlxs final : public TRandomEngine {

private:
   using ImplType = RanluxppCompatEngineLuescherImpl<24, p>;
   std::unique_ptr<ImplType> fImpl;

public:
   RanluxppCompatEngineLuescherRanlxs(uint64_t seed = 314159265);
   virtual ~RanluxppCompatEngineLuescherRanlxs();

   /// Generate a floating point random number with 24 bits of randomness
   double Rndm() override;
   /// Generate a floating point random number (non-virtual method)
   double operator()();
   /// Generate a random integer value with 24 bits
   uint64_t IntRndm();

   /// Initialize and seed the state of the generator
   void SetSeed(uint64_t seed);
   /// Skip `n` random numbers without generating them
   void Skip(uint64_t n);

   /// Get name of the generator
   static const char *Name() { return "RanluxppCompatLuescherRanlxs"; }
};

using RanluxppCompatEngineLuescherRanlxs0 = RanluxppCompatEngineLuescherRanlxs<218>;
using RanluxppCompatEngineLuescherRanlxs1 = RanluxppCompatEngineLuescherRanlxs<404>;
using RanluxppCompatEngineLuescherRanlxs2 = RanluxppCompatEngineLuescherRanlxs<794>;

extern template class RanluxppCompatEngineLuescherRanlxs<218>;
extern template class RanluxppCompatEngineLuescherRanlxs<404>;
extern template class RanluxppCompatEngineLuescherRanlxs<794>;


/// Compatibility engine for Lüscher's ranlxd implementation written in C.
template <int p>
class RanluxppCompatEngineLuescherRanlxd final : public TRandomEngine {

private:
   using ImplType = RanluxppCompatEngineLuescherImpl<48, p>;
   std::unique_ptr<ImplType> fImpl;

public:
   RanluxppCompatEngineLuescherRanlxd(uint64_t seed = 314159265);
   virtual ~RanluxppCompatEngineLuescherRanlxd();

   /// Generate a floating point random number with 48 bits of randomness
   double Rndm() override;
   /// Generate a floating point random number (non-virtual method)
   double operator()();
   /// Generate a random integer value with 48 bits
   uint64_t IntRndm();

   /// Initialize and seed the state of the generator
   void SetSeed(uint64_t seed);
   /// Skip `n` random numbers without generating them
   void Skip(uint64_t n);

   /// Get name of the generator
   static const char *Name() { return "RanluxppCompatLuescherRanlxd"; }
};
using RanluxppCompatEngineLuescherRanlxd1 = RanluxppCompatEngineLuescherRanlxd<404>;
using RanluxppCompatEngineLuescherRanlxd2 = RanluxppCompatEngineLuescherRanlxd<794>;

extern template class RanluxppCompatEngineLuescherRanlxd<404>;
extern template class RanluxppCompatEngineLuescherRanlxd<794>;


/// Compatibility engine for `std::ranlux24` from the C++ standard.
class RanluxppCompatEngineStdRanlux24 final : public TRandomEngine {

private:
   using ImplType = RanluxppEngineImpl<24, 223, 23>;
   std::unique_ptr<ImplType> fImpl;

public:
   RanluxppCompatEngineStdRanlux24(uint64_t seed = 19780503);
   virtual ~RanluxppCompatEngineStdRanlux24();

   /// Generate a floating point random number with 24 bits of randomness
   double Rndm() override;
   /// Generate a floating point random number (non-virtual method)
   double operator()();
   /// Generate a random integer value with 24 bits
   uint64_t IntRndm();

   /// Initialize and seed the state of the generator
   void SetSeed(uint64_t seed);
   /// Skip `n` random numbers without generating them
   void Skip(uint64_t n);

   /// Get name of the generator
   static const char *Name() { return "RanluxppCompatStdRanlux24"; }
};


/// Compatibility engine for `std::ranlux48` from the C++ standard.
class RanluxppCompatEngineStdRanlux48 final : public TRandomEngine {

private:
   using ImplType = RanluxppEngineImpl<48, 2 * 389, 11>;
   std::unique_ptr<ImplType> fImpl;

public:
   RanluxppCompatEngineStdRanlux48(uint64_t seed = 19780503);
   virtual ~RanluxppCompatEngineStdRanlux48();

   /// Generate a floating point random number with 48 bits of randomness
   double Rndm() override;
   /// Generate a floating point random number (non-virtual method)
   double operator()();
   /// Generate a random integer value with 48 bits
   uint64_t IntRndm();

   /// Initialize and seed the state of the generator
   void SetSeed(uint64_t seed);
   /// Skip `n` random numbers without generating them
   void Skip(uint64_t n);

   /// Get name of the generator
   static const char *Name() { return "RanluxppCompatStdRanlux48"; }
};

} // end namespace Math
} // end namespace ROOT

#endif /* ROOT_Math_RanluxppEngine */<|MERGE_RESOLUTION|>--- conflicted
+++ resolved
@@ -27,12 +27,8 @@
 class RanluxppEngine final : public TRandomEngine {
 
 private:
-<<<<<<< HEAD
-   std::unique_ptr<RanluxppEngineImpl<48, p>> fImpl;
-=======
    using ImplType = RanluxppEngineImpl<48, p>;
    std::unique_ptr<ImplType> fImpl;
->>>>>>> 54a757ac
 
 public:
    RanluxppEngine(uint64_t seed = 314159265);
