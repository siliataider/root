--- conflicted
+++ resolved
@@ -22,41 +22,20 @@
 
 ClassImp(TUnuranContDist);
 
-<<<<<<< HEAD
-TUnuranContDist::TUnuranContDist (const ROOT::Math::IGenFunction & pdf, const ROOT::Math::IGenFunction * deriv, bool isLogPdf, bool copyFunc  ) :
-   fPdf(&pdf),
-   fDPdf(deriv),
-   fCdf(nullptr),
-   fXmin(1.),
-   fXmax(-1.),
-   fMode(0),
-   fArea(0),
-   fIsLogPdf(isLogPdf),
-   fHasDomain(0),
-   fHasMode(0),
-   fHasArea(0),
-   fOwnFunc(copyFunc)
-=======
 TUnuranContDist::TUnuranContDist(const ROOT::Math::IGenFunction *pdf, const ROOT::Math::IGenFunction *dpdf,
                                  const ROOT::Math::IGenFunction *cdf, bool isLogPdf, bool copyFunc)
    : fPdf(pdf), fDPdf(dpdf), fCdf(cdf), fXmin(1.), fXmax(-1.), fMode(0), fArea(0), fIsLogPdf(isLogPdf), fHasDomain(0),
      fHasMode(0), fHasArea(0), fOwnFunc(copyFunc)
->>>>>>> 54a757ac
 {
    // Constructor from generic function interfaces
    // manage the functions and clone them if flag copyFunc is true
    if (fOwnFunc) {
-<<<<<<< HEAD
-      fPdf = fPdf->Clone();
-      if (fDPdf) fDPdf = fDPdf->Clone();
-=======
       if (fPdf) 
          fPdf = fPdf->Clone();
       if (fDPdf)
          fDPdf = fDPdf->Clone();
       if (fCdf)
          fCdf = fCdf->Clone();
->>>>>>> 54a757ac
    }
 }
 
@@ -64,17 +43,10 @@
    TUnuranContDist(&pdf,deriv, nullptr, isLogPdf, copyFunc)
 {}
 
-<<<<<<< HEAD
-TUnuranContDist::TUnuranContDist (TF1 * pdf, TF1 * deriv, bool isLogPdf  ) :
-   fPdf(  (pdf) ? new ROOT::Math::WrappedTF1 ( *pdf) : nullptr ),
-   fDPdf( (deriv) ?  new ROOT::Math::WrappedTF1 ( *deriv) : nullptr ),
-   fCdf(nullptr),
-=======
 TUnuranContDist::TUnuranContDist (TF1 * pdf, TF1 * deriv, TF1 * cdf, bool isLogPdf  ) :
    fPdf(  (pdf) ? new ROOT::Math::WrappedTF1 ( *pdf) : nullptr ),
    fDPdf( (deriv) ?  new ROOT::Math::WrappedTF1 ( *deriv) : nullptr ),
    fCdf( (cdf) ?  new ROOT::Math::WrappedTF1 ( *cdf) : nullptr),
->>>>>>> 54a757ac
    fXmin(1.),
    fXmax(-1.),
    fMode(0),
@@ -170,10 +142,7 @@
 double TUnuranContDist::DPdf( double x) const {
    // evaluate the derivative of the pdf
    // if derivative function is not given is evaluated numerically
-<<<<<<< HEAD
-=======
    // in case a pdf is available, otherwise a NaN is returned
->>>>>>> 54a757ac
    if (fDPdf) {
       return (*fDPdf)(x);
    }
