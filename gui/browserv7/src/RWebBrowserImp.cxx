// Author: Sergey Linev <S.Linev@gsi.de>
// Date: 2021-02-11
// Warning: This is part of the ROOT 7 prototype! It will change without notice. It might trigger earthquakes. Feedback is welcome!

/*************************************************************************
 * Copyright (C) 1995-2021, Rene Brun and Fons Rademakers.               *
 * All rights reserved.                                                  *
 *                                                                       *
 * For the licensing terms see $ROOTSYS/LICENSE.                         *
 * For the list of contributors see $ROOTSYS/README/CREDITS.             *
 *************************************************************************/

#include <ROOT/RWebBrowserImp.hxx>

#include "TROOT.h"
#include "TSeqCollection.h" // needed in gROOT->GetListOfFiles()->FindObject

#include <iostream>

using namespace ROOT::Experimental;

////////////////////////////////////////////////////////////////////////////////////////
/// Default constructor

RWebBrowserImp::RWebBrowserImp(TBrowser *b) : TBrowserImp(b)
{
   ShowWarning();

   fWebBrowser = std::make_shared<RBrowser>();
   fWebBrowser->AddTCanvas();
}

////////////////////////////////////////////////////////////////////////////////////////
/// Constructor with width and height parameters

RWebBrowserImp::RWebBrowserImp(TBrowser *b, const char *title, UInt_t width, UInt_t height, Option_t *opt) : TBrowserImp(b,title, width, height, opt)
{
   ShowWarning();

   fWidth = width;
   fHeight = height;
   fWebBrowser = std::make_shared<RBrowser>();
   fWebBrowser->AddTCanvas();
}

////////////////////////////////////////////////////////////////////////////////////////
/// Constructor with x,y, width and height parameters

RWebBrowserImp::RWebBrowserImp(TBrowser *b, const char *title, Int_t x, Int_t y, UInt_t width, UInt_t height, Option_t *opt) : TBrowserImp(b,title, x, y, width, height, opt)
{
   ShowWarning();

   fX = x;
   fY = y;
   fWidth = width;
   fHeight = height;
   fWebBrowser = std::make_shared<RBrowser>();
   fWebBrowser->AddTCanvas();
}

////////////////////////////////////////////////////////////////////////////////////////
/// Constructor with width and height parameters

RWebBrowserImp::~RWebBrowserImp()
{
}

////////////////////////////////////////////////////////////////////////////////////////
/// Show warning that RBrowser will be shown

void RWebBrowserImp::ShowWarning()
{
   static bool show_warn = true;
   if (!show_warn) return;
   show_warn = false;

   std::cout << "\n"
                "ROOT comes with a web-based browser, which is now being started. \n"
                "Revert to TBrowser by setting \"Browser.Name: TRootBrowser\" in rootrc file or\n"
                "by starting \"root --web=off\"\n"
<<<<<<< HEAD
=======
                "Web-based TBrowser can be used in batch mode when starting with \"root -b --web=server:8877\"\n"
>>>>>>> 18b4f317
                "Find more info on https://root.cern/for_developers/root7/#rbrowser\n";
}

////////////////////////////////////////////////////////////////////////////////////////
/// Iconify browser

void RWebBrowserImp::Iconify()
{
}

////////////////////////////////////////////////////////////////////////////////////////
/// Refresh browser

void RWebBrowserImp::Refresh(Bool_t)
{
}

////////////////////////////////////////////////////////////////////////////////////////
/// Show browser

void RWebBrowserImp::Show()
{
   fWebBrowser->Show();
}


////////////////////////////////////////////////////////////////////////////////////////
/// Browse specified object

void RWebBrowserImp::BrowseObj(TObject *obj)
{
   if (obj == gROOT) return;

   if (gROOT->GetListOfFiles()->FindObject(obj))
      fWebBrowser->SetWorkingPath("ROOT Files");
}

////////////////////////////////////////////////////////////////////////////////////////
/// Factory method to create RWebBrowserImp via plugin

TBrowserImp *RWebBrowserImp::NewBrowser(TBrowser *b, const char *title, UInt_t width, UInt_t height, Option_t *opt)
{
   return new RWebBrowserImp(b, title, width, height, opt);
}

////////////////////////////////////////////////////////////////////////////////////////
/// Factory method to create RWebBrowserImp via plugin

TBrowserImp *RWebBrowserImp::NewBrowser(TBrowser *b, const char *title, Int_t x, Int_t y, UInt_t width, UInt_t height, Option_t *opt)
{
   return new RWebBrowserImp(b, title, x, y, width, height, opt);
}<|MERGE_RESOLUTION|>--- conflicted
+++ resolved
@@ -78,10 +78,7 @@
                 "ROOT comes with a web-based browser, which is now being started. \n"
                 "Revert to TBrowser by setting \"Browser.Name: TRootBrowser\" in rootrc file or\n"
                 "by starting \"root --web=off\"\n"
-<<<<<<< HEAD
-=======
                 "Web-based TBrowser can be used in batch mode when starting with \"root -b --web=server:8877\"\n"
->>>>>>> 18b4f317
                 "Find more info on https://root.cern/for_developers/root7/#rbrowser\n";
 }
 
