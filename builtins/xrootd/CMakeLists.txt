# Copyright (C) 1995-2019, Rene Brun and Fons Rademakers.
# All rights reserved.
#
# For the licensing terms see $ROOTSYS/LICENSE.
# For the list of contributors see $ROOTSYS/README/CREDITS.

include(ExternalProject)

find_package(OpenSSL REQUIRED)

<<<<<<< HEAD
set(XROOTD_VERSION "5.5.1")
set(XROOTD_VERSIONNUM 500050001 CACHE INTERNAL "" FORCE)
=======
set(XROOTD_VERSION "5.5.2")
set(XROOTD_VERSIONNUM 500050002 CACHE INTERNAL "" FORCE)
>>>>>>> 18b4f317
set(lcgpackages http://lcgpackages.web.cern.ch/lcgpackages/tarFiles/sources)
set(XROOTD_SRC_URI ${lcgpackages}/xrootd-${XROOTD_VERSION}.tar.gz)
set(XROOTD_PREFIX ${CMAKE_CURRENT_BINARY_DIR}/XROOTD-prefix)
message(STATUS "Downloading and building XROOTD version ${XROOTD_VERSION}")

# Guess under which directory XRootD will install its libraires
set(XROOTD_LIBDIR "lib")
if(CMAKE_SYSTEM_NAME STREQUAL "Linux" AND ${CMAKE_SIZEOF_VOID_P} EQUAL 8
AND NOT CMAKE_CROSSCOMPILING AND NOT EXISTS "/etc/debian_version")
  set(XROOTD_LIBDIR "lib64")
endif()

foreach(lib XrdUtils XrdCl)
  set(libname ${CMAKE_SHARED_LIBRARY_PREFIX}${lib}${CMAKE_SHARED_LIBRARY_SUFFIX})
  list(APPEND XROOTD_LIBRARIES ${XROOTD_PREFIX}/${XROOTD_LIBDIR}/${libname})
endforeach()

if(OPENSSL_VERSION VERSION_GREATER_EQUAL 3)
   set(XROOTD_WITH_OPENSSL3 "-DWITH_OPENSSL3=TRUE")
endif()

ExternalProject_Add(
    XROOTD
    URL ${XROOTD_SRC_URI}
<<<<<<< HEAD
    URL_HASH SHA256=3556d5afcae20ed9a12c89229d515492f6c6f94f829a3d537f5880fcd2fa77e4
=======
    URL_HASH SHA256=ec4e0490b8ee6a3254a4ea4449342aa364bc95b78dc9a8669151be30353863c6
>>>>>>> 18b4f317
    INSTALL_DIR ${XROOTD_PREFIX}
    CMAKE_ARGS -DCMAKE_INSTALL_PREFIX:PATH=<INSTALL_DIR>
               -DCMAKE_PREFIX_PATH:STRING=${OPENSSL_PREFIX}
               -DCMAKE_BUILD_TYPE=Release
               -DCMAKE_C_COMPILER=${CMAKE_C_COMPILER}
               -DCMAKE_C_FLAGS=${CMAKE_C_FLAGS}
               -DCMAKE_CXX_COMPILER=${CMAKE_CXX_COMPILER}
               -DCMAKE_CXX_FLAGS=${ROOT_EXTERNAL_CXX_FLAGS}
               -DCMAKE_OSX_SYSROOT=${CMAKE_OSX_SYSROOT}
               -DCMAKE_OSX_DEPLOYMENT_TARGET=${CMAKE_OSX_DEPLOYMENT_TARGET}
               -DENABLE_PYTHON=OFF
               -DENABLE_CEPH=OFF
               ${XROOTD_WITH_OPENSSL3}
               -DCMAKE_INSTALL_RPATH:STRING=${XROOTD_PREFIX}/${XROOTD_LIBDIR}
    INSTALL_COMMAND ${CMAKE_COMMAND} --build . --target install
            COMMAND ${CMAKE_COMMAND} -E copy_directory <INSTALL_DIR>/include/xrootd <INSTALL_DIR>/include
    LOG_DOWNLOAD 1 LOG_CONFIGURE 1 LOG_BUILD 1 LOG_INSTALL 1
    BUILD_BYPRODUCTS ${XROOTD_LIBRARIES}
    TIMEOUT 600
)

if(builtin_openssl)
  add_dependencies(XROOTD OPENSSL)
endif()

list(APPEND XROOTD_LIBRARIES OpenSSL::SSL)

unset(XROOTD_FOUND CACHE)
unset(XROOTD_FOUND PARENT_SCOPE)
set(XROOTD_FOUND TRUE CACHE BOOL "" FORCE)

set(XROOTD_INCLUDE_DIRS ${XROOTD_PREFIX}/include/xrootd ${XROOTD_DESTDIR}/include/xrootd/private)
set(XROOTD_NOMAIN TRUE)
set(XROOTD_CFLAGS "-DROOTXRDVERS=${XROOTD_VERSIONNUM}")

set(XROOTD_INCLUDE_DIR ${XROOTD_PREFIX}/include/xrootd ${XROOTD_PREFIX}/include/xrootd/private CACHE INTERNAL "" FORCE)
set(XROOTD_INCLUDE_DIRS ${XROOTD_PREFIX}/include/xrootd ${XROOTD_PREFIX}/include/xrootd/private CACHE INTERNAL "" FORCE)
set(XROOTD_LIBRARY ${XROOTD_PREFIX}/${XROOTD_LIBDIR}/${XROOTD_LIBNAME} CACHE INTERNAL "" FORCE)
set(XROOTD_LIBRARIES ${XROOTD_LIBRARIES} CACHE INTERNAL "" FORCE)

add_library(xrootd INTERFACE)
target_include_directories(xrootd INTERFACE $<BUILD_INTERFACE:${XROOTD_INCLUDE_DIR}>)
target_link_libraries(xrootd INTERFACE $<BUILD_INTERFACE:${XROOTD_LIBRARIES}>)
set_property(TARGET xrootd PROPERTY INTERFACE_BUILD_RPATH ${XROOTD_PREFIX}/${XROOTD_LIBDIR})
add_dependencies(xrootd XROOTD)

add_library(Xrootd::Xrootd ALIAS xrootd)

set_property(GLOBAL APPEND PROPERTY ROOT_BUILTIN_TARGETS XROOTD)

install(DIRECTORY ${XROOTD_PREFIX}/${XROOTD_LIBDIR}/ DESTINATION ${CMAKE_INSTALL_LIBDIR} COMPONENT libraries FILES_MATCHING PATTERN "libXrd*")
install(DIRECTORY ${XROOTD_PREFIX}/include/xrootd/ DESTINATION ${CMAKE_INSTALL_INCLUDEDIR} COMPONENT headers)
if(APPLE)
  # XRootD libraries on mac need the LC_RPATH variable set. The build process already takes care of setting
  #   * BUILD_RPATH = build/XROOTD-prefix/../src
  #   * INSTALL_RPATH = build/lib
  # Since the install directory for the builtin_xrootd target corresponds to the build directory of the main project.
  # Use a post install script to change the LC_RPATH variable of the libraries in the ROOT install folder.
  install(SCRIPT ${CMAKE_CURRENT_LIST_DIR}/XROOTDApplePostInstall.cmake
          CODE "xrootd_libs_change_rpath(${XROOTD_PREFIX}/${XROOTD_LIBDIR} ${CMAKE_INSTALL_FULL_LIBDIR})"
  )
endif()<|MERGE_RESOLUTION|>--- conflicted
+++ resolved
@@ -8,13 +8,8 @@
 
 find_package(OpenSSL REQUIRED)
 
-<<<<<<< HEAD
-set(XROOTD_VERSION "5.5.1")
-set(XROOTD_VERSIONNUM 500050001 CACHE INTERNAL "" FORCE)
-=======
 set(XROOTD_VERSION "5.5.2")
 set(XROOTD_VERSIONNUM 500050002 CACHE INTERNAL "" FORCE)
->>>>>>> 18b4f317
 set(lcgpackages http://lcgpackages.web.cern.ch/lcgpackages/tarFiles/sources)
 set(XROOTD_SRC_URI ${lcgpackages}/xrootd-${XROOTD_VERSION}.tar.gz)
 set(XROOTD_PREFIX ${CMAKE_CURRENT_BINARY_DIR}/XROOTD-prefix)
@@ -39,11 +34,7 @@
 ExternalProject_Add(
     XROOTD
     URL ${XROOTD_SRC_URI}
-<<<<<<< HEAD
-    URL_HASH SHA256=3556d5afcae20ed9a12c89229d515492f6c6f94f829a3d537f5880fcd2fa77e4
-=======
     URL_HASH SHA256=ec4e0490b8ee6a3254a4ea4449342aa364bc95b78dc9a8669151be30353863c6
->>>>>>> 18b4f317
     INSTALL_DIR ${XROOTD_PREFIX}
     CMAKE_ARGS -DCMAKE_INSTALL_PREFIX:PATH=<INSTALL_DIR>
                -DCMAKE_PREFIX_PATH:STRING=${OPENSSL_PREFIX}
