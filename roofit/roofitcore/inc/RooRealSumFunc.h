--- conflicted
+++ resolved
@@ -33,14 +33,10 @@
    TObject *clone(const char *newname) const override { return new RooRealSumFunc(*this, newname); }
    ~RooRealSumFunc() override;
 
-<<<<<<< HEAD
-   virtual Bool_t forceAnalyticalInt(const RooAbsArg &arg) const { return arg.isFundamental(); }
-=======
    double evaluate() const override;
    bool checkObservables(const RooArgSet *nset) const override;
 
    bool forceAnalyticalInt(const RooAbsArg &arg) const override { return arg.isFundamental(); }
->>>>>>> 18b4f317
    Int_t getAnalyticalIntegralWN(RooArgSet &allVars, RooArgSet &numVars, const RooArgSet *normSet,
                                  const char *rangeName = nullptr) const override;
    double analyticalIntegralWN(Int_t code, const RooArgSet *normSet, const char *rangeName = nullptr) const override;
@@ -64,10 +60,6 @@
 
    std::unique_ptr<RooAbsArg> compileForNormSet(RooArgSet const &normSet, RooFit::Detail::CompileContext & ctx) const override;
 
-   std::unique_ptr<RooArgSet> fillNormSetForServer(RooArgSet const& /*normSet*/, RooAbsArg const& /*server*/) const {
-     return std::make_unique<RooArgSet>();
-   }
-
 protected:
    mutable RooObjCacheManager _normIntMgr; //! The integration cache manager
 
