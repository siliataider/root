--- conflicted
+++ resolved
@@ -90,22 +90,6 @@
   void resetBuffers() override ;
 
   // Constant term  optimizer interface
-<<<<<<< HEAD
-  virtual void cacheArgs(const RooAbsArg* owner, RooArgSet& varSet, const RooArgSet* nset=0, Bool_t skipZeroWeights=kFALSE) ;
-  virtual const RooAbsArg* cacheOwner() { return 0 ; }
-  virtual void setArgStatus(const RooArgSet& set, Bool_t active) ;
-  virtual void resetCache() ;
-
-  virtual void recalculateCache(const RooArgSet* /*proj*/, Int_t /*firstEvent*/, Int_t /*lastEvent*/, Int_t /*stepSize*/, Bool_t /*skipZeroWeights*/) ;
-  virtual Bool_t hasFilledCache() const ;
-  
-  void loadValues(const RooAbsDataStore *tds, const RooFormulaVar* select=0, const char* rangeName=0,
-      std::size_t nStart=0, std::size_t nStop = std::numeric_limits<std::size_t>::max());
-
-  virtual void forceCacheUpdate() ;
-
-  RooAbsData::RealSpans getBatches(std::size_t first, std::size_t len) const {
-=======
   void cacheArgs(const RooAbsArg* owner, RooArgSet& varSet, const RooArgSet* nset=nullptr, bool skipZeroWeights=false) override ;
   const RooAbsArg* cacheOwner() override { return nullptr ; }
   void setArgStatus(const RooArgSet& set, bool active) override ;
@@ -120,7 +104,6 @@
   void forceCacheUpdate() override ;
 
   RooAbsData::RealSpans getBatches(std::size_t first, std::size_t len) const override {
->>>>>>> 18b4f317
     //TODO
     std::cerr << "This functionality is not yet implemented for composite data stores." << std::endl;
     throw std::logic_error("getBatches() not implemented for RooCompositeDataStore.");
