--- conflicted
+++ resolved
@@ -252,17 +252,10 @@
   void getLogProbabilities(RooSpan<const double> pdfValues, double * output) const;
 
   /// \copydoc getNorm(const RooArgSet*) const
-<<<<<<< HEAD
-  Double_t getNorm(const RooArgSet& nset) const { 
-    return getNorm(&nset) ; 
-  }
-  virtual Double_t getNorm(const RooArgSet* set=0) const ;
-=======
   double getNorm(const RooArgSet& nset) const {
     return getNorm(&nset) ;
   }
   virtual double getNorm(const RooArgSet* set=nullptr) const ;
->>>>>>> 18b4f317
 
   virtual void resetErrorCounters(Int_t resetValue=10) ;
   void setTraceCounter(Int_t value, bool allNodes=false) ;
@@ -307,15 +300,9 @@
   static void verboseEval(Int_t stat) ;
   static int verboseEval() ;
 
-<<<<<<< HEAD
-  double extendedTerm(double sumEntries, double expected, double sumEntriesW2=0.0) const;
-  double extendedTerm(double sumEntries, RooArgSet const* nset, double sumEntriesW2=0.0) const;
-  double extendedTerm(RooAbsData const& data, bool weightSquared) const;
-=======
   double extendedTerm(double sumEntries, double expected, double sumEntriesW2=0.0, bool doOffset=false) const;
   double extendedTerm(double sumEntries, RooArgSet const* nset, double sumEntriesW2=0.0, bool doOffset=false) const;
   double extendedTerm(RooAbsData const& data, bool weightSquared, bool doOffset=false) const;
->>>>>>> 18b4f317
 
   void setNormRange(const char* rangeName) ;
   const char* normRange() const {
@@ -383,12 +370,7 @@
 
   virtual bool syncNormalization(const RooArgSet* dset, bool adjustProxies=true) const ;
 
-<<<<<<< HEAD
-  friend class RooAbsAnaConvPdf ;
-  mutable Double_t _rawValue ;
-=======
   mutable double _rawValue ;
->>>>>>> 18b4f317
   mutable RooAbsReal* _norm = nullptr; //! Normalization integral (owned by _normMgr)
   mutable RooArgSet const* _normSet = nullptr; //! Normalization set with for above integral
 
@@ -404,19 +386,6 @@
   bool redirectServersHook(const RooAbsCollection & newServerList, bool mustReplaceAll,
                                    bool nameChange, bool isRecursiveStep) override;
 
-<<<<<<< HEAD
-    // Object is own by _normCacheManager that will delete object as soon as cache
-    // is sterilized by server redirect
-    _norm = nullptr ;
-
-    // Similar to the situation with the normalization integral above: if a
-    // server is redirected, the cached normalization set might not point to
-    // the right observables anymore. We need to reset it.
-    _normSet = nullptr ;
-    return false ;
-  } ;
-=======
->>>>>>> 18b4f317
 
   mutable Int_t _errorCount ;        ///< Number of errors remaining to print
   mutable Int_t _traceCount ;        ///< Number of traces remaining to print
@@ -435,11 +404,7 @@
   int calcAsymptoticCorrectedCovariance(RooMinimizer& minimizer, RooAbsData const& data);
   int calcSumW2CorrectedCovariance(RooMinimizer& minimizer, RooAbsReal & nll) const;
 
-<<<<<<< HEAD
-  ClassDef(RooAbsPdf,5) // Abstract PDF with normalization support
-=======
   ClassDefOverride(RooAbsPdf,5) // Abstract PDF with normalization support
->>>>>>> 18b4f317
 };
 
 
