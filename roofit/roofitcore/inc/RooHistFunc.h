--- conflicted
+++ resolved
@@ -102,13 +102,8 @@
   bool importWorkspaceHook(RooWorkspace& ws) override ;
   bool areIdentical(const RooDataHist& dh1, const RooDataHist& dh2) ;
 
-<<<<<<< HEAD
-  double evaluate() const;
-  void computeBatch(cudaStream_t*, double* output, size_t size, RooFit::Detail::DataMap const&) const;
-=======
   double evaluate() const override;
   void computeBatch(cudaStream_t*, double* output, size_t size, RooFit::Detail::DataMap const&) const override;
->>>>>>> 18b4f317
   friend class RooAbsCachedReal ;
 
   void ioStreamerPass2() override ;
