--- conflicted
+++ resolved
@@ -46,19 +46,11 @@
 protected:
    double evaluate() const override;
 
-protected:
-   Double_t evaluate() const override;
-
 private:
    std::shared_ptr<RooAbsL> likelihood_;
    mutable double eval_carry = 0;
-<<<<<<< HEAD
-   RooSetProxy vars_proxy_; // sets up client-server connections
-   RooArgSet vars_obs_; // list of observables
-=======
    RooSetProxy vars_proxy_; ///< sets up client-server connections
    RooArgSet vars_obs_;     ///< list of observables
->>>>>>> 18b4f317
 
    ClassDefOverride(RooRealL, 0);
 };
