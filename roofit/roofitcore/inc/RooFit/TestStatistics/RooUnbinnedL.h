--- conflicted
+++ resolved
@@ -21,12 +21,6 @@
 class RooAbsPdf;
 class RooAbsData;
 class RooArgSet;
-<<<<<<< HEAD
-namespace RooBatchCompute {
-struct RunContext;
-}
-=======
->>>>>>> 18b4f317
 class RooChangeTracker;
 
 namespace RooFit {
@@ -37,11 +31,7 @@
    RooUnbinnedL(RooAbsPdf *pdf, RooAbsData *data, RooAbsL::Extended extended = RooAbsL::Extended::Auto,
                 bool useBatchedEvaluations = false);
    RooUnbinnedL(const RooUnbinnedL &other);
-<<<<<<< HEAD
-   ~RooUnbinnedL();
-=======
    ~RooUnbinnedL() override;
->>>>>>> 18b4f317
    bool setApplyWeightSquared(bool flag);
 
    ROOT::Math::KahanSum<double>
@@ -56,12 +46,8 @@
    mutable bool _first = true;        ///<!
    bool useBatchedEvaluations_ = false;
    std::unique_ptr<RooChangeTracker> paramTracker_;
-<<<<<<< HEAD
-   mutable ROOT::Math::KahanSum<double> cachedResult_ = 0;
-=======
    Section lastSection_ = {0, 0}; // used for cache together with the parameter tracker
    mutable ROOT::Math::KahanSum<double> cachedResult_{0.};
->>>>>>> 18b4f317
 };
 
 } // namespace TestStatistics
