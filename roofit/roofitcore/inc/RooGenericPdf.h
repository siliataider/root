/*****************************************************************************
 * Project: RooFit                                                           *
 * Package: RooFitCore                                                       *
 *    File: $Id: RooGenericPdf.h,v 1.20 2007/05/11 09:11:30 verkerke Exp $
 * Authors:                                                                  *
 *   WV, Wouter Verkerke, UC Santa Barbara, verkerke@slac.stanford.edu       *
 *   DK, David Kirkby,    UC Irvine,         dkirkby@uci.edu                 *
 *                                                                           *
 * Copyright (c) 2000-2005, Regents of the University of California          *
 *                          and Stanford University. All rights reserved.    *
 *                                                                           *
 * Redistribution and use in source and binary forms,                        *
 * with or without modification, are permitted according to the terms        *
 * listed in LICENSE (http://roofit.sourceforge.net/license.txt)             *
 *****************************************************************************/
#ifndef ROO_GENERIC_PDF
#define ROO_GENERIC_PDF

#include "RooAbsPdf.h"
#include "RooFormula.h"
#include "RooListProxy.h"

class RooArgList ;

class RooGenericPdf : public RooAbsPdf {
public:
  // Constructors, assignment etc
  inline RooGenericPdf(){}
  RooGenericPdf(const char *name, const char *title, const char* formula, const RooArgList& dependents);
  RooGenericPdf(const char *name, const char *title, const RooArgList& dependents);
  RooGenericPdf(const RooGenericPdf& other, const char* name=nullptr);
  TObject* clone(const char* newname) const override { return new RooGenericPdf(*this,newname); }

  // I/O streaming interface (machine readable)
  bool readFromStream(std::istream& is, bool compact, bool verbose=false) override ;
  void writeToStream(std::ostream& os, bool compact) const override ;

  // Printing interface (human readable)
  void printMultiline(std::ostream& os, Int_t content, bool verbose=false, TString indent="") const override ;
  void printMetaArgs(std::ostream& os) const override ;

  // Debugging
  void dumpFormula() { formula().dump() ; }

  const char* expression() const { return _formExpr.Data(); }
<<<<<<< HEAD
  const RooArgList& dependents() const { return _actualVars; }  
=======
  const RooArgList& dependents() const { return _actualVars; }
>>>>>>> 18b4f317

protected:

  RooFormula& formula() const ;

  // Function evaluation
  RooListProxy _actualVars ;
<<<<<<< HEAD
  double evaluate() const;
  RooSpan<double> evaluateSpan(RooBatchCompute::RunContext& inputData, const RooArgSet* normSet) const;
  void computeBatch(cudaStream_t*, double* output, size_t nEvents, RooFit::Detail::DataMap const&) const;
=======
  double evaluate() const override ;
  RooSpan<double> evaluateSpan(RooBatchCompute::RunContext& inputData, const RooArgSet* normSet) const override;
  void computeBatch(cudaStream_t*, double* output, size_t nEvents, RooFit::Detail::DataMap const&) const override;
>>>>>>> 18b4f317

  bool setFormula(const char* formula) ;

  // Post-processing of server redirection
  bool redirectServersHook(const RooAbsCollection& newServerList, bool mustReplaceAll, bool nameChange, bool isRecursive) override ;

  bool isValidReal(double value, bool printError) const override ;

  std::unique_ptr<RooFormula> _formula{nullptr}; ///<! Formula engine
  TString _formExpr ;            ///< Formula expression string

  ClassDefOverride(RooGenericPdf,1) // Generic PDF defined by string expression and list of variables
};

#endif<|MERGE_RESOLUTION|>--- conflicted
+++ resolved
@@ -43,11 +43,7 @@
   void dumpFormula() { formula().dump() ; }
 
   const char* expression() const { return _formExpr.Data(); }
-<<<<<<< HEAD
-  const RooArgList& dependents() const { return _actualVars; }  
-=======
   const RooArgList& dependents() const { return _actualVars; }
->>>>>>> 18b4f317
 
 protected:
 
@@ -55,15 +51,9 @@
 
   // Function evaluation
   RooListProxy _actualVars ;
-<<<<<<< HEAD
-  double evaluate() const;
-  RooSpan<double> evaluateSpan(RooBatchCompute::RunContext& inputData, const RooArgSet* normSet) const;
-  void computeBatch(cudaStream_t*, double* output, size_t nEvents, RooFit::Detail::DataMap const&) const;
-=======
   double evaluate() const override ;
   RooSpan<double> evaluateSpan(RooBatchCompute::RunContext& inputData, const RooArgSet* normSet) const override;
   void computeBatch(cudaStream_t*, double* output, size_t nEvents, RooFit::Detail::DataMap const&) const override;
->>>>>>> 18b4f317
 
   bool setFormula(const char* formula) ;
 
