--- conflicted
+++ resolved
@@ -46,12 +46,6 @@
 class TH1 ;
 class TTree ;
 
-namespace RooFitLegacy {
-
-RooCmdArg FitOptions(const char* opts);
-
-}
-
 /*! \namespace RooFit
 The namespace RooFit contains mostly switches that change the behaviour of functions of PDFs
 (or other types of arguments).
@@ -66,13 +60,8 @@
 enum MsgLevel { DEBUG=0, INFO=1, PROGRESS=2, WARNING=3, ERROR=4, FATAL=5 } ;
 /// Topics for a RooMsgService::StreamConfig in RooMsgService
 enum MsgTopic { Generation=1, Minimization=2, Plotting=4, Fitting=8, Integration=16, LinkStateMgmt=32,
-<<<<<<< HEAD
-	 Eval=64, Caching=128, Optimization=256, ObjectHandling=512, InputArguments=1024, Tracing=2048,
-	 Contents=4096, DataHandling=8192, NumIntegration=16384, FastEvaluations=1<<15, HistFactory=1<<16, IO=1<<17 };
-=======
     Eval=64, Caching=128, Optimization=256, ObjectHandling=512, InputArguments=1024, Tracing=2048,
     Contents=4096, DataHandling=8192, NumIntegration=16384, FastEvaluations=1<<15, HistFactory=1<<16, IO=1<<17 };
->>>>>>> 18b4f317
 enum MPSplit { BulkPartition=0, Interleave=1, SimComponents=2, Hybrid=3 } ;
 
 /// For setting the batch mode flag with the BatchMode() command argument to
@@ -152,11 +141,7 @@
 RooCmdArg Cut(const RooFormulaVar& cutVar) ;
 RooCmdArg Binning(const RooAbsBinning& binning) ;
 RooCmdArg Binning(const char* binningName) ;
-<<<<<<< HEAD
-RooCmdArg Binning(int nBins, double xlo=0., double xhi=0.) ;
-=======
 RooCmdArg Binning(int nBins, double xlo=0.0, double xhi=0.0) ;
->>>>>>> 18b4f317
 RooCmdArg MarkerStyle(Style_t style) ;
 RooCmdArg MarkerSize(Size_t size) ;
 RooCmdArg MarkerColor(Color_t color) ;
@@ -257,15 +242,7 @@
 RooCmdArg IntegrateBins(double precision);
 
 // RooAbsPdf::fitTo arguments
-<<<<<<< HEAD
-RooCmdArg PrefitDataFraction(Double_t data_ratio = 0.0) ;
-RooCmdArg FitOptions(const char* opts)
-  R__DEPRECATED(6,28,"Please migrate to the RooCmdArg-based fit configuration"
-                     " (or use RooFitLegacy::FitOptions(const char*) to silence this warning,"
-                     " but be warned that the RooFitLegacy function also gets removed in ROOT v6.28).") ;
-=======
 RooCmdArg PrefitDataFraction(double data_ratio = 0.0) ;
->>>>>>> 18b4f317
 RooCmdArg Optimize(Int_t flag=2) ;
 
 ////////////////////////////////////////////////////////////////////////////////
