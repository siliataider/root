--- conflicted
+++ resolved
@@ -31,11 +31,6 @@
    RooPolyFunc(const char *name, const char *title, RooAbsReal &x, const RooAbsCollection &coefList);
    RooPolyFunc(const char *name, const char *title, RooAbsReal &x, RooAbsReal &y, const RooAbsCollection &coefList);
    RooPolyFunc(const char *name, const char *title, const RooAbsCollection &vars);
-<<<<<<< HEAD
-   RooPolyFunc(const RooPolyFunc &other, const char *name = 0);
-   RooPolyFunc &operator=(const RooPolyFunc &other);
-   virtual TObject *clone(const char *newname) const { return new RooPolyFunc(*this, newname); }
-=======
    RooPolyFunc(const RooPolyFunc &other, const char *name = nullptr);
    RooPolyFunc &operator=(const RooPolyFunc &other) = delete;
    RooPolyFunc &operator=(RooPolyFunc &&other) = delete;
@@ -52,7 +47,6 @@
    {
       return static_cast<RooRealVar *>(term.at(_vars.index(v)));
    }
->>>>>>> 18b4f317
 
    void addTerm(double coefficient);
    void addTerm(double coefficient, const RooAbsCollection &exponents);
