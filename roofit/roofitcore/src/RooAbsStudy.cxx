/*****************************************************************************
 * Project: RooFit                                                           *
 * Package: RooFitCore                                                       *
 * @(#)root/roofitcore:$Id$
 * Authors:                                                                  *
 *   WV, Wouter Verkerke, UC Santa Barbara, verkerke@slac.stanford.edu       *
 *   DK, David Kirkby,    UC Irvine,         dkirkby@uci.edu                 *
 *                                                                           *
 * Copyright (c) 2000-2005, Regents of the University of California          *
 *                          and Stanford University. All rights reserved.    *
 *                                                                           *
 * Redistribution and use in source and binary forms,                        *
 * with or without modification, are permitted according to the terms        *
 * listed in LICENSE (http://roofit.sourceforge.net/license.txt)             *
 *****************************************************************************/

/**
\file RooAbsStudy.cxx
\class RooAbsStudy
\ingroup Roofitcore

RooAbsStudy is an abstract base class for RooStudyManager modules

**/

#include "Riostream.h"

#include "RooAbsStudy.h"
#include "RooMsgService.h"
#include "RooDataSet.h"
#include "TList.h"

using namespace std ;

ClassImp(RooAbsStudy);
  ;


////////////////////////////////////////////////////////////////////////////////
/// Constructor

RooAbsStudy::RooAbsStudy(const char* name, const char* title) : TNamed(name,title), _storeDetails(0), _summaryData(0), _detailData(0), _ownDetailData(true)
{
}



////////////////////////////////////////////////////////////////////////////////
/// Copy constructor

RooAbsStudy::RooAbsStudy(const RooAbsStudy& other) : TNamed(other), _storeDetails(other._storeDetails), _summaryData(other._summaryData),
                       _detailData(0), _ownDetailData(other._ownDetailData)
{
}



////////////////////////////////////////////////////////////////////////////////
/// Destructor

RooAbsStudy::~RooAbsStudy()
{
  if (_summaryData) delete _summaryData ;
  if (_ownDetailData && _detailData) {
    _detailData->Delete() ;
    delete _detailData ;
  }
}




////////////////////////////////////////////////////////////////////////////////

void RooAbsStudy::registerSummaryOutput(const RooArgSet& allVars, const RooArgSet& varsWithError, const RooArgSet& varsWithAsymError)
{
  if (_summaryData) {
    coutW(ObjectHandling) << "RooAbsStudy::registerSummaryOutput(" << GetName() << ") WARNING summary output already registered" << endl ;
    return ;
  }

  string name = Form("%s_summary_data",GetName()) ;
  string title = Form("%s Summary Data",GetTitle()) ;
  _summaryData = new RooDataSet(name.c_str(),title.c_str(),allVars,RooFit::StoreError(varsWithError),RooFit::StoreAsymError(varsWithAsymError)) ;
}


////////////////////////////////////////////////////////////////////////////////

void RooAbsStudy::storeSummaryOutput(const RooArgSet& vars)
{
  if (!_summaryData) {
    coutE(ObjectHandling) << "RooAbsStudy::storeSummaryOutput(" << GetName() << ") ERROR: no summary output data configuration registered" << endl ;
    return ;
  }
  _summaryData->add(vars) ;
}



////////////////////////////////////////////////////////////////////////////////

void RooAbsStudy::storeDetailedOutput(std::unique_ptr<TNamed> object)
{
  if (!_storeDetails) return;

    if (!_detailData) {
      _detailData = new RooLinkedList ;
      _detailData->SetName(TString::Format("%s_detailed_data_list",GetName())) ;
      //cout << "RooAbsStudy::ctor() detailData name = " << _detailData->GetName() << endl ;
    }

    object->SetName(TString::Format("%s_detailed_data_%d",GetName(),_detailData->GetSize())) ;
    //cout << "storing detailed data with name " << object.GetName() << endl ;
    _detailData->Add(object.release());
}



////////////////////////////////////////////////////////////////////////////////

void RooAbsStudy::aggregateSummaryOutput(TList* chunkList)
{
  if (!chunkList) return ;

  for(TObject * obj : *chunkList) {

    //cout << "RooAbsStudy::aggregateSummaryOutput(" << GetName() << ") processing object " << obj->GetName() << endl ;

    RooDataSet* data = dynamic_cast<RooDataSet*>(obj) ;
    if (data) {
      if (TString(data->GetName()).BeginsWith(Form("%s_summary_data",GetName()))) {
   //cout << "RooAbsStudy::aggregateSummaryOutput(" << GetName() << ") found summary block " << data->GetName() << endl ;
   if (!_summaryData) {
     _summaryData = (RooDataSet*) data->Clone(Form("%s_summary_data",GetName())) ;
   } else {
     _summaryData->append(*data) ;
   }
      }
    }

    if (auto dlist = dynamic_cast<RooLinkedList*>(obj)) {
      if (TString(dlist->GetName()).BeginsWith(Form("%s_detailed_data",GetName()))) {
<<<<<<< HEAD
        for(auto * dobj : static_range_cast<TNamed*>(*dlist)) storeDetailedOutput(*dobj) ;
=======
        for(auto * dobj : static_range_cast<TNamed*>(*dlist)) storeDetailedOutput(std::unique_ptr<TNamed>{dobj}) ;
>>>>>>> 18b4f317
      }
    }
  }
}<|MERGE_RESOLUTION|>--- conflicted
+++ resolved
@@ -141,11 +141,7 @@
 
     if (auto dlist = dynamic_cast<RooLinkedList*>(obj)) {
       if (TString(dlist->GetName()).BeginsWith(Form("%s_detailed_data",GetName()))) {
-<<<<<<< HEAD
-        for(auto * dobj : static_range_cast<TNamed*>(*dlist)) storeDetailedOutput(*dobj) ;
-=======
         for(auto * dobj : static_range_cast<TNamed*>(*dlist)) storeDetailedOutput(std::unique_ptr<TNamed>{dobj}) ;
->>>>>>> 18b4f317
       }
     }
   }
