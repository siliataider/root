--- conflicted
+++ resolved
@@ -306,26 +306,7 @@
   cxcoutD(InputArguments) << "Preprocessing formula step 3: replace '@'-references\n\t" << formula << endl;
 
   // Step 4: Replace all named references with "x[i]"-style
-<<<<<<< HEAD
-  for (unsigned int i = 0; i < _origList.size(); ++i) {
-    const auto& var = _origList[i];
-    auto regex = std::string{"\\b"} + var.GetName();
-    regex = std::regex_replace(regex, std::regex("([\\[\\]\\{\\}])"), "\\$1"); // The name might contain [, ], {, or }.
-    regex += "\\b(?!\\[)"; // Veto '[' as next character. If the variable is called `x`, this might otherwise replace `x[0]`.
-    regex += "\\b(?!\\])"; // Veto ']' as next character. If the variable is called `0`, this might otherwise replace `x[0]`.
-    std::regex findParameterRegex(regex);
-
-    std::stringstream replacement;
-    replacement << "x[" << i << "]";
-    formula = std::regex_replace(formula, findParameterRegex, replacement.str());
-
-    cxcoutD(InputArguments) << "Preprocessing formula step 4: replace named references: "
-        << var.GetName() << " --> " << replacement.str()
-        << "\n\t" << formula << endl;
-  }
-=======
   replaceVarNamesWithIndexStyle(formula, _origList);
->>>>>>> 18b4f317
 
   cxcoutD(InputArguments) << "Final formula:\n\t" << formula << endl;
 
