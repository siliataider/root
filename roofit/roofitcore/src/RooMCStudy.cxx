/*****************************************************************************
 * Project: RooFit                                                           *
 * Package: RooFitCore                                                       *
 * @(#)root/roofitcore:$Id$
 * Authors:                                                                  *
 *   WV, Wouter Verkerke, UC Santa Barbara, verkerke@slac.stanford.edu       *
 *   DK, David Kirkby,    UC Irvine,         dkirkby@uci.edu                 *
 *                                                                           *
 * Copyright (c) 2000-2005, Regents of the University of California          *
 *                          and Stanford University. All rights reserved.    *
 *                                                                           *
 * Redistribution and use in source and binary forms,                        *
 * with or without modification, are permitted according to the terms        *
 * listed in LICENSE (http://roofit.sourceforge.net/license.txt)             *
 *****************************************************************************/

/**
\file RooMCStudy.cxx
\class RooMCStudy
\ingroup Roofitcore

RooMCStudy is a helper class to facilitate Monte Carlo studies
such as 'goodness-of-fit' studies, that involve fitting a PDF
to multiple toy Monte Carlo sets. These may be generated from either same PDF
or from a different PDF with similar parameters.

Given a fit and a generator PDF (they might be identical), RooMCStudy can produce
toyMC samples and/or fit these.
It accumulates the post-fit parameters of each iteration in a dataset. These can be
retrieved using fitParams() or fitParDataSet(). This dataset additionally contains the
variables
- NLL: The value of the negative log-likelihood for each run.
- ngen: The number of events generated for each run.

Additional plotting routines simplify the task of plotting
the distribution of the minimized likelihood, the fitted parameter values,
fitted error and pull distribution.

RooMCStudy provides the option to insert add-in modules
that modify the generate-and-fit cycle and allow to perform
extra steps in the cycle. Output of these modules can be stored
alongside the fit results in the aggregate results dataset.
These study modules should derive from the class RooAbsMCStudyModule.

Check the RooFit tutorials
- rf801_mcstudy.C
- rf802_mcstudy_addons.C
- rf803_mcstudy_addons2.C
- rf804_mcstudy_constr.C
for usage examples.
**/

#include "snprintf.h"
#include <iostream>

#include "RooMCStudy.h"
#include "RooAbsMCStudyModule.h"

#include "RooGenContext.h"
#include "RooAbsPdf.h"
#include "RooDataSet.h"
#include "RooDataHist.h"
#include "RooRealVar.h"
#include "RooFitResult.h"
#include "RooErrorVar.h"
#include "RooFormulaVar.h"
#include "RooArgList.h"
#include "RooPlot.h"
#include "RooRandom.h"
#include "RooCmdConfig.h"
#include "RooGlobalFunc.h"
#include "RooPullVar.h"
#include "RooMsgService.h"
#include "RooProdPdf.h"
#include "RooWorkspace.h"

using namespace std ;

ClassImp(RooMCStudy);
  ;


/**
Construct Monte Carlo Study Manager. This class automates generating data from a given PDF,
fitting the PDF to data and accumulating the fit statistics.

\param[in] model The PDF to be studied
\param[in] observables The variables of the PDF to be considered observables
\param[in] arg1,arg2,arg3,arg4,arg5,arg6,arg7,arg8 Optional arguments according to table below.

<table>
<tr><th> Optional arguments <th>
<tr><td> Silence()                         <td> Suppress all RooFit messages during running below PROGRESS level
<tr><td> FitModel(const RooAbsPdf&)        <td> The PDF for fitting if it is different from the PDF for generating.
<tr><td> ConditionalObservables(const RooArgSet& set)  <td> The set of observables that the PDF should _not_ be normalized over
<tr><td> Binned(bool flag)               <td> Bin the dataset before fitting it. Speeds up fitting of large data samples
<tr><td> FitOptions(....)                  <td> Options to be used for fitting. All named arguments inside FitOptions() are passed to RooAbsPdf::fitTo().
                                                `Save()` is especially interesting to be able to retrieve fit results of each run using fitResult().
<tr><td> Verbose(bool flag)              <td> Activate informational messages in event generation phase
<tr><td> Extended(bool flag)             <td> Determine number of events for each sample anew from a Poisson distribution
<tr><td> Constrain(const RooArgSet& pars)  <td> Apply internal constraints on given parameters in fit and sample constrained parameter values from constraint p.d.f for each toy.
<tr><td> ExternalConstraints(const RooArgSet& ) <td> Apply internal constraints on given parameters in fit and sample constrained parameter values from constraint p.d.f for each toy.
<tr><td> ProtoData(const RooDataSet&, bool randOrder)
         <td> Prototype data for the event generation. If the randOrder flag is set, the order of the dataset will be re-randomized for each generation
              cycle to protect against systematic biases if the number of generated events does not exactly match the number of events in the prototype dataset
              at the cost of reduced precision with mu equal to the specified number of events
</table>
*/
RooMCStudy::RooMCStudy(const RooAbsPdf& model, const RooArgSet& observables,
                const RooCmdArg& arg1, const RooCmdArg& arg2,
                const RooCmdArg& arg3,const RooCmdArg& arg4,const RooCmdArg& arg5,
                const RooCmdArg& arg6,const RooCmdArg& arg7,const RooCmdArg& arg8) : TNamed("mcstudy","mcstudy")

{
  // Stuff all arguments in a list
  RooLinkedList cmdList;
  cmdList.Add(const_cast<RooCmdArg*>(&arg1)) ;  cmdList.Add(const_cast<RooCmdArg*>(&arg2)) ;
  cmdList.Add(const_cast<RooCmdArg*>(&arg3)) ;  cmdList.Add(const_cast<RooCmdArg*>(&arg4)) ;
  cmdList.Add(const_cast<RooCmdArg*>(&arg5)) ;  cmdList.Add(const_cast<RooCmdArg*>(&arg6)) ;
  cmdList.Add(const_cast<RooCmdArg*>(&arg7)) ;  cmdList.Add(const_cast<RooCmdArg*>(&arg8)) ;

  // Select the pdf-specific commands
  RooCmdConfig pc(Form("RooMCStudy::RooMCStudy(%s)",model.GetName())) ;

  pc.defineObject("fitModel","FitModel",0,0) ;
  pc.defineSet("condObs","ProjectedObservables",0,0) ;
  pc.defineObject("protoData","PrototypeData",0,0) ;
  pc.defineSet("cPars","Constrain",0,0) ;
  pc.defineSet("extCons","ExternalConstraints",0,0) ;
  pc.defineInt("silence","Silence",0,0) ;
  pc.defineInt("randProtoData","PrototypeData",0,0) ;
  pc.defineInt("verboseGen","Verbose",0,0) ;
  pc.defineInt("extendedGen","Extended",0,0) ;
  pc.defineInt("binGenData","Binned",0,0) ;
  pc.defineInt("dummy","FitOptArgs",0,0) ;

  // Process and check varargs
  pc.process(cmdList) ;
  if (!pc.ok(true)) {
    // WVE do something here
    throw std::string("RooMCStudy::RooMCStudy() Error in parsing arguments passed to contructor") ;
    return ;
  }

  // Save fit command options
  if (pc.hasProcessed("FitOptArgs")) {
    RooCmdArg* fitOptArg = static_cast<RooCmdArg*>(cmdList.FindObject("FitOptArgs")) ;
    for (Int_t i=0 ; i<fitOptArg->subArgs().GetSize() ;i++) {
      _fitOptList.Add(new RooCmdArg(static_cast<RooCmdArg&>(*fitOptArg->subArgs().At(i)))) ;
    }
  }

  // Decode command line arguments
  _silence = pc.getInt("silence") ;
  _verboseGen = pc.getInt("verboseGen") ;
  _extendedGen = pc.getInt("extendedGen") ;
  _binGenData = pc.getInt("binGenData") ;
  _randProto = pc.getInt("randProtoData") ;

  // Process constraints specifications
  const RooArgSet* cParsTmp = pc.getSet("cPars") ;
  const RooArgSet* extCons = pc.getSet("extCons") ;

  RooArgSet* cPars = new RooArgSet ;
  if (cParsTmp) {
    cPars->add(*cParsTmp) ;
  }

  // If constraints are specified, add to fit options
  if (cPars) {
    _fitOptList.Add(RooFit::Constrain(*cPars).Clone()) ;
  }
  if (extCons) {
    _fitOptList.Add(RooFit::ExternalConstraints(*extCons).Clone()) ;
  }

  // Make list of all constraints
  RooArgSet allConstraints ;
  RooArgSet consPars ;
  if (cPars) {
    if (std::unique_ptr<RooArgSet> constraints{model.getAllConstraints(observables,*cPars,true)}) {
      allConstraints.add(*constraints) ;
    }
  }

  // Construct constraint p.d.f
  if (!allConstraints.empty()) {
    _constrPdf = std::make_unique<RooProdPdf>("mcs_constr_prod","RooMCStudy constraints product",allConstraints);

    if (cPars) {
      consPars.add(*cPars) ;
    } else {
      RooArgSet params;
      model.getParameters(&observables, params);
      RooArgSet cparams;
      _constrPdf->getObservables(&params, cparams);
      consPars.add(cparams) ;
    }
    _constrGenContext.reset(_constrPdf->genContext(consPars,0,0,_verboseGen));

    _perExptGenParams = true ;

    coutI(Generation) << "RooMCStudy::RooMCStudy: INFO have pdf with constraints, will generate parameters from constraint pdf for each experiment" << endl ;
  }


  // Extract generator and fit models
  _genModel = const_cast<RooAbsPdf*>(&model) ;
  _genSample = 0 ;
  RooAbsPdf* fitModel = static_cast<RooAbsPdf*>(pc.getObject("fitModel",0)) ;
  _fitModel = fitModel ? fitModel : _genModel ;

  // Extract conditional observables and prototype data
  _genProtoData = static_cast<RooDataSet*>(pc.getObject("protoData",0)) ;
  if (auto condObs = pc.getSet("condObs",0)) {
    _projDeps.add(*condObs);
  }

  _dependents.add(observables) ;

  _allDependents.add(_dependents) ;
  _canAddFitResults = true ;

  if (_extendedGen && _genProtoData && !_randProto) {
    oocoutW(_fitModel,Generation) << "RooMCStudy::RooMCStudy: WARNING Using generator option 'e' (Poisson distribution of #events) together " << endl
              << "                        with a prototype dataset implies incomplete sampling or oversampling of proto data." << endl
              << "                        Use option \"r\" to randomize prototype dataset order and thus to randomize" << endl
              << "                        the set of over/undersampled prototype events for each generation cycle." << endl ;
  }

  _genModel->getParameters(&_dependents, _genParams);
  if (!_binGenData) {
    _genContext.reset(_genModel->genContext(_dependents,_genProtoData,0,_verboseGen));
    _genContext->attach(_genParams) ;
  }

  _genParams.snapshot(_genInitParams, false) ;

  // Store list of parameters and save initial values separately
  _fitModel->getParameters(&_dependents, _fitParams);
  _fitParams.snapshot(_fitInitParams, true);

  _nExpGen = _extendedGen ? _genModel->expectedEvents(&_dependents) : 0 ;

  // Place holder for NLL
  _nllVar = std::make_unique<RooRealVar>("NLL","-log(Likelihood)",0);

  // Place holder for number of generated events
  _ngenVar = std::make_unique<RooRealVar>("ngen","number of generated events",0);

  // Create data set containing parameter values, errors and pulls
  RooArgSet tmp2(_fitParams) ;
  tmp2.add(*_nllVar) ;
  tmp2.add(*_ngenVar) ;

  // Mark all variable to store their errors in the dataset
  tmp2.setAttribAll("StoreError",true) ;
  tmp2.setAttribAll("StoreAsymError",true) ;
  TString fpdName ;
  if (_fitModel==_genModel) {
    fpdName = Form("fitParData_%s",_fitModel->GetName()) ;
  } else {
    fpdName= Form("fitParData_%s_%s",_fitModel->GetName(),_genModel->GetName()) ;
  }

  _fitParData = std::make_unique<RooDataSet>(fpdName.Data(),"Fit Parameters DataSet",tmp2);
  tmp2.setAttribAll("StoreError",false) ;
  tmp2.setAttribAll("StoreAsymError",false) ;

  if (_perExptGenParams) {
    _genParData = std::make_unique<RooDataSet>("genParData","Generated Parameters dataset",_genParams);
  }

  // Append proto variables to allDependents
  if (_genProtoData) {
    _allDependents.add(*_genProtoData->get(),true) ;
  }

  // Call module initializers
  list<RooAbsMCStudyModule*>::iterator iter ;
  for (iter=_modList.begin() ; iter!= _modList.end() ; ++iter) {
    bool ok = (*iter)->doInitializeInstance(*this) ;
    if (!ok) {
      oocoutE(_fitModel,Generation) << "RooMCStudy::ctor: removing study module " << (*iter)->GetName() << " from analysis chain because initialization failed" << endl ;
      iter = _modList.erase(iter) ;
    }
  }

}


////////////////////////////////////////////////////////////////////////////////

RooMCStudy::~RooMCStudy()
{
  _genDataList.Delete() ;
  _fitOptList.Delete() ;
}



////////////////////////////////////////////////////////////////////////////////
/// Insert given RooMCStudy add-on module to the processing chain
/// of this MCStudy object

void RooMCStudy::addModule(RooAbsMCStudyModule& module)
{
  module.doInitializeInstance(*this) ;
  _modList.push_back(&module) ;
}



////////////////////////////////////////////////////////////////////////////////
/// Run engine method. Generate and/or fit, according to flags, 'nSamples' samples of 'nEvtPerSample' events.
/// If keepGenData is set, all generated data sets will be kept in memory and can be accessed
/// later via genData().
///
/// When generating, data sets will be written out in ascii form if the pattern string is supplied
/// The pattern, which is a template for snprintf, should look something like "data/toymc_%04d.dat"
/// and should contain one integer field that encodes the sample serial number.
///
/// When fitting only, data sets may optionally be read from ascii files, using the same file
/// pattern.
///

bool RooMCStudy::run(bool doGenerate, bool DoFit, Int_t nSamples, Int_t nEvtPerSample, bool keepGenData, const char* asciiFilePat)
{
  RooFit::MsgLevel oldLevel(RooFit::FATAL) ;
  if (_silence) {
    oldLevel = RooMsgService::instance().globalKillBelow() ;
    RooMsgService::instance().setGlobalKillBelow(RooFit::PROGRESS) ;
  }

  list<RooAbsMCStudyModule*>::iterator iter ;
  for (iter=_modList.begin() ; iter!= _modList.end() ; ++iter) {
    (*iter)->initializeRun(nSamples) ;
  }

  Int_t prescale = nSamples>100 ? Int_t(nSamples/100) : 1 ;

  while(nSamples--) {

    if (nSamples%prescale==0) {
      oocoutP(_fitModel,Generation) << "RooMCStudy::run: " ;
      if (doGenerate) ooccoutI(_fitModel,Generation) << "Generating " ;
      if (doGenerate && DoFit) ooccoutI(_fitModel,Generation) << "and " ;
      if (DoFit) ooccoutI(_fitModel,Generation) << "fitting " ;
      ooccoutP(_fitModel,Generation) << "sample " << nSamples << endl ;
    }

    _genSample = 0;
    bool existingData = false ;
    if (doGenerate) {
      // Generate sample
      Int_t nEvt(nEvtPerSample) ;

      // Reset generator parameters to initial values
      _genParams.assign(_genInitParams) ;

      // If constraints are present, sample generator values from constraints
      if (_constrPdf) {
        _genParams.assign(*std::unique_ptr<RooDataSet>{_constrGenContext->generate(1)}->get());
      }

      // Save generated parameters if required
      if (_genParData) {
   _genParData->add(_genParams) ;
      }

      // Call module before-generation hook
      list<RooAbsMCStudyModule*>::iterator iter2 ;
      for (iter2=_modList.begin() ; iter2!= _modList.end() ; ++iter2) {
   (*iter2)->processBeforeGen(nSamples) ;
      }

      if (_binGenData) {

   // Calculate the number of (extended) events for this run
   if (_extendedGen) {
     _nExpGen = _genModel->expectedEvents(&_dependents) ;
     nEvt = RooRandom::randomGenerator()->Poisson(nEvtPerSample==0?_nExpGen:nEvtPerSample) ;
   }

   // Binned generation
   _genSample = _genModel->generateBinned(_dependents,nEvt) ;

      } else {

   // Calculate the number of (extended) events for this run
   if (_extendedGen) {
     _nExpGen = _genModel->expectedEvents(&_dependents) ;
     nEvt = RooRandom::randomGenerator()->Poisson(nEvtPerSample==0?_nExpGen:nEvtPerSample) ;
   }

   // Optional randomization of protodata for this run
   if (_randProto && _genProtoData && _genProtoData->numEntries()!=nEvt) {
     oocoutI(_fitModel,Generation) << "RooMCStudy: (Re)randomizing event order in prototype dataset (Nevt=" << nEvt << ")" << endl ;
     Int_t* newOrder = _genModel->randomizeProtoOrder(_genProtoData->numEntries(),nEvt) ;
     _genContext->setProtoDataOrder(newOrder) ;
     delete[] newOrder ;
   }

   coutP(Generation) << "RooMCStudy: now generating " << nEvt << " events" << endl ;

   // Actual generation of events
   if (nEvt>0) {
     _genSample = _genContext->generate(nEvt) ;
   } else {
     // Make empty dataset
     _genSample = new RooDataSet("emptySample","emptySample",_dependents) ;
   }
      }


    //} else if (asciiFilePat && &asciiFilePat) { //warning: the address of 'asciiFilePat' will always evaluate as 'true'
    } else if (asciiFilePat) {

      // Load sample from ASCII file
      char asciiFile[1024] ;
      snprintf(asciiFile,1024,asciiFilePat,nSamples) ;
      RooArgList depList(_allDependents) ;
      _genSample = RooDataSet::read(asciiFile,depList,"q") ;

    } else {

      // Load sample from internal list
      _genSample = (RooDataSet*) _genDataList.At(nSamples) ;
      existingData = true ;
      if (!_genSample) {
      oocoutW(_fitModel,Generation) << "RooMCStudy::run: WARNING: Sample #" << nSamples << " not loaded, skipping" << endl ;
      continue ;
      }
    }

    // Save number of generated events
    _ngenVar->setVal(_genSample->sumEntries()) ;

    // Call module between generation and fitting hook
    list<RooAbsMCStudyModule*>::iterator iter3 ;
    for (iter3=_modList.begin() ; iter3!= _modList.end() ; ++iter3) {
      (*iter3)->processBetweenGenAndFit(nSamples) ;
    }

    if (DoFit) fitSample(_genSample) ;

    // Call module between generation and fitting hook
    for (iter3=_modList.begin() ; iter3!= _modList.end() ; ++iter3) {
      (*iter3)->processAfterFit(nSamples) ;
    }

    // Optionally write to ascii file
    if (doGenerate && asciiFilePat && *asciiFilePat) {
      char asciiFile[1024] ;
      snprintf(asciiFile,1024,asciiFilePat,nSamples) ;
      RooDataSet* unbinnedData = dynamic_cast<RooDataSet*>(_genSample) ;
      if (unbinnedData) {
   unbinnedData->write(asciiFile) ;
      } else {
   coutE(InputArguments) << "RooMCStudy::run(" << GetName() << ") ERROR: ASCII writing of binned datasets is not supported" << endl ;
      }
    }

    // Add to list or delete
    if (!existingData) {
      if (keepGenData) {
   _genDataList.Add(_genSample) ;
      } else {
   delete _genSample ;
      }
    }
  }

  for (iter=_modList.begin() ; iter!= _modList.end() ; ++iter) {
    if (RooDataSet* auxData = (*iter)->finalizeRun()) {
      _fitParData->merge(auxData) ;
    }
  }

  _canAddFitResults = false ;

  if (_genParData) {
    for(RooAbsArg * arg : *_genParData->get()) {
      _genParData->changeObservableName(arg->GetName(),Form("%s_gen",arg->GetName())) ;
    }

    _fitParData->merge(_genParData.get());
  }

  if (DoFit) calcPulls() ;

  if (_silence) {
    RooMsgService::instance().setGlobalKillBelow(oldLevel) ;
  }

  return false ;
}






////////////////////////////////////////////////////////////////////////////////
/// Generate and fit 'nSamples' samples of 'nEvtPerSample' events.
/// If keepGenData is set, all generated data sets will be kept in memory and can be accessed
/// later via genData().
///
/// Data sets will be written out in ascii form if the pattern string is supplied.
/// The pattern, which is a template for snprintf, should look something like "data/toymc_%04d.dat"
/// and should contain one integer field that encodes the sample serial number.
///

bool RooMCStudy::generateAndFit(Int_t nSamples, Int_t nEvtPerSample, bool keepGenData, const char* asciiFilePat)
{
  // Clear any previous data in memory
  _fitResList.Delete() ; // even though the fit results are owned by gROOT, we still want to scratch them here.
  _genDataList.Delete() ;
  _fitParData->reset() ;

  return run(true,true,nSamples,nEvtPerSample,keepGenData,asciiFilePat) ;
}



////////////////////////////////////////////////////////////////////////////////
/// Generate 'nSamples' samples of 'nEvtPerSample' events.
/// If keepGenData is set, all generated data sets will be kept in memory
/// and can be accessed later via genData().
///
/// Data sets will be written out in ascii form if the pattern string is supplied.
/// The pattern, which is a template for snprintf, should look something like "data/toymc_%04d.dat"
/// and should contain one integer field that encodes the sample serial number.
///

bool RooMCStudy::generate(Int_t nSamples, Int_t nEvtPerSample, bool keepGenData, const char* asciiFilePat)
{
  // Clear any previous data in memory
  _genDataList.Delete() ;

  return run(true,false,nSamples,nEvtPerSample,keepGenData,asciiFilePat) ;
}



////////////////////////////////////////////////////////////////////////////////
/// Fit 'nSamples' datasets, which are read from ASCII files.
///
/// The ascii file pattern, which is a template for snprintf, should look something like "data/toymc_%04d.dat"
/// and should contain one integer field that encodes the sample serial number.
///

bool RooMCStudy::fit(Int_t nSamples, const char* asciiFilePat)
{
  // Clear any previous data in memory
  _fitResList.Delete() ; // even though the fit results are owned by gROOT, we still want to scratch them here.
  _fitParData->reset() ;

  return run(false,true,nSamples,0,false,asciiFilePat) ;
}



////////////////////////////////////////////////////////////////////////////////
/// Fit 'nSamples' datasets, as supplied in 'dataSetList'
///

bool RooMCStudy::fit(Int_t nSamples, TList& dataSetList)
{
  // Clear any previous data in memory
  _fitResList.Delete() ; // even though the fit results are owned by gROOT, we still want to scratch them here.
  _genDataList.Delete() ;
  _fitParData->reset() ;

  // Load list of data sets
  for(auto * gset : static_range_cast<RooAbsData*>(dataSetList)) {
    _genDataList.Add(gset) ;
  }

  return run(false,true,nSamples,0,true,0) ;
}



////////////////////////////////////////////////////////////////////////////////
/// Reset all fit parameters to the initial model
/// parameters at the time of the RooMCStudy constructor

void RooMCStudy::resetFitParams()
{
  _fitParams.assign(_fitInitParams) ;
}



////////////////////////////////////////////////////////////////////////////////
/// Internal function. Performs actual fit according to specifications

RooFit::OwningPtr<RooFitResult> RooMCStudy::doFit(RooAbsData* genSample)
{
  // Optionally bin dataset before fitting
  std::unique_ptr<RooDataHist> ownedDataHist;
  RooAbsData* data ;
  if (_binGenData) {
    RooArgSet depList;
    _fitModel->getObservables(genSample->get(), depList);
    ownedDataHist = std::make_unique<RooDataHist>(genSample->GetName(),genSample->GetTitle(),depList,*genSample) ;
    data = ownedDataHist.get();
  } else {
    data = genSample ;
  }
<<<<<<< HEAD
  
  RooFitResult* fr ;
  if (_fitOptList.GetSize()==0) {
    if (_projDeps.getSize()>0) {
      fr = (RooFitResult*) _fitModel->fitTo(*data,RooFit::ConditionalObservables(_projDeps),RooFitLegacy::FitOptions(fitOpt2)) ;
    } else {
      fr = (RooFitResult*) _fitModel->fitTo(*data,RooFitLegacy::FitOptions(fitOpt2)) ;
    }
  } else {
    RooCmdArg save  = RooFit::Save() ;
    RooCmdArg condo = RooFit::ConditionalObservables(_projDeps) ;
    RooCmdArg plevel = RooFit::PrintLevel(-1) ;
    RooLinkedList fitOptList(_fitOptList) ;
    fitOptList.Add(&save) ;
    if (_projDeps.getSize()>0) {
      fitOptList.Add(&condo) ;
    }
    if (_silence) {
      fitOptList.Add(&plevel) ;
    }
    fr = (RooFitResult*) _fitModel->fitTo(*data,fitOptList) ;
  }
=======
>>>>>>> 18b4f317

  RooCmdArg save  = RooFit::Save() ;
  RooCmdArg condo = RooFit::ConditionalObservables(_projDeps) ;
  RooCmdArg plevel = RooFit::PrintLevel(_silence ? -1 : 1) ;

  RooLinkedList fitOptList(_fitOptList) ;
  fitOptList.Add(&save) ;
  if (!_projDeps.empty()) {
    fitOptList.Add(&condo) ;
  }
  fitOptList.Add(&plevel) ;
  return _fitModel->fitTo(*data,fitOptList);
}



////////////////////////////////////////////////////////////////////////////////
/// Redo fit on 'current' toy sample, or if genSample is not nullptr
/// do fit on given sample instead

RooFit::OwningPtr<RooFitResult> RooMCStudy::refit(RooAbsData* genSample)
{
  if (!genSample) {
    genSample = _genSample ;
  }

  std::unique_ptr<RooFitResult> fr;
  if (genSample->sumEntries()>0) {
    fr = std::unique_ptr<RooFitResult>{doFit(genSample)};
  }

  return RooFit::OwningPtr<RooFitResult>(fr.release());
}



////////////////////////////////////////////////////////////////////////////////
/// Internal method. Fit given dataset with fit model. If fit
/// converges (TMinuit status code zero) The fit results are appended
/// to the fit results dataset
///
/// If the fit option "r" is supplied, the RooFitResult
/// objects will always be saved, regardless of the
/// fit status. RooFitResults objects can be retrieved
/// later via fitResult().
///

bool RooMCStudy::fitSample(RooAbsData* genSample)
{
  // Reset all fit parameters to their initial values
  resetFitParams() ;

  // Perform actual fit
  bool ok ;
  std::unique_ptr<RooFitResult> fr;
  if (genSample->sumEntries()>0) {
    fr = std::unique_ptr<RooFitResult>{doFit(genSample)};
    ok = (fr->status()==0) ;
  } else {
    ok = false ;
  }

  // If fit converged, store parameters and NLL
  if (ok) {
    _nllVar->setVal(fr->minNll()) ;
    RooArgSet tmp(_fitParams) ;
    tmp.add(*_nllVar) ;
    tmp.add(*_ngenVar) ;

    _fitParData->add(tmp) ;
  }

  // Store fit result if requested by user
  if (_fitOptList.FindObject("Save")) {
    _fitResList.Add(fr.release()) ;
  }

  return !ok ;
}



////////////////////////////////////////////////////////////////////////////////
/// Utility function to add fit result from external fit to this RooMCStudy
/// and process its results through the standard RooMCStudy statistics gathering tools.
/// This function allows users to run the toy MC generation and/or fitting
/// in a distributed way and to collect and analyze the results in a RooMCStudy
/// as if they were run locally.
///
/// This method is only functional if this RooMCStudy object is cleanm, i.e. it was not used
/// to generate and/or fit any samples.

bool RooMCStudy::addFitResult(const RooFitResult& fr)
{
  if (!_canAddFitResults) {
    oocoutE(_fitModel,InputArguments) << "RooMCStudy::addFitResult: ERROR cannot add fit results in current state" << endl ;
    return true ;
  }

  // Transfer contents of fit result to fitParams ;
  _fitParams.assign(RooArgSet(fr.floatParsFinal())) ;

  // If fit converged, store parameters and NLL
  bool ok = (fr.status()==0) ;
  if (ok) {
    _nllVar->setVal(fr.minNll()) ;
    RooArgSet tmp(_fitParams) ;
    tmp.add(*_nllVar) ;
    tmp.add(*_ngenVar) ;
    _fitParData->add(tmp) ;
  }

  // Store fit result if requested by user
  if (_fitOptList.FindObject("Save")) {
    _fitResList.Add((TObject*)&fr) ;
  }

  return false ;
}



////////////////////////////////////////////////////////////////////////////////
/// Calculate the pulls for all fit parameters in
/// the fit results data set, and add them to that dataset.

void RooMCStudy::calcPulls()
{
  for (auto it = _fitParams.begin(); it != _fitParams.end(); ++it) {
    const auto par = static_cast<RooRealVar*>(*it);
    _fitParData->addColumn(*std::unique_ptr<RooErrorVar>{par->errorVar()});

    TString name(par->GetName()), title(par->GetTitle()) ;
    name.Append("pull") ;
    title.Append(" Pull") ;

    if (!par->hasError(false)) {
      coutW(Generation) << "Fit parameter '" << par->GetName() << "' does not have an error."
          " A pull distribution cannot be generated. This might be caused by the parameter being constant or"
          " because the fits were not run." << std::endl;
      continue;
    }

    // First look in fitParDataset to see if per-experiment generated value has been stored
    auto genParOrig = static_cast<RooAbsReal*>(_fitParData->get()->find(Form("%s_gen",par->GetName())));
    if (genParOrig && _perExptGenParams) {

      RooPullVar pull(name,title,*par,*genParOrig) ;
      _fitParData->addColumn(pull,false) ;

    } else {
      // If not use fixed generator value
      genParOrig = static_cast<RooAbsReal*>(_genInitParams.find(par->GetName()));

      if (!genParOrig) {
        std::size_t index = it - _fitParams.begin();
        genParOrig = index < _genInitParams.size() ?
            static_cast<RooAbsReal*>(_genInitParams[index]) :
            nullptr;

        if (genParOrig) {
          coutW(Generation) << "The fit parameter '" << par->GetName() << "' is not in the model that was used to generate toy data. "
              "The parameter '" << genParOrig->GetName() << "'=" << genParOrig->getVal() << " was found at the same position in the generator model."
              " It will be used to compute pulls."
              "\nIf this is not desired, the parameters of the generator model need to be renamed or reordered." << std::endl;
        }
      }

      if (genParOrig) {
        std::unique_ptr<RooAbsReal> genPar(static_cast<RooAbsReal*>(genParOrig->Clone("truth")));
        RooPullVar pull(name,title,*par,*genPar);

        _fitParData->addColumn(pull,false) ;
      } else {
        coutE(Generation) << "Cannot generate pull distribution for the fit parameter '" << par->GetName() << "'."
            "\nNo similar parameter was found in the set of parameters that were used to generate toy data." << std::endl;
      }
    }
  }
}




////////////////////////////////////////////////////////////////////////////////
/// Return a RooDataSet containing the post-fit parameters of each toy cycle.
/// This dataset also contains any additional output that was generated
/// by study modules that were added to this RooMCStudy.
/// By default, the two following variables are added (apart from fit parameters):
/// - NLL: The value of the negative log-likelihood for each run.
/// - ngen: Number of events generated for each run.
const RooDataSet& RooMCStudy::fitParDataSet()
{
  if (_canAddFitResults) {
    calcPulls() ;
    _canAddFitResults = false ;
  }

  return *_fitParData ;
}



////////////////////////////////////////////////////////////////////////////////
/// Return an argset with the fit parameters for the given sample number
///
/// NB: The fit parameters are only stored for successfull fits,
///     thus the maximum sampleNum can be less that the number
///     of generated samples and if so, the indeces will
///     be out of synch with genData() and fitResult()

const RooArgSet* RooMCStudy::fitParams(Int_t sampleNum) const
{
  // Check if sampleNum is in range
  if (sampleNum<0 || sampleNum>=_fitParData->numEntries()) {
    oocoutE(_fitModel,InputArguments) << "RooMCStudy::fitParams: ERROR, invalid sample number: " << sampleNum << endl ;
    return 0 ;
  }

  return _fitParData->get(sampleNum) ;
}



////////////////////////////////////////////////////////////////////////////////
/// Return the RooFitResult of the fit with the given run number.
///
/// \note Fit results are not saved by default. This requires passing `FitOptions(Save(), ...)`
/// to the constructor.
const RooFitResult* RooMCStudy::fitResult(Int_t sampleNum) const
{
  // Check if sampleNum is in range
  if (sampleNum<0 || sampleNum>=_fitResList.GetSize()) {
    oocoutE(_fitModel,InputArguments) << "RooMCStudy::fitResult: ERROR, invalid sample number: " << sampleNum << endl ;
    return 0 ;
  }

  // Retrieve fit result object
  const RooFitResult* fr = (RooFitResult*) _fitResList.At(sampleNum) ;
  if (fr) {
    return fr ;
  } else {
    oocoutE(_fitModel,InputArguments) << "RooMCStudy::fitResult: ERROR, no fit result saved for sample "
           << sampleNum << ", did you use the 'r; fit option?" << endl ;
  }
  return 0 ;
}



////////////////////////////////////////////////////////////////////////////////
/// Return the given generated dataset. This method will only return datasets
/// if during the run cycle it was indicated that generator data should be saved.

RooAbsData* RooMCStudy::genData(Int_t sampleNum) const
{
  // Check that generated data was saved
  if (_genDataList.GetSize()==0) {
    oocoutE(_fitModel,InputArguments) << "RooMCStudy::genData() ERROR, generated data was not saved" << endl ;
    return 0 ;
  }

  // Check if sampleNum is in range
  if (sampleNum<0 || sampleNum>=_genDataList.GetSize()) {
    oocoutE(_fitModel,InputArguments) << "RooMCStudy::genData() ERROR, invalid sample number: " << sampleNum << endl ;
    return 0 ;
  }

  return  (RooAbsData*) _genDataList.At(sampleNum) ;
}



////////////////////////////////////////////////////////////////////////////////
/// Plot the distribution of fitted values of a parameter. The parameter shown is the one from which the RooPlot
/// was created, e.g.
///
/// RooPlot* frame = param.frame(100,-10,10) ;
/// mcstudy.paramOn(frame,LineStyle(kDashed)) ;
///
/// Any named arguments passed to plotParamOn() are forwarded to the underlying plotOn() call

RooPlot* RooMCStudy::plotParamOn(RooPlot* frame, const RooCmdArg& arg1, const RooCmdArg& arg2, const RooCmdArg& arg3, const RooCmdArg& arg4,
                const RooCmdArg& arg5, const RooCmdArg& arg6, const RooCmdArg& arg7, const RooCmdArg& arg8)
{
  _fitParData->plotOn(frame,arg1,arg2,arg3,arg4,arg5,arg6,arg7,arg8) ;
  return frame ;
}



////////////////////////////////////////////////////////////////////////////////
/// Plot the distribution of the fitted value of the given parameter on a newly created frame.
///
/// <table>
/// <tr><th> Optional arguments <th>
/// <tr><td> FrameRange(double lo, double hi) <td> Set range of frame to given specification
/// <tr><td> FrameBins(int bins)              <td> Set default number of bins of frame to given number
/// <tr><td> Frame()                       <td> Pass supplied named arguments to RooAbsRealLValue::frame() function. See there
///     for list of allowed arguments
/// </table>
/// If no frame specifications are given, the AutoRange() feature will be used to set the range
/// Any other named argument is passed to the RooAbsData::plotOn() call. See that function for allowed options

RooPlot* RooMCStudy::plotParam(const char* paramName, const RooCmdArg& arg1, const RooCmdArg& arg2, const RooCmdArg& arg3, const RooCmdArg& arg4,
                   const RooCmdArg& arg5, const RooCmdArg& arg6, const RooCmdArg& arg7, const RooCmdArg& arg8)
{

  // Find parameter in fitParDataSet
  RooRealVar* param = static_cast<RooRealVar*>(_fitParData->get()->find(paramName)) ;
  if (!param) {
    oocoutE(_fitModel,InputArguments) << "RooMCStudy::plotParam: ERROR: no parameter defined with name " << paramName << endl ;
    return 0 ;
  }

  // Forward to implementation below
  return plotParam(*param,arg1,arg2,arg3,arg4,arg5,arg6,arg7,arg8) ;
}



////////////////////////////////////////////////////////////////////////////////
/// Plot the distribution of the fitted value of the given parameter on a newly created frame.
/// \copydetails RooMCStudy::plotParam(const char* paramName, const RooCmdArg& arg1, const RooCmdArg& arg2, const RooCmdArg& arg3, const RooCmdArg& arg4,
/// const RooCmdArg& arg5, const RooCmdArg& arg6, const RooCmdArg& arg7, const RooCmdArg& arg8)

RooPlot* RooMCStudy::plotParam(const RooRealVar& param, const RooCmdArg& arg1, const RooCmdArg& arg2, const RooCmdArg& arg3, const RooCmdArg& arg4,
                   const RooCmdArg& arg5, const RooCmdArg& arg6, const RooCmdArg& arg7, const RooCmdArg& arg8)
{
  // Stuff all arguments in a list
  RooLinkedList cmdList;
  cmdList.Add(const_cast<RooCmdArg*>(&arg1)) ;  cmdList.Add(const_cast<RooCmdArg*>(&arg2)) ;
  cmdList.Add(const_cast<RooCmdArg*>(&arg3)) ;  cmdList.Add(const_cast<RooCmdArg*>(&arg4)) ;
  cmdList.Add(const_cast<RooCmdArg*>(&arg5)) ;  cmdList.Add(const_cast<RooCmdArg*>(&arg6)) ;
  cmdList.Add(const_cast<RooCmdArg*>(&arg7)) ;  cmdList.Add(const_cast<RooCmdArg*>(&arg8)) ;

  RooPlot* frame = makeFrameAndPlotCmd(param, cmdList) ;
  if (frame) {
    _fitParData->plotOn(frame, cmdList) ;
  }

  return frame ;
}



////////////////////////////////////////////////////////////////////////////////
/// Plot the distribution of the -log(L) values on a newly created frame.
///
/// <table>
/// <tr><th> Optional arguments <th>
/// <tr><td> FrameRange(double lo, double hi) <td> Set range of frame to given specification
/// <tr><td> FrameBins(int bins)              <td> Set default number of bins of frame to given number
/// <tr><td> Frame()                       <td> Pass supplied named arguments to RooAbsRealLValue::frame() function. See there
///     for list of allowed arguments
/// </table>
///
/// If no frame specifications are given, the AutoRange() feature will be used to set the range.
/// Any other named argument is passed to the RooAbsData::plotOn() call. See that function for allowed options

RooPlot* RooMCStudy::plotNLL(const RooCmdArg& arg1, const RooCmdArg& arg2,
                     const RooCmdArg& arg3, const RooCmdArg& arg4,
                     const RooCmdArg& arg5, const RooCmdArg& arg6,
                     const RooCmdArg& arg7, const RooCmdArg& arg8)
{
  return plotParam(*_nllVar,arg1,arg2,arg3,arg4,arg5,arg6,arg7,arg8) ;
}



////////////////////////////////////////////////////////////////////////////////
/// Plot the distribution of the fit errors for the specified parameter on a newly created frame.
///
/// <table>
/// <tr><th> Optional arguments <th>
/// <tr><td> FrameRange(double lo, double hi) <td> Set range of frame to given specification
/// <tr><td> FrameBins(int bins)              <td> Set default number of bins of frame to given number
/// <tr><td> Frame()                       <td> Pass supplied named arguments to RooAbsRealLValue::frame() function. See there
///     for list of allowed arguments
/// </table>
///
/// If no frame specifications are given, the AutoRange() feature will be used to set a default range.
/// Any other named argument is passed to the RooAbsData::plotOn() call. See that function for allowed options.

RooPlot* RooMCStudy::plotError(const RooRealVar& param, const RooCmdArg& arg1, const RooCmdArg& arg2,
                     const RooCmdArg& arg3, const RooCmdArg& arg4,
                     const RooCmdArg& arg5, const RooCmdArg& arg6,
                     const RooCmdArg& arg7, const RooCmdArg& arg8)
{
  if (_canAddFitResults) {
    calcPulls() ;
    _canAddFitResults=false ;
  }

  std::unique_ptr<RooErrorVar> evar{param.errorVar()};
  std::unique_ptr<RooRealVar> evar_rrv{static_cast<RooRealVar*>(evar->createFundamental())};
  RooPlot* frame = plotParam(*evar_rrv,arg1,arg2,arg3,arg4,arg5,arg6,arg7,arg8) ;

  // To make sure the frame has no dangling pointer to evar_rrv.
  frame->createInternalPlotVarClone();

  return frame ;
}

namespace {

// Fits a Gaussian to the pull distribution, plots the fit and prints the fit
// parameters on the canvas. Implementation detail of RooMCStudy::plotPull().
void fitGaussToPulls(RooPlot& frame, RooDataSet& fitParData)
{
   // Build the Gaussian fit mode for the pulls, then fit it and plot it. We
   // have to use the RooWorkspace factory here, because different from the
   // RooMCStudy class, the RooGaussian is not in RooFitCore.
   RooWorkspace ws;
   auto plotVar = frame.getPlotVar();
   const std::string plotVarName = plotVar->GetName();
   ws.import(*plotVar);
   ws.factory("Gaussian::pullGauss(" + plotVarName  + ", pullMean[0.0, -10.0, 10.0], pullSigma[1.0, 0.1, 5.0])");

   RooRealVar& pullMean = *ws.var("pullMean");
   RooRealVar& pullSigma = *ws.var("pullSigma");
   RooAbsPdf& pullGauss = *ws.pdf("pullGauss");

   pullGauss.fitTo(fitParData, RooFit::Minos(0), RooFit::PrintLevel(-1)) ;
   pullGauss.plotOn(&frame) ;

   // Instead of using paramOn() without command arguments to plot the fit
   // parameters, we are building the parameter label ourselves for more
   // flexibility and pass this together with an appropriate layout
   // parametrization to paramOn().
   const int sigDigits = 2;
   const char * options = "ELU";
   std::stringstream ss;
   ss << "Fit parameters:\n"
      << "#mu: " << *std::unique_ptr<TString>{pullMean.format(sigDigits, options)}
      << "\n#sigma: " << *std::unique_ptr<TString>{pullSigma.format(sigDigits, options)};
   // We set the parameters constant to disable the default label. Still, we
   // use param() on as a wrapper for the text box generation.
   pullMean.setConstant(true);
   pullSigma.setConstant(true);
   pullGauss.paramOn(&frame, RooFit::Label(ss.str().c_str()), RooFit::Layout(0.60, 0.9, 0.9));
}

} // namespace


////////////////////////////////////////////////////////////////////////////////
/// Plot the distribution of pull values for the specified parameter on a newly created frame. If asymmetric
/// errors are calculated in the fit (by MINOS) those will be used in the pull calculation.
///
/// If the parameters of the models for generation and fit differ, simple heuristics are used to find the
/// corresponding parameters:
/// - Parameters have the same name: They will be used to compute pulls.
/// - Parameters have different names: The position of the fit parameter in the set of fit parameters will be
///   computed. The parameter at the same position in the set of generator parameters will be used.
///
/// Further options:
/// <table>
/// <tr><th> Arguments <th> Effect
/// <tr><td> FrameRange(double lo, double hi) <td> Set range of frame to given specification
/// <tr><td> FrameBins(int bins)              <td> Set default number of bins of frame to given number
/// <tr><td> Frame()                       <td> Pass supplied named arguments to RooAbsRealLValue::frame() function. See there
///     for list of allowed arguments
/// <tr><td> FitGauss(bool flag)            <td> Add a gaussian fit to the frame
/// </table>
///
/// If no frame specifications are given, the AutoSymRange() feature will be used to set a default range.
/// Any other named argument is passed to the RooAbsData::plotOn(). See that function for allowed options.
///
/// If you want to have more control over the Gaussian fit to the pull
/// distribution, you can also do it after the call to plotPull():
///
/// ~~~ {.cpp}
/// RooPlot *frame = mcstudy->plotPull(myVariable, RooFit::Bins(40), RooFit::FitGauss(false));
/// RooRealVar pullMean("pullMean","Mean of pull",0,-10,10) ;
/// RooRealVar pullSigma("pullSigma","Width of pull",1,0.1,5) ;
/// pullMean.setPlotLabel("pull #mu");     // optional (to get nicer plot labels if you want)
/// pullSigma.setPlotLabel("pull #sigma"); // optional
/// RooGaussian pullGauss("pullGauss","Gaussian of pull", *frame->getPlotVar(), pullMean, pullSigma);
/// pullGauss.fitTo(const_cast<RooDataSet&>(mcstudy->fitParDataSet()),
///                 RooFit::Minos(0), RooFit::PrintLevel(-1)) ;
/// pullGauss.plotOn(frame) ;
/// pullGauss.paramOn(frame, RooFit::Layout(0.65, 0.9, 0.9)); // optionally specify label position (xmin, xmax, ymax)
/// ~~~

RooPlot* RooMCStudy::plotPull(const RooRealVar& param, const RooCmdArg& arg1, const RooCmdArg& arg2,
                     const RooCmdArg& arg3, const RooCmdArg& arg4,
                     const RooCmdArg& arg5, const RooCmdArg& arg6,
                     const RooCmdArg& arg7, const RooCmdArg& arg8)
{
  // Stuff all arguments in a list
  RooLinkedList cmdList;
  cmdList.Add(const_cast<RooCmdArg*>(&arg1)) ;  cmdList.Add(const_cast<RooCmdArg*>(&arg2)) ;
  cmdList.Add(const_cast<RooCmdArg*>(&arg3)) ;  cmdList.Add(const_cast<RooCmdArg*>(&arg4)) ;
  cmdList.Add(const_cast<RooCmdArg*>(&arg5)) ;  cmdList.Add(const_cast<RooCmdArg*>(&arg6)) ;
  cmdList.Add(const_cast<RooCmdArg*>(&arg7)) ;  cmdList.Add(const_cast<RooCmdArg*>(&arg8)) ;

  TString name(param.GetName()), title(param.GetTitle()) ;
  name.Append("pull") ; title.Append(" Pull") ;
  RooRealVar pvar(name,title,-100,100) ;
  pvar.setBins(100) ;


  RooPlot* frame = makeFrameAndPlotCmd(pvar, cmdList, true) ;
  if (frame) {

    // Pick up optonal FitGauss command from list
    RooCmdConfig pc(Form("RooMCStudy::plotPull(%s)",_genModel->GetName())) ;
    pc.defineInt("fitGauss","FitGauss",0,0) ;
    pc.allowUndefined() ;
    pc.process(cmdList) ;
    bool fitGauss=pc.getInt("fitGauss") ;

    // Pass stripped command list to plotOn()
    RooCmdConfig::stripCmdList(cmdList,"FitGauss") ;
    const bool success = _fitParData->plotOn(frame,cmdList) ;

    if (!success) {
      coutF(Plotting) << "No pull distribution for the parameter '" << param.GetName() << "'. Check logs for errors." << std::endl;
      return frame;
    }

    // Add Gaussian fit if requested
    if (fitGauss) {
      fitGaussToPulls(*frame, *_fitParData);
    }

    // To make sure the frame has no dangling pointer to pvar.
    frame->createInternalPlotVarClone();
  }
  return frame;
}



////////////////////////////////////////////////////////////////////////////////
/// Internal function. Construct RooPlot from given parameter and modify the list of named
/// arguments 'cmdList' to only contain the plot arguments that should be forwarded to
/// RooAbsData::plotOn()

RooPlot* RooMCStudy::makeFrameAndPlotCmd(const RooRealVar& param, RooLinkedList& cmdList, bool symRange) const
{
  // Select the frame-specific commands
  RooCmdConfig pc(Form("RooMCStudy::plotParam(%s)",_genModel->GetName())) ;
  pc.defineInt("nbins","Bins",0,0) ;
  pc.defineDouble("xlo","Range",0,0) ;
  pc.defineDouble("xhi","Range",1,0) ;
  pc.defineInt("dummy","FrameArgs",0,0) ;
  pc.defineMutex("Bins","FrameArgs") ;
  pc.defineMutex("Range","FrameArgs") ;

  // Process and check varargs
  pc.allowUndefined() ;
  pc.process(cmdList) ;
  if (!pc.ok(true)) {
    return 0 ;
  }

  // Make frame according to specs
  Int_t nbins = pc.getInt("nbins") ;
  double xlo = pc.getDouble("xlo") ;
  double xhi = pc.getDouble("xhi") ;
  RooPlot* frame ;

  if (pc.hasProcessed("FrameArgs")) {
    // Explicit frame arguments are given, pass them on
    RooCmdArg* frameArg = static_cast<RooCmdArg*>(cmdList.FindObject("FrameArgs")) ;
    frame = param.frame(frameArg->subArgs()) ;
  } else {
    // FrameBins, FrameRange or none are given, build custom frame command list
    RooCmdArg bins = RooFit::Bins(nbins) ;
    RooCmdArg range = RooFit::Range(xlo,xhi) ;
    RooCmdArg autor = symRange ? RooFit::AutoSymRange(*_fitParData,0.2) : RooFit::AutoRange(*_fitParData,0.2) ;
    RooLinkedList frameCmdList ;

    if (pc.hasProcessed("Bins")) frameCmdList.Add(&bins) ;
    if (pc.hasProcessed("Range")) {
      frameCmdList.Add(&range) ;
    } else {
      frameCmdList.Add(&autor) ;
    }
    frame = param.frame(frameCmdList) ;
  }

  // Filter frame command from list and pass on to plotOn()
  RooCmdConfig::stripCmdList(cmdList,"FrameArgs,Bins,Range") ;

  return frame ;
}



////////////////////////////////////////////////////////////////////////////////
/// Create a RooPlot of the -log(L) distribution in the range lo-hi
/// with 'nBins' bins

RooPlot* RooMCStudy::plotNLL(double lo, double hi, Int_t nBins)
{
  RooPlot* frame = _nllVar->frame(lo,hi,nBins) ;

  _fitParData->plotOn(frame) ;
  return frame ;
}



////////////////////////////////////////////////////////////////////////////////
/// Create a RooPlot of the distribution of the fitted errors of the given parameter.
/// The frame is created with a range [lo,hi] and plotted data will be binned in 'nbins' bins

RooPlot* RooMCStudy::plotError(const RooRealVar& param, double lo, double hi, Int_t nbins)
{
  if (_canAddFitResults) {
    calcPulls() ;
    _canAddFitResults=false ;
  }

  std::unique_ptr<RooErrorVar> evar{param.errorVar()};
  RooPlot* frame = evar->frame(lo,hi,nbins) ;
  _fitParData->plotOn(frame) ;

  return frame ;
}



////////////////////////////////////////////////////////////////////////////////
/// Create a RooPlot of the pull distribution for the given
/// parameter.  The range lo-hi is plotted in nbins.  If fitGauss is
/// set, an unbinned ML fit of the distribution to a Gaussian p.d.f
/// is performed. The fit result is overlaid on the returned RooPlot
/// and a box with the fitted mean and sigma is added.
///
/// If the parameters of the models for generation and fit differ, simple heuristics are used to find the
/// corresponding parameters:
/// - Parameters have the same name: They will be used to compute pulls.
/// - Parameters have different names: The position of the fit parameter in the set of fit parameters will be
///   computed. The parameter at the same position in the set of generator parameters will be used.

RooPlot* RooMCStudy::plotPull(const RooRealVar& param, double lo, double hi, Int_t nbins, bool fitGauss)
{
  if (_canAddFitResults) {
    calcPulls() ;
    _canAddFitResults=false ;
  }


  TString name(param.GetName()), title(param.GetTitle()) ;
  name.Append("pull") ; title.Append(" Pull") ;
  RooRealVar pvar(name,title,lo,hi) ;
  pvar.setBins(nbins) ;

  RooPlot* frame = pvar.frame() ;
  const bool success = _fitParData->plotOn(frame);

  if (!success) {
    coutF(Plotting) << "No pull distribution for the parameter '" << param.GetName() << "'. Check logs for errors." << std::endl;
    return frame;
  }

  if (fitGauss) {
    fitGaussToPulls(*frame, *_fitParData);
  }

  return frame ;
}


////////////////////////////////////////////////////////////////////////////////
/// If one of the TObject we have a referenced to is deleted, remove the
/// reference.

void RooMCStudy::RecursiveRemove(TObject *obj)
{
   _fitResList.RecursiveRemove(obj);
   _genDataList.RecursiveRemove(obj);
   _fitOptList.RecursiveRemove(obj);
   if (_ngenVar.get() == obj) _ngenVar.reset();

   if (_fitParData) _fitParData->RecursiveRemove(obj);
   if (_fitParData.get() == obj) _fitParData.reset();

   if (_genParData) _genParData->RecursiveRemove(obj);
   if (_genParData.get() == obj) _genParData.reset();
}
<|MERGE_RESOLUTION|>--- conflicted
+++ resolved
@@ -609,31 +609,6 @@
   } else {
     data = genSample ;
   }
-<<<<<<< HEAD
-  
-  RooFitResult* fr ;
-  if (_fitOptList.GetSize()==0) {
-    if (_projDeps.getSize()>0) {
-      fr = (RooFitResult*) _fitModel->fitTo(*data,RooFit::ConditionalObservables(_projDeps),RooFitLegacy::FitOptions(fitOpt2)) ;
-    } else {
-      fr = (RooFitResult*) _fitModel->fitTo(*data,RooFitLegacy::FitOptions(fitOpt2)) ;
-    }
-  } else {
-    RooCmdArg save  = RooFit::Save() ;
-    RooCmdArg condo = RooFit::ConditionalObservables(_projDeps) ;
-    RooCmdArg plevel = RooFit::PrintLevel(-1) ;
-    RooLinkedList fitOptList(_fitOptList) ;
-    fitOptList.Add(&save) ;
-    if (_projDeps.getSize()>0) {
-      fitOptList.Add(&condo) ;
-    }
-    if (_silence) {
-      fitOptList.Add(&plevel) ;
-    }
-    fr = (RooFitResult*) _fitModel->fitTo(*data,fitOptList) ;
-  }
-=======
->>>>>>> 18b4f317
 
   RooCmdArg save  = RooFit::Save() ;
   RooCmdArg condo = RooFit::ConditionalObservables(_projDeps) ;
