/*****************************************************************************
 * Project: RooFit                                                           *
 * Package: RooFitCore                                                       *
 * @(#)root/roofit:$Id$
 * Authors:                                                                  *
 *   WV, Wouter Verkerke, UC Santa Barbara, verkerke@slac.stanford.edu       *
 *   DK, David Kirkby,    UC Irvine,         dkirkby@uci.edu                 *
 *                                                                           *
 * Copyright (c) 2000-2005, Regents of the University of California          *
 *                          and Stanford University. All rights reserved.    *
 *                                                                           *
 * Redistribution and use in source and binary forms,                        *
 * with or without modification, are permitted according to the terms        *
 * listed in LICENSE (http://roofit.sourceforge.net/license.txt)             *
 *****************************************************************************/

/**
\file RooHistFunc.cxx
\class RooHistFunc
\ingroup Roofitcore

RooHistFunc implements a real-valued function sampled from a
multidimensional histogram. The histogram can have an arbitrary number of real or
discrete dimensions and may have negative values.
**/

#include "RooHistFunc.h"
#include "RooDataHist.h"
#include "RooMsgService.h"
#include "RooRealVar.h"
#include "RooCategory.h"
#include "RooWorkspace.h"
#include "RooHistPdf.h"
#include "RooHelpers.h"

#include "TError.h"
#include "TBuffer.h"

#include <stdexcept>


ClassImp(RooHistFunc);


////////////////////////////////////////////////////////////////////////////////
/// Constructor from a RooDataHist. The variable listed in 'vars' control the dimensionality of the
/// function. Any additional dimensions present in 'dhist' will be projected out. RooDataHist dimensions
/// can be either real or discrete. See RooDataHist::RooDataHist for details on the binning.
/// RooHistFunc neither owns or clone 'dhist' and the user must ensure the input histogram exists
/// for the entire life span of this function.

RooHistFunc::RooHistFunc(const char *name, const char *title, const RooArgSet& vars,
             const RooDataHist& dhist, Int_t intOrder) :
  RooAbsReal(name,title),
  _depList("depList","List of dependents",this),
  _dataHist((RooDataHist*)&dhist),
  _codeReg(10),
  _intOrder(intOrder),
  _cdfBoundaries(false)
{
  _histObsList.addClone(vars) ;
  _depList.add(vars) ;

  // Verify that vars and dhist.get() have identical contents
  const RooArgSet* dvars = dhist.get() ;
  if (vars.size()!=dvars->size()) {
    coutE(InputArguments) << "RooHistFunc::ctor(" << GetName()
           << ") ERROR variable list and RooDataHist must contain the same variables." << std::endl ;
    throw std::invalid_argument("RooHistFunc: ERROR variable list and RooDataHist must contain the same variables.");
  }

  for (const auto arg : vars) {
    if (!dvars->find(arg->GetName())) {
      coutE(InputArguments) << "RooHistFunc::ctor(" << GetName()
             << ") ERROR variable list and RooDataHist must contain the same variables." << std::endl ;
      throw std::invalid_argument("RooHistFunc: ERROR variable list and RooDataHist must contain the same variables.");
    }
  }

  TRACE_CREATE
}



////////////////////////////////////////////////////////////////////////////////
/// Constructor from a RooDataHist. The variable listed in 'vars' control the dimensionality of the
/// function. Any additional dimensions present in 'dhist' will be projected out. RooDataHist dimensions
/// can be either real or discrete. See RooDataHist::RooDataHist for details on the binning.
/// RooHistFunc neither owns or clone 'dhist' and the user must ensure the input histogram exists
/// for the entire life span of this function.

RooHistFunc::RooHistFunc(const char *name, const char *title, const RooArgList& funcObs, const RooArgList& histObs,
             const RooDataHist& dhist, Int_t intOrder) :
  RooAbsReal(name,title),
  _depList("depList","List of dependents",this),
  _dataHist((RooDataHist*)&dhist),
  _codeReg(10),
  _intOrder(intOrder),
  _cdfBoundaries(false)
{
  _histObsList.addClone(histObs) ;
  _depList.add(funcObs) ;

  // Verify that vars and dhist.get() have identical contents
  const RooArgSet* dvars = dhist.get() ;
  if (histObs.size()!=dvars->size()) {
    coutE(InputArguments) << "RooHistFunc::ctor(" << GetName()
           << ") ERROR variable list and RooDataHist must contain the same variables." << std::endl ;
    throw std::invalid_argument("RooHistFunc: ERROR variable list and RooDataHist must contain the same variables.");
  }

  for (const auto arg : histObs) {
    if (!dvars->find(arg->GetName())) {
      coutE(InputArguments) << "RooHistFunc::ctor(" << GetName()
             << ") ERROR variable list and RooDataHist must contain the same variables." << std::endl ;
      throw std::invalid_argument("RooHistFunc: ERROR variable list and RooDataHist must contain the same variables.");
    }
  }

  TRACE_CREATE
}


RooHistFunc::RooHistFunc(const char *name, const char *title, const RooArgSet& vars,
           std::unique_ptr<RooDataHist> dhist, int intOrder)
  : RooHistFunc{name, title, vars, *dhist, intOrder}
{
  _ownedDataHist = std::move(dhist);
}


RooHistFunc::RooHistFunc(const char *name, const char *title, const RooArgList& pdfObs, const RooArgList& histObs,
           std::unique_ptr<RooDataHist> dhist, int intOrder)
  : RooHistFunc{name, title, pdfObs, histObs, *dhist, intOrder}
{
  _ownedDataHist = std::move(dhist);
}


////////////////////////////////////////////////////////////////////////////////
/// Copy constructor

RooHistFunc::RooHistFunc(const RooHistFunc& other, const char* name) :
  RooAbsReal(other,name),
  _depList("depList",this,other._depList),
  _dataHist(other._dataHist),
  _codeReg(other._codeReg),
  _intOrder(other._intOrder),
  _cdfBoundaries(other._cdfBoundaries),
  _totVolume(other._totVolume),
  _unitNorm(other._unitNorm)
{
  TRACE_CREATE

  _histObsList.addClone(other._histObsList) ;
}



////////////////////////////////////////////////////////////////////////////////

RooHistFunc::~RooHistFunc()
{
  TRACE_DESTROY
}




////////////////////////////////////////////////////////////////////////////////
/// Return the current value: The value of the bin enclosing the current coordinates
/// of the dependents, normalized by the histograms contents. Interpolation
/// is applied if the RooHistFunc is configured to do that

double RooHistFunc::evaluate() const
{
  // Transfer values from
  if (!_depList.empty()) {
    for (auto i = 0u; i < _histObsList.size(); ++i) {
      const auto harg = _histObsList[i];
      const auto parg = _depList[i];

      if (harg != parg) {
        parg->syncCache() ;
        harg->copyCache(parg,true) ;
        if (!harg->inRange(0)) {
          return 0 ;
        }
      }
    }
  }

  double ret =  _dataHist->weightFast(_histObsList,_intOrder,false,_cdfBoundaries) ;
  return ret ;
}


void RooHistFunc::computeBatch(cudaStream_t*, double* output, size_t size, RooFit::Detail::DataMap const& dataMap) const {
<<<<<<< HEAD
=======
  if (_depList.size() == 1) {
    auto xVals = dataMap.at(_depList[0]);
    _dataHist->weights(output, xVals, _intOrder, false, _cdfBoundaries);
    return;
  }

>>>>>>> 18b4f317
  std::vector<RooSpan<const double>> inputValues;
  for (const auto& obs : _depList) {
    auto realObs = dynamic_cast<const RooAbsReal*>(obs);
    if (realObs) {
      auto inputs = dataMap.at(realObs);
      inputValues.push_back(std::move(inputs));
    } else {
      inputValues.emplace_back();
    }
  }

  for (std::size_t i = 0; i < size; ++i) {
    bool skip = false;

    for (auto j = 0u; j < _histObsList.size(); ++j) {
      const auto histObs = _histObsList[j];

      if (i < inputValues[j].size()) {
        histObs->setCachedValue(inputValues[j][i], false);
        if (!histObs->inRange(nullptr)) {
          skip = true;
          break;
        }
      }
    }

    output[i] = skip ? 0. : _dataHist->weightFast(_histObsList, _intOrder, false, _cdfBoundaries);
  }
}


////////////////////////////////////////////////////////////////////////////////
/// Only handle case of maximum in all variables

Int_t RooHistFunc::getMaxVal(const RooArgSet& vars) const
{
  std::unique_ptr<RooAbsCollection> common{_depList.selectCommon(vars)};
  return common->size() == _depList.size() ? 1 : 0;
}

////////////////////////////////////////////////////////////////////////////////

double RooHistFunc::maxVal(Int_t code) const
{
  R__ASSERT(code==1) ;

  double max(-1) ;
  for (Int_t i=0 ; i<_dataHist->numEntries() ; i++) {
    _dataHist->get(i) ;
    double wgt = _dataHist->weight() ;
    if (wgt>max) max=wgt ;
  }

  return max*1.05 ;
}

RooDataHist* RooHistFunc::cloneAndOwnDataHist(const char* newname) {
   if (_ownedDataHist) return _ownedDataHist.get();
   _ownedDataHist.reset(static_cast<RooDataHist*>(_dataHist->Clone(newname)));
   _dataHist = _ownedDataHist.get();
   return _dataHist;
}

////////////////////////////////////////////////////////////////////////////////
/// Return the total volume spanned by the observables of the RooDataHist

double RooHistFunc::totVolume() const
{
  // Return previously calculated value, if any
  if (_totVolume>0) {
    return _totVolume ;
  }
  _totVolume = 1. ;
  for (const auto arg : _depList) {
    RooRealVar* real = dynamic_cast<RooRealVar*>(arg) ;
    if (real) {
      _totVolume *= (real->getMax()-real->getMin()) ;
    } else {
      RooCategory* cat = dynamic_cast<RooCategory*>(arg) ;
      if (cat) {
   _totVolume *= cat->numTypes() ;
      }
    }
  }

  return _totVolume ;
}


////////////////////////////////////////////////////////////////////////////////
/// Determine integration scenario. If no interpolation is used,
/// RooHistFunc can perform all integrals over its dependents
/// analytically via partial or complete summation of the input
/// histogram. If interpolation is used, only the integral
/// over all RooHistPdf observables is implemented.

Int_t RooHistFunc::getAnalyticalIntegral(RooArgSet& allVars, RooArgSet& analVars, const char* rangeName) const
{
    return RooHistPdf::getAnalyticalIntegral(allVars, analVars, rangeName, _histObsList, _depList, _intOrder);
}


////////////////////////////////////////////////////////////////////////////////
/// Return integral identified by 'code'. The actual integration
/// is deferred to RooDataHist::sum() which implements partial
/// or complete summation over the histograms contents

double RooHistFunc::analyticalIntegral(Int_t code, const char* rangeName) const
{
    return RooHistPdf::analyticalIntegral(code, rangeName, _histObsList, _depList, *_dataHist, true);
}


////////////////////////////////////////////////////////////////////////////////
/// Return sampling hint for making curves of (projections) of this function
/// as the recursive division strategy of RooCurve cannot deal efficiently
/// with the vertical lines that occur in a non-interpolated histogram

std::list<double>* RooHistFunc::plotSamplingHint(RooAbsRealLValue& obs, double xlo, double xhi) const
{
  return RooHistPdf::plotSamplingHint(*_dataHist, _depList, _histObsList, _intOrder, obs, xlo, xhi);
}


////////////////////////////////////////////////////////////////////////////////
/// Return sampling hint for making curves of (projections) of this function
/// as the recursive division strategy of RooCurve cannot deal efficiently
/// with the vertical lines that occur in a non-interpolated histogram

std::list<double>* RooHistFunc::binBoundaries(RooAbsRealLValue& obs, double xlo, double xhi) const
{
  // No hints are required when interpolation is used
  if (_intOrder>1) {
    return 0 ;
  }

  // Find histogram observable corresponding to pdf observable
  RooAbsArg* hobs(0) ;
  for (auto i = 0u; i < _histObsList.size(); ++i) {
    const auto harg = _histObsList[i];
    const auto parg = _depList[i];
    if (std::string(parg->GetName())==obs.GetName()) {
      hobs=harg ;
    }
  }

  // cout << "RooHistFunc::bb(" << GetName() << ") histObs = " << _histObsList << std::endl ;
  // cout << "RooHistFunc::bb(" << GetName() << ") pdfObs = " << _depList << std::endl ;

  RooAbsRealLValue* transform = nullptr;
  if (!hobs) {

    // Considering alternate: input observable is histogram observable and pdf observable is transformation in terms of it
    RooAbsArg* pobs = nullptr;
    for (auto i = 0u; i < _histObsList.size(); ++i) {
      const auto harg = _histObsList[i];
      const auto parg = _depList[i];
      if (std::string(harg->GetName())==obs.GetName()) {
        pobs=parg ;
        hobs=harg ;
      }
    }

    // Not found, or check that matching pdf observable is an l-value dependent on histogram observable fails
    if (!hobs || !(pobs->dependsOn(obs) && dynamic_cast<RooAbsRealLValue*>(pobs))) {
      std::cout << "RooHistFunc::binBoundaries(" << GetName() << ") obs = " << obs.GetName() << " hobs is not found, returning null" << std::endl ;
      return 0 ;
    }

    // Now we are in business - we are in a situation where the pdf observable LV(x), mapping to a histogram observable x
    // We can return bin boundaries by mapping the histogram boundaties through the inverse of the LV(x) transformation
    transform = dynamic_cast<RooAbsRealLValue*>(pobs) ;
  }


  // cout << "hobs = " << hobs->GetName() << std::endl ;
  // cout << "transform = " << (transform?transform->GetName():"<none>") << std::endl ;

  // Check that observable is in dataset, if not no hint is generated
  RooAbsArg* xtmp = _dataHist->get()->find(hobs->GetName()) ;
  if (!xtmp) {
    std::cout << "RooHistFunc::binBoundaries(" << GetName() << ") hobs = " << hobs->GetName() << " is not found in dataset?" << std::endl ;
    _dataHist->get()->Print("v") ;
    return 0 ;
  }
  RooAbsLValue* lvarg = dynamic_cast<RooAbsLValue*>(_dataHist->get()->find(hobs->GetName())) ;
  if (!lvarg) {
    std::cout << "RooHistFunc::binBoundaries(" << GetName() << ") hobs = " << hobs->GetName() << " but is not an LV, returning null" << std::endl ;
    return 0 ;
  }

  // Retrieve position of all bin boundaries
  const RooAbsBinning* binning = lvarg->getBinningPtr(nullptr);
  double* boundaries = binning->array() ;

  auto hint = new std::list<double> ;

  double delta = (xhi-xlo)*1e-8 ;

  // Construct array with pairs of points positioned epsilon to the left and
  // right of the bin boundaries
  for (Int_t i=0 ; i<binning->numBoundaries() ; i++) {
    if (boundaries[i]>xlo-delta && boundaries[i]<xhi+delta) {

      double boundary = boundaries[i] ;
      if (transform) {
   transform->setVal(boundary) ;
   //cout << "transform bound " << boundary << " using " << transform->GetName() << " result " << obs.getVal() << std::endl ;
   hint->push_back(obs.getVal()) ;
      } else {
   hint->push_back(boundary) ;
      }
    }
  }

  return hint ;
}



////////////////////////////////////////////////////////////////////////////////
/// Check if our datahist is already in the workspace.
/// In case of error, return true.
bool RooHistFunc::importWorkspaceHook(RooWorkspace& ws)
{
  // Check if dataset with given name already exists
  RooAbsData* wsdata = ws.embeddedData(_dataHist->GetName()) ;

  if (wsdata) {
    // If our data is exactly the same, we are done:
    if (static_cast<RooDataHist*>(wsdata) == _dataHist)
      return false;

    // Yes it exists - now check if it is identical to our internal histogram
    if (wsdata->InheritsFrom(RooDataHist::Class())) {

      // Check if histograms are identical
      if (areIdentical((RooDataHist&)*wsdata,*_dataHist)) {

        // Exists and is of correct type, and identical -- adjust internal pointer to WS copy
        _dataHist = (RooDataHist*) wsdata ;
      } else {

        // not identical, clone rename and import
        auto uniqueName = std::string(_dataHist->GetName()) + "_" + GetName();
        bool flag = ws.import(*_dataHist,RooFit::Rename(uniqueName.c_str()),RooFit::Embedded()) ;
        if (flag) {
          coutE(ObjectHandling) << " RooHistPdf::importWorkspaceHook(" << GetName() << ") unable to import clone of underlying RooDataHist with unique name " << uniqueName << ", abort" << std::endl ;
          return true ;
        }
        _dataHist = (RooDataHist*) ws.embeddedData(uniqueName.c_str()) ;
      }

    } else {

      // Exists and is NOT of correct type: clone rename and import
      auto uniqueName = std::string(_dataHist->GetName()) + "_" + GetName();
      bool flag = ws.import(*_dataHist,RooFit::Rename(uniqueName.c_str()),RooFit::Embedded()) ;
      if (flag) {
        coutE(ObjectHandling) << " RooHistPdf::importWorkspaceHook(" << GetName() << ") unable to import clone of underlying RooDataHist with unique name " << uniqueName << ", abort" << std::endl ;
        return true ;
      }
      _dataHist = static_cast<RooDataHist*>(ws.embeddedData(uniqueName.c_str()));

    }
    return false ;
  }

  // We need to import our datahist into the workspace
  ws.import(*_dataHist,RooFit::Embedded()) ;

  // Redirect our internal pointer to the copy in the workspace
  _dataHist = (RooDataHist*) ws.embeddedData(_dataHist->GetName()) ;
  return false ;
}


////////////////////////////////////////////////////////////////////////////////

bool RooHistFunc::areIdentical(const RooDataHist& dh1, const RooDataHist& dh2)
{
  if (std::abs(dh1.sumEntries()-dh2.sumEntries())>1e-8) return false ;
  if (dh1.numEntries() != dh2.numEntries()) return false ;
  for (int i=0 ; i < dh1.numEntries() ; i++) {
    dh1.get(i) ;
    dh2.get(i) ;
    if (std::abs(dh1.weight()-dh2.weight())>1e-8) return false ;
  }
  using RooHelpers::getColonSeparatedNameString;
  if (getColonSeparatedNameString(*dh1.get()) != getColonSeparatedNameString(*dh2.get())) return false ;
  return true ;
}



////////////////////////////////////////////////////////////////////////////////
/// Stream an object of class RooHistFunc.

void RooHistFunc::Streamer(TBuffer &R__b)
{
   if (R__b.IsReading()) {
      R__b.ReadClassBuffer(RooHistFunc::Class(),this);
      // WVE - interim solution - fix proxies here
      _proxyList.Clear() ;
      registerProxy(_depList) ;
   } else {
      R__b.WriteClassBuffer(RooHistFunc::Class(),this);
   }
}


////////////////////////////////////////////////////////////////////////////////
/// Schema evolution: if histObsList wasn't filled from persistence (v1)
/// then fill it here. Can't be done in regular schema evolution in LinkDef
/// as _depList content is not guaranteed to be initialized there

void RooHistFunc::ioStreamerPass2()
{
  RooAbsReal::ioStreamerPass2(); // call the baseclass method

  if (_histObsList.empty()) {
    _histObsList.addClone(_depList) ;
  }
}


////////////////////////////////////////////////////////////////////////////////
/// Compute bin number corresponding to current coordinates.
/// \return If a bin is not in the current range of the observables, return -1.
Int_t RooHistFunc::getBin() const {
  if (!_depList.empty()) {
    for (auto i = 0u; i < _histObsList.size(); ++i) {
      const auto harg = _histObsList[i];
      const auto parg = _depList[i];

      if (harg != parg) {
        parg->syncCache() ;
        harg->copyCache(parg,true) ;
        if (!harg->inRange(nullptr)) {
          return -1;
        }
      }
    }
  }

  return _dataHist->getIndex(_histObsList, true);
}


////////////////////////////////////////////////////////////////////////////////
/// Compute bin numbers corresponding to all coordinates in `evalData`.
/// \return Vector of bin numbers. If a bin is not in the current range of the observables, return -1.
std::vector<Int_t> RooHistFunc::getBins(RooFit::Detail::DataMap const& dataMap) const {
  std::vector<RooSpan<const double>> depData;
  for (const auto dep : _depList) {
    auto real = dynamic_cast<const RooAbsReal*>(dep);
    if (real) {
      depData.push_back(dataMap.at(real));
    } else {
      depData.emplace_back(nullptr, 0);
    }
  }

  const auto batchSize = std::max_element(depData.begin(), depData.end(),
      [](const RooSpan<const double>& a, const RooSpan<const double>& b){ return a.size() < b.size(); })->size();
  std::vector<Int_t> results;

  for (std::size_t evt = 0; evt < batchSize; ++evt) {
    if (!_depList.empty()) {
      for (auto i = 0u; i < _histObsList.size(); ++i) {
        const auto harg = _histObsList[i];

        if (evt < depData[i].size())
          harg->setCachedValue(depData[i][evt], false);

        if (!harg->inRange(nullptr)) {
          results.push_back(-1);
          continue;
        }
      }
    }

    results.push_back(_dataHist->getIndex(_histObsList, true));
  }

  return results;
}<|MERGE_RESOLUTION|>--- conflicted
+++ resolved
@@ -196,15 +196,12 @@
 
 
 void RooHistFunc::computeBatch(cudaStream_t*, double* output, size_t size, RooFit::Detail::DataMap const& dataMap) const {
-<<<<<<< HEAD
-=======
   if (_depList.size() == 1) {
     auto xVals = dataMap.at(_depList[0]);
     _dataHist->weights(output, xVals, _intOrder, false, _cdfBoundaries);
     return;
   }
 
->>>>>>> 18b4f317
   std::vector<RooSpan<const double>> inputValues;
   for (const auto& obs : _depList) {
     auto realObs = dynamic_cast<const RooAbsReal*>(obs);
