--- conflicted
+++ resolved
@@ -235,8 +235,6 @@
    return std::log(prob);
 }
 
-<<<<<<< HEAD
-=======
 /// To set the fitrange attribute of the PDF and custom ranges for the
 /// observables so that RooPlot can automatically plot the fitting range.
 void resetFitrangeAttributes(RooAbsArg& pdf, RooAbsData const& data, std::string const& baseName,
@@ -275,7 +273,6 @@
    pdf.setStringAttribute("fitrange", fitrangeValue.substr(0, fitrangeValue.size() - 1).c_str());
 }
 
->>>>>>> 18b4f317
 
 } // namespace
 
@@ -294,11 +291,7 @@
 ////////////////////////////////////////////////////////////////////////////////
 /// Default constructor
 
-<<<<<<< HEAD
-RooAbsPdf::RooAbsPdf() :_normMgr(this,10), _specGeneratorConfig(0)
-=======
 RooAbsPdf::RooAbsPdf() :_normMgr(this,10)
->>>>>>> 18b4f317
 {
   _errorCount = 0 ;
   _negCount = 0 ;
@@ -313,11 +306,7 @@
 /// Constructor with name and title only
 
 RooAbsPdf::RooAbsPdf(const char *name, const char *title) :
-<<<<<<< HEAD
-  RooAbsReal(name,title), _normMgr(this,10), _selectComp(kTRUE), _specGeneratorConfig(0)
-=======
   RooAbsReal(name,title), _normMgr(this,10), _selectComp(true)
->>>>>>> 18b4f317
 {
   resetErrorCounters() ;
   setTraceCounter(0) ;
@@ -329,13 +318,8 @@
 /// Constructor with name, title, and plot range
 
 RooAbsPdf::RooAbsPdf(const char *name, const char *title,
-<<<<<<< HEAD
-		     Double_t plotMin, Double_t plotMax) :
-  RooAbsReal(name,title,plotMin,plotMax), _normMgr(this,10), _selectComp(kTRUE), _specGeneratorConfig(0)
-=======
            double plotMin, double plotMax) :
   RooAbsReal(name,title,plotMin,plotMax), _normMgr(this,10), _selectComp(true)
->>>>>>> 18b4f317
 {
   resetErrorCounters() ;
   setTraceCounter(0) ;
@@ -412,11 +396,7 @@
   if (!nset) {
     RooArgSet const* tmp = _normSet ;
     _normSet = nullptr ;
-<<<<<<< HEAD
-    Double_t val = evaluate() ;
-=======
     double val = evaluate() ;
->>>>>>> 18b4f317
     _normSet = tmp ;
 
     return TMath::IsNaN(val) ? 0. : val;
@@ -450,32 +430,7 @@
 ////////////////////////////////////////////////////////////////////////////////
 /// Analytical integral with normalization (see RooAbsReal::analyticalIntegralWN() for further information).
 ///
-<<<<<<< HEAD
-/// \param[in,out] evalData Object holding data that should be used in computations. Results are also stored here.
-/// \param[in] normSet      If not nullptr, normalise results by integrating over
-/// the variables in this set. The normalisation is only computed once, and applied
-/// to the full batch.
-/// \return RooSpan with probabilities. The memory of this span is owned by `evalData`.
-/// \see RooAbsReal::getValues().
-RooSpan<const double> RooAbsPdf::getValues(RooBatchCompute::RunContext& evalData, const RooArgSet* normSet) const {
-  // To avoid side effects of this function, the pointer to the last norm
-  // sets and integral objects are remembered and reset at the end of this
-  // function.
-  auto * prevNorm = _norm;
-  auto * prevNormSet = _normSet;
-  auto out = RooAbsReal::getValues(evalData, normSet);
-  _norm = prevNorm;
-  _normSet = prevNormSet;
-  return out;
-}
-
-////////////////////////////////////////////////////////////////////////////////
-/// Analytical integral with normalization (see RooAbsReal::analyticalIntegralWN() for further information)
-///
-/// This function applies the normalization specified by 'normSet' to the integral returned
-=======
 /// This function applies the normalization specified by `normSet` to the integral returned
->>>>>>> 18b4f317
 /// by RooAbsReal::analyticalIntegral(). The passthrough scenario (code=0) is also changed
 /// to return a normalized answer.
 
@@ -595,11 +550,7 @@
 
 bool RooAbsPdf::syncNormalization(const RooArgSet* nset, bool adjustProxies) const
 {
-<<<<<<< HEAD
-  _normSet = nset;
-=======
   setActiveNormSet(nset);
->>>>>>> 18b4f317
 
   // Check if data sets are identical
   CacheElem* cache = (CacheElem*) _normMgr.getObj(nset) ;
@@ -815,8 +766,6 @@
 /// \param[in] observedSumW2 The number of observed events when weighting with
 ///            squared weights. If non-zero, the weight-squared error
 ///            correction is applied to the extended term.
-<<<<<<< HEAD
-=======
 /// \param[in] doOffset Offset the extended term by a counterterm where the
 ///            expected number of events equals the observed number of events.
 ///            This constant shift results in a term closer to zero that is
@@ -824,7 +773,6 @@
 ///            also when summing multiple NLL terms to avoid numeric precision
 ///            loss that happens if you sum multiple terms of different orders
 ///            of magnitude.
->>>>>>> 18b4f317
 ///
 /// The weight-squared error correction works as follows:
 /// adjust poisson such that
@@ -849,17 +797,6 @@
 ///
 ///  Since the weights are constants in the likelihood we can use \f$\log{N_\mathrm{expect}}\f$ instead of \f$\log{W_\mathrm{expect}}\f$.
 ///
-<<<<<<< HEAD
-/// See also RooAbsPdf::extendedTerm(RooAbsData const& data, bool weightSquared),
-/// which takes a dataset to extract \f$N_\mathrm{observed}\f$ and the
-/// normalization set.
-double RooAbsPdf::extendedTerm(double sumEntries, RooArgSet const* nset, double sumEntriesW2) const
-{
-  return extendedTerm(sumEntries, expectedEvents(nset), sumEntriesW2);
-}
-
-double RooAbsPdf::extendedTerm(double sumEntries, double expected, double sumEntriesW2) const
-=======
 /// See also RooAbsPdf::extendedTerm(RooAbsData const& data, bool weightSquared, bool doOffset),
 /// which takes a dataset to extract \f$N_\mathrm{observed}\f$ and the
 /// normalization set.
@@ -869,7 +806,6 @@
 }
 
 double RooAbsPdf::extendedTerm(double sumEntries, double expected, double sumEntriesW2, bool doOffset) const
->>>>>>> 18b4f317
 {
   // check if this PDF supports extended maximum likelihood fits
   if(!canBeExtended()) {
@@ -878,15 +814,9 @@
     return 0.0;
   }
 
-<<<<<<< HEAD
-  if(expected < 0) {
-    coutE(InputArguments) << fName << ": calculated negative expected events: " << expected
-         << endl;
-=======
   if(expected < 0.0) {
     coutE(InputArguments) << GetName() << ": calculated negative expected events: " << expected
          << std::endl;
->>>>>>> 18b4f317
     logEvalError("extendedTerm #expected events is <0 return a  NaN");
     return TMath::QuietNaN();
   }
@@ -894,11 +824,7 @@
 
   // Explicitly handle case Nobs=Nexp=0
   if (std::abs(expected)<1e-10 && std::abs(sumEntries)<1e-10) {
-<<<<<<< HEAD
-    return 0 ;
-=======
     return 0.0;
->>>>>>> 18b4f317
   }
 
   // Check for errors in Nexpected
@@ -907,13 +833,9 @@
     return TMath::QuietNaN() ;
   }
 
-<<<<<<< HEAD
-  double extra = expected - sumEntries*log(expected);
-=======
   double extra = doOffset
       ? (expected - sumEntries) - sumEntries * (std::log(expected) - std::log(sumEntries))
       : expected - sumEntries * std::log(expected);
->>>>>>> 18b4f317
 
   if(sumEntriesW2 != 0.0) {
     extra *= sumEntriesW2 / sumEntries;
@@ -952,11 +874,7 @@
   if (weightSquared) {
     sumW2 = data.sumEntriesW2();
   }
-<<<<<<< HEAD
-  return extendedTerm(sumW, data.get(), sumW2);
-=======
   return extendedTerm(sumW, data.get(), sumW2, doOffset);
->>>>>>> 18b4f317
 }
 
 
@@ -1205,19 +1123,6 @@
 
   // Construct BatchModeNLL if requested
   if (batchMode != RooFit::BatchModeOption::Off && batchMode != RooFit::BatchModeOption::Old) {
-<<<<<<< HEAD
-    return RooFit::BatchModeHelpers::createNLL(*this,
-                                               data,
-                                               std::move(constraintTerm),
-                                               rangeName ? rangeName : "",
-                                               addCoefRangeName ? addCoefRangeName : "",
-                                               projDeps,
-                                               ext,
-                                               pc.getDouble("IntegrateBins"),
-                                               batchMode,
-                                               doOffset,
-                                               takeGlobalObservablesFromData).release();
-=======
 
     // Set the normalization range. We need to do it now, because it will be
     // considered in `compileForNormSet`.
@@ -1264,7 +1169,6 @@
             batchMode,
             offset,
             takeGlobalObservablesFromData).release()};
->>>>>>> 18b4f317
   }
 
   // Construct NLL
@@ -1287,45 +1191,6 @@
   nll = std::move(nllVar);
   RooAbsReal::setEvalErrorLoggingMode(RooAbsReal::PrintErrors) ;
 
-<<<<<<< HEAD
-    cfg.rangeName = rangeName ? rangeName : "";
-    nll = std::make_unique<RooNLLVar>(baseName.c_str(),"-log(likelihood)",*this,data,projDeps, ext, cfg);
-    static_cast<RooNLLVar&>(*nll).batchMode(batchMode == RooFit::BatchModeOption::Old);
-  } else {
-    // Composite case: multiple ranges
-    RooArgList nllList ;
-    auto tokens = ROOT::Split(rangeName, ",");
-    if (RooHelpers::checkIfRangesOverlap(*this, data, tokens, cfg.splitCutRange)) {
-      throw std::runtime_error(
-              std::string("Error in RooAbsPdf::createNLL! The ranges ") + rangeName + " are overlapping!");
-    }
-    for (const auto& token : tokens) {
-      cfg.rangeName = token;
-      auto nllComp = std::make_unique<RooNLLVar>((baseName + "_" + token).c_str(),"-log(likelihood)",
-                                                 *this,data,projDeps,ext,cfg);
-      nllComp->batchMode(pc.getInt("BatchMode"));
-      nllList.addOwned(std::move(nllComp)) ;
-    }
-
-    if (!ext) {
-      // Each RooNLLVar was created with the normalization set corresponding to
-      // the subrange, not the union range like it should be. We have to add an
-      // extra term to cancel this normalization problem. However, this is
-      // only necessarry for the non-extended case, because adding an extension
-      // term to the individual NLLs as done here is mathematicall equivalent
-      // to adding the normalization correction terms plus a global extension
-      // term.
-      nllList.addOwned(createMultiRangeNLLCorrectionTerm(*this, data, baseName, rangeName));
-    }
-
-    nll = std::make_unique<RooAddition>(baseName.c_str(),"-log(likelihood)",nllList) ;
-    nll->addOwnedComponents(std::move(nllList));
-  }
-  RooAbsReal::setEvalErrorLoggingMode(RooAbsReal::PrintErrors) ;
-
-  // Include constraints, if any, in likelihood
-  if (constraintTerm) {
-=======
   // Include constraints, if any, in likelihood
   if (std::unique_ptr<RooAbsReal> constraintTerm = createConstr(*this)) {
 
@@ -1345,7 +1210,6 @@
     // the tracking of clean and dirty nodes here.
     constraintTerm->setOperMode(RooAbsArg::ADirty);
 
->>>>>>> 18b4f317
     auto orignll = std::move(nll) ;
     nll = std::make_unique<RooAddition>(Form("%s_with_constr",baseName.c_str()),"nllWithCons",RooArgSet(*orignll,*constraintTerm)) ;
     nll->addOwnedComponents(std::move(orignll),std::move(constraintTerm)) ;
@@ -1355,19 +1219,11 @@
     nll->constOptimizeTestStatistic(RooAbsArg::Activate,optConst>1) ;
   }
 
-<<<<<<< HEAD
-  if (doOffset) {
-    nll->enableOffsetting(true) ;
-  }
-
-  return nll.release() ;
-=======
   if (offset == RooFit::OffsetMode::Initial) {
     nll->enableOffsetting(true) ;
   }
 
   return RooFit::OwningPtr<RooAbsReal>{nll.release()};
->>>>>>> 18b4f317
 }
 
 
@@ -1754,147 +1610,7 @@
 /// </table>
 ///
 
-<<<<<<< HEAD
-RooFitResult* RooAbsPdf::fitTo(RooAbsData& data, const RooCmdArg& arg1, const RooCmdArg& arg2, const RooCmdArg& arg3, const RooCmdArg& arg4,
-                                                 const RooCmdArg& arg5, const RooCmdArg& arg6, const RooCmdArg& arg7, const RooCmdArg& arg8)
-{
-  RooLinkedList l ;
-  l.Add((TObject*)&arg1) ;  l.Add((TObject*)&arg2) ;
-  l.Add((TObject*)&arg3) ;  l.Add((TObject*)&arg4) ;
-  l.Add((TObject*)&arg5) ;  l.Add((TObject*)&arg6) ;
-  l.Add((TObject*)&arg7) ;  l.Add((TObject*)&arg8) ;
-  return fitTo(data,l) ;
-}
-
-
-////////////////////////////////////////////////////////////////////////////////
-/// Minimizes a given NLL variable by finding the optimal parameters with the
-/// RooMinimzer. The NLL variable can be created with RooAbsPdf::createNLL.
-/// If you are looking for a function that combines likelihood creation with
-/// fitting, see RooAbsPdf::fitTo.
-/// \param[in] nll The negative log-likelihood variable to minimize.
-/// \param[in] data The dataset that was als used for the NLL. It's a necessary
-///            parameter because it is used in the asymptotic error correction.
-/// \param[in] cfg Configuration struct with all the configuration options for
-///            the RooMinimizer. These are a subset of the options that you can
-///            also pass to RooAbsPdf::fitTo via the RooFit command arguments.
-std::unique_ptr<RooFitResult> RooAbsPdf::minimizeNLL(RooAbsReal & nll,
-        RooAbsData const& data, MinimizerConfig const& cfg) {
-
-  // Determine if the dataset has weights
-  bool weightedData = data.isNonPoissonWeighted();
-
-  // Warn user that a method to determine parameter uncertainties should be provided if weighted data is offered
-  if (weightedData && cfg.doSumW2==-1 && cfg.doAsymptotic==-1) {
-    coutW(InputArguments) << "RooAbsPdf::fitTo(" << GetName() << ") WARNING: a likelihood fit is requested of what appears to be weighted data.\n"
-                          << "       While the estimated values of the parameters will always be calculated taking the weights into account,\n"
-                          << "       there are multiple ways to estimate the errors of the parameters. You are advised to make an \n"
-                          << "       explicit choice for the error calculation:\n"
-                          << "           - Either provide SumW2Error(true), to calculate a sum-of-weights-corrected HESSE error matrix\n"
-                          << "             (error will be proportional to the number of events in MC).\n"
-                          << "           - Or provide SumW2Error(false), to return errors from original HESSE error matrix\n"
-                          << "             (which will be proportional to the sum of the weights, i.e., a dataset with <sum of weights> events).\n"
-                          << "           - Or provide AsymptoticError(true), to use the asymptotically correct expression\n"
-                          << "             (for details see https://arxiv.org/abs/1911.01303)."
-                          << endl ;
-  }
-
-  if (cfg.minos && (cfg.doSumW2==1 || cfg.doAsymptotic == 1)) {
-    coutE(InputArguments) << "RooAbsPdf::fitTo(" << GetName() << "): sum-of-weights and asymptotic error correction do not work with MINOS errors. Not fitting." << endl;
-    return nullptr;
-  }
-  if (cfg.doAsymptotic==1 && cfg.minos) {
-    coutW(InputArguments) << "RooAbsPdf::fitTo(" << GetName() << ") WARNING: asymptotic correction does not apply to MINOS errors" << endl ;
-  }
-
-  //avoid setting both SumW2 and Asymptotic for uncertainty correction
-  if (cfg.doSumW2==1 && cfg.doAsymptotic==1) {
-    coutE(InputArguments) << "RooAbsPdf::fitTo(" << GetName() << ") ERROR: Cannot compute both asymptotically correct and SumW2 errors." << endl ;
-    return nullptr;
-  }
-
-  // Instantiate RooMinimizer
-
-  RooMinimizer m(nll);
-  m.setMinimizerType(cfg.minType.c_str());
-  m.setEvalErrorWall(cfg.doEEWall);
-  m.setRecoverFromNaNStrength(cfg.recoverFromNaN);
-  m.setPrintEvalErrors(cfg.numee);
-  if (cfg.printLevel!=1) m.setPrintLevel(cfg.printLevel);
-  if (cfg.optConst) m.optimizeConst(cfg.optConst); // Activate constant term optimization
-
-  if (!cfg.fitOpt.empty()) {
-
-    // Play fit options as historically defined
-    // (code copied from RooMinimizer::fit() instead of calling said function to avoid deprecation warning)
-    TString opts(cfg.fitOpt) ;
-    opts.ToLower() ;
-
-    // Initial configuration
-    if (opts.Contains("v")) m.setVerbose(1) ;
-    if (opts.Contains("t")) m.setProfile(1) ;
-    if (opts.Contains("l")) m.setLogFile(Form("%s.log",nll.GetName())) ;
-    if (opts.Contains("c")) m.optimizeConst(1) ;
-
-    // Fitting steps
-    if (opts.Contains("0")) m.setStrategy(0) ;
-    m.migrad() ;
-    if (opts.Contains("0")) m.setStrategy(1) ;
-    if (opts.Contains("h")||!opts.Contains("m")) m.hesse() ;
-    if (!opts.Contains("m")) m.minos() ;
-
-    auto ret = (opts.Contains("r")) ? m.save() : 0 ;
-
-    if (cfg.optConst) m.optimizeConst(0) ;
-
-    return std::unique_ptr<RooFitResult>(ret);
-
-  }
-
-  if (cfg.verbose) m.setVerbose(1); // Activate verbose options
-  if (cfg.doTimer) m.setProfile(1); // Activate timer options
-  if (cfg.strat!=1) m.setStrategy(cfg.strat); // Modify fit strategy
-  if (cfg.initHesse) m.hesse(); // Initialize errors with hesse
-  m.minimize(cfg.minType.c_str(), cfg.minAlg.c_str()); // Minimize using chosen algorithm
-  if (cfg.hesse) m.hesse(); // Evaluate errors with Hesse
-
-  int corrCovQual = -1;
-
-  if (m.getNPar()>0) {
-    if (cfg.doAsymptotic == 1) corrCovQual = calcAsymptoticCorrectedCovariance(m, data); // Asymptotically correct
-    if (cfg.doSumW2 == 1) corrCovQual = calcSumW2CorrectedCovariance(m, nll);
-  }
-
-  if (cfg.minos) cfg.minosSet ? m.minos(*cfg.minosSet) : m.minos(); // Evaluate errs with Minos
-
-  // Optionally return fit result
-  std::unique_ptr<RooFitResult> ret;
-  if (cfg.doSave) {
-    auto name = std::string("fitresult_") + GetName() + "_" + data.GetName();
-    auto title = std::string("Result of fit of p.d.f. ") + GetName() + " to dataset " + data.GetName();
-    ret.reset(m.save(name.c_str(),title.c_str()));
-    if((cfg.doSumW2==1 || cfg.doAsymptotic==1) && m.getNPar()>0) ret->setCovQual(corrCovQual);
-  }
-
-  if (cfg.optConst) m.optimizeConst(0) ;
-  return ret ;
-}
-
-
-
-////////////////////////////////////////////////////////////////////////////////
-/// Fit PDF to given dataset. If dataset is unbinned, an unbinned maximum likelihood is performed. If the dataset
-/// is binned, a binned maximum likelihood is performed. By default the fit is executed through the MINUIT
-/// commands MIGRAD, HESSE and MINOS in succession.
-///
-/// See RooAbsPdf::fitTo(RooAbsData&,RooCmdArg&,RooCmdArg&,RooCmdArg&,RooCmdArg&,RooCmdArg&,RooCmdArg&,RooCmdArg&,RooCmdArg&)
-///
-/// for documentation of options
-
-RooFitResult* RooAbsPdf::fitTo(RooAbsData& data, const RooLinkedList& cmdList)
-=======
 RooFit::OwningPtr<RooFitResult> RooAbsPdf::fitTo(RooAbsData& data, const RooLinkedList& cmdList)
->>>>>>> 18b4f317
 {
   // Select the pdf-specific commands
   RooCmdConfig pc(Form("RooAbsPdf::fitTo(%s)",GetName())) ;
@@ -3892,8 +3608,6 @@
     _normMgr.sterilize() ;
     _norm = 0 ;
   }
-<<<<<<< HEAD
-=======
 }
 
 
@@ -3939,5 +3653,4 @@
    newArg->setAttribute("_COMPILED");
    newArg->addOwnedComponents(std::move(pdfClone));
    return newArg;
->>>>>>> 18b4f317
 }