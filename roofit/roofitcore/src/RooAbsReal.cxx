--- conflicted
+++ resolved
@@ -290,12 +290,8 @@
     dataSpans[evalDataItem.first] = evalDataItem.second;
   }
 
-<<<<<<< HEAD
-  ROOT::Experimental::RooFitDriver driver(*this, normSet ? *normSet : RooArgSet{});
-=======
   std::unique_ptr<RooAbsReal> clone = RooFit::Detail::compileForNormSet<RooAbsReal>(*this, normSet ? *normSet : RooArgSet{});
   ROOT::Experimental::RooFitDriver driver(*clone);
->>>>>>> 18b4f317
   driver.setData(dataSpans);
   auto& results = evalData.ownedMemory[this];
   results = driver.getValues(); // the compiler should use the move assignment here
@@ -305,14 +301,9 @@
 
 ////////////////////////////////////////////////////////////////////////////////
 
-<<<<<<< HEAD
-std::vector<double> RooAbsReal::getValues(RooAbsData const& data, RooFit::BatchModeOption batchMode) const {
-  ROOT::Experimental::RooFitDriver driver(*this, *data.get(), batchMode);
-=======
 std::vector<double> RooAbsReal::getValues(RooAbsData const& data) const {
   std::unique_ptr<RooAbsReal> clone = RooFit::Detail::compileForNormSet<RooAbsReal>(*this, *data.get());
   ROOT::Experimental::RooFitDriver driver(*clone, RooFit::BatchModeOption::Cpu);
->>>>>>> 18b4f317
   driver.setData(data, "");
   return driver.getValues();
 }
@@ -4536,40 +4527,6 @@
     m.optimizeConst(optConst);
   }
 
-<<<<<<< HEAD
-  if (fitOpt) {
-
-    // Play fit options as historically defined
-    // (code copied from RooMinimizer::fit() instead of calling said function to avoid deprecation warning)
-    TString opts(fitOpt) ;
-    opts.ToLower() ;
-
-    // Initial configuration
-    if (opts.Contains("v")) m.setVerbose(1) ;
-    if (opts.Contains("t")) m.setProfile(1) ;
-    if (opts.Contains("l")) m.setLogFile(Form("%s.log",fcn.GetName())) ;
-    if (opts.Contains("c")) m.optimizeConst(1) ;
-
-    // Fitting steps
-    if (opts.Contains("0")) m.setStrategy(0) ;
-    m.migrad() ;
-    if (opts.Contains("0")) m.setStrategy(1) ;
-    if (opts.Contains("h")||!opts.Contains("m")) m.hesse() ;
-    if (!opts.Contains("m")) m.minos() ;
-
-    ret = (opts.Contains("r")) ? m.save() : 0 ;
-
-  } else {
-
-    if (verbose) {
-      // Activate verbose options
-      m.setVerbose(1) ;
-    }
-    if (doTimer) {
-      // Activate timer options
-      m.setProfile(1) ;
-    }
-=======
   if (verbose) {
     // Activate verbose options
     m.setVerbose(1) ;
@@ -4578,7 +4535,6 @@
     // Activate timer options
     m.setProfile(1) ;
   }
->>>>>>> 18b4f317
 
   if (strat!=1) {
     // Modify fit strategy
@@ -4756,10 +4712,6 @@
 \param dataMap A std::map containing the input data for the computations
 **/
 void RooAbsReal::computeBatch(cudaStream_t*, double* output, size_t nEvents, RooFit::Detail::DataMap const& dataMap) const {
-<<<<<<< HEAD
-
-=======
->>>>>>> 18b4f317
   // Find all servers that are serving real numbers to us, retrieve their batch data,
   // and switch them into "always clean" operating mode, so they return always the last-set value.
   struct ServerData {
@@ -4774,12 +4726,9 @@
   ourServers.reserve(servers().size());
 
   for (auto server : servers()) {
-<<<<<<< HEAD
-=======
     auto serverValues = dataMap.at(server);
     if(serverValues.empty()) continue;
 
->>>>>>> 18b4f317
     // maybe we are still missing inhibit dirty here
     auto oldOperMode = server->operMode();
     // See note at the bottom of this function to learn why we can only set
@@ -4787,17 +4736,11 @@
     // clients.
     server->setOperMode(RooAbsArg::AClean);
     ourServers.push_back({server,
-<<<<<<< HEAD
-        dataMap.at(server),
-        server->isCategory() ? static_cast<RooAbsCategory const*>(server)->getCurrentIndex() : static_cast<RooAbsReal const*>(server)->_value,
-        oldOperMode});
-=======
         serverValues,
         server->isCategory() ? static_cast<RooAbsCategory const*>(server)->getCurrentIndex() : static_cast<RooAbsReal const*>(server)->_value,
         oldOperMode,
         server->_valueDirty,
         server->_shapeDirty});
->>>>>>> 18b4f317
     // Prevent the server from evaluating; just return cached result, which we will side load:
   }
 
