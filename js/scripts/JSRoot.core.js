--- conflicted
+++ resolved
@@ -1,462 +1,3 @@
-<<<<<<< HEAD
-/** @fileoverview Core methods of JavaScript ROOT
-  * @namespace JSROOT */
-
-(function( factory ) {
-   if ( typeof define === "function" && define.amd ) {
-
-      let jsroot = factory({}),
-          norjs = (typeof requirejs=='undefined'),
-          paths = {};
-
-      jsroot._.amd = true; // inidcation that require will be used for loading of functionality
-
-      for (let src in jsroot._.sources)
-         if (src != 'JSRoot.core')
-            paths[src] = jsroot._.get_module_src(jsroot._.sources[src]);
-
-      if (norjs) {
-         // just define locations
-         require({ paths: paths });
-      } else {
-         let cfg_paths;
-         if ((requirejs.s!==undefined) && (requirejs.s.contexts !== undefined) && ((requirejs.s.contexts._!==undefined) &&
-               requirejs.s.contexts._.config!==undefined)) cfg_paths = requirejs.s.contexts._.config.paths;
-         else console.warn("Require.js paths changed - please contact JSROOT developers");
-
-         // check if modules are already loaded
-         for (let p in paths)
-            if (requirejs.defined(p) || (cfg_paths && (p in cfg_paths)))
-               delete paths[p];
-
-         // configure all dependencies
-         requirejs.config({
-            paths: paths,
-            shim: {
-               'jquery-ui': { deps: ['jquery'] },
-               'jqueryui-mousewheel': { deps: ['jquery-ui'] },
-               'jqueryui-touch-punch': { deps: ['jquery-ui'] }
-            }
-         });
-      }
-
-      define( jsroot );
-
-      if (norjs || !require.specified("JSRoot.core"))
-         define('JSRoot.core', [], jsroot);
-
-      if (norjs || !require.specified("jsroot"))
-         define('jsroot', [], jsroot);
-
-      globalThis.JSROOT = jsroot;
-
-      jsroot._.init();
-
-   } else if (typeof exports === 'object' && typeof module !== 'undefined') {
-      // processing with Node.js
-
-      //  mark JSROOT as used with Node.js
-      exports.batch_mode = exports.nodejs = (typeof global==='object') && global.process && (Object.prototype.toString.call(global.process) === '[object process]');
-
-      factory(exports);
-
-      global.JSROOT = exports;
-   } else {
-
-      if ((typeof JSROOT != 'undefined') && !JSROOT._workaround)
-         throw new Error("JSROOT is already defined", "JSRoot.core.js");
-
-      let jsroot = {};
-
-      factory(jsroot);
-
-      globalThis.JSROOT = jsroot;
-
-      if (globalThis.sap && globalThis.sap.ui) {
-         console.log('Use SAP loader');
-
-         // actiavate SAP loader
-         jsroot._.sap = true;
-
-         let rootui5sys = undefined;
-         if (jsroot.source_dir.indexOf("jsrootsys") >= 0)
-            rootui5sys = jsroot.source_dir.replace(/jsrootsys/g, "rootui5sys");
-         sap.ui.loader.config({
-            paths: {
-               jsroot: jsroot.source_dir,
-               rootui5: rootui5sys
-            }
-         });
-
-         if (globalThis.jQuery)
-            jsroot._.modules['jquery'] = { module: globalThis.jQuery };
-      }
-
-      jsroot._.init();
-   }
-} (function(JSROOT) {
-
-   "use strict";
-
-   /** @summary JSROOT version id
-     * @desc For the JSROOT release the string in format "major.minor.patch" like "6.3.0"
-     * For the ROOT release string is "ROOT major.minor.patch" like "ROOT 6.26.00" */
-   JSROOT.version_id = "6.3.x";
-
-   /** @summary JSROOT version date
-     * @desc Release date in format day/month/year like "19/11/2021" */
-   JSROOT.version_date = "24/05/2022";
-
-   /** @summary JSROOT version id and date
-     * @desc Produced by concatenation of {@link JSROOT.version_id} and {@link JSROOT.version_date}
-     * Like "6.3.0 19/11/2021" */
-   JSROOT.version = JSROOT.version_id + " " + JSROOT.version_date;
-
-   /** @summary Location of JSROOT scripts
-     * @desc Automatically detected and used to load other JSROOT scripts when required */
-   JSROOT.source_dir = "";
-
-   if (JSROOT.batch_mode === undefined)
-      /** @summary Indicates if JSROOT runs in batch mode */
-      JSROOT.batch_mode = false;
-
-   if (JSROOT.nodejs === undefined)
-      /** @summary Indicates if JSROOT runs inside Node.js */
-      JSROOT.nodejs = false;
-
-   //openuicfg // DO NOT DELETE, used to configure openui5 usage like JSROOT.openui5src = "nojsroot";
-
-   /** @summary internal data
-     * @memberof JSROOT
-     * @private */
-   let _ = {
-      modules: {},            ///< list of modules
-      source_min: false,      ///< is minified sources are used
-      use_full_libs: false,   ///< is full libraries are used
-      id_counter: 1           ///< unique id contner, starts from 1
-   };
-
-   let source_fullpath = "";
-   let browser = { isOpera: false, isFirefox: true, isSafari: false, isChrome: false, isWin: false, touches: false  };
-
-   if ((typeof document !== "undefined") && (typeof window !== "undefined")) {
-      const script = document.currentScript;
-      if (script && (typeof script.src == "string")) {
-         const pos = script.src.indexOf("scripts/JSRoot.core.");
-         if (pos >= 0) {
-            source_fullpath = script.src;
-            JSROOT.source_dir = source_fullpath.substr(0, pos);
-            _.source_min = source_fullpath.indexOf("scripts/JSRoot.core.min.js") >= 0;
-            console.log(`Set JSROOT.source_dir to ${JSROOT.source_dir}, ${JSROOT.version}`);
-         }
-      }
-
-      browser.isOpera = !!window.opera || navigator.userAgent.indexOf(' OPR/') >= 0;
-      browser.isFirefox = typeof InstallTrigger !== 'undefined';
-      browser.isSafari = Object.prototype.toString.call(window.HTMLElement).indexOf('Constructor') > 0;
-      browser.isChrome = !!window.chrome && !browser.isOpera;
-      browser.isWin = navigator.platform.indexOf('Win') >= 0;
-      browser.isChromeHeadless = navigator.userAgent.indexOf('HeadlessChrome') >= 0;
-      browser.touches = ('ontouchend' in document); // identify if touch events are supported
-   }
-
-   _.sources = {
-         'd3'                   : { src: 'd3', libs: true, extract: "d3", node: "d3" },
-         'jquery'               : { src: 'jquery', libs: true,  extract: "$" },
-         'jquery-ui'            : { src: 'jquery-ui', libs: true, extract: "$", dep: 'jquery' },
-         'jqueryui-mousewheel'  : { src: 'jquery.mousewheel', onlymin: true, extract: "$", dep: 'jquery-ui' },
-         'jqueryui-touch-punch' : { src: 'touch-punch', onlymin: true, extract: "$", dep: 'jquery-ui' },
-         'rawinflate'           : { src: 'rawinflate', libs: true },
-         'zstd-codec'           : { src: '../../zstd/zstd-codec', onlymin: true, alt: "https://root.cern/js/zstd/zstd-codec.min.js", extract: "ZstdCodec", node: "zstd-codec" },
-         'mathjax'              : { src: '../../mathjax/3.2.0/es5/tex-svg', nomin: true,  alt: 'https://cdn.jsdelivr.net/npm/mathjax@3.2.0/es5/tex-svg.js', extract: "MathJax", node: "mathjax" },
-         'dat.gui'              : { src: 'dat.gui', libs: true, extract: "dat" },
-         'three'                : { src: 'three', libs: true, extract: "THREE", node: "three" },
-         'threejs_jsroot'       : { src: 'three.extra', libs: true }
-    };
-
-    ['core','base3d','csg','geobase','geom','geoworker','gpad','hierarchy','hist','hist3d','interactive','io','menu','jq2d','latex',
-      'math','more','openui5','painter','tree','v7gpad','v7hist','v7hist3d','v7more','webwindow']
-         .forEach(item => _.sources[item] = { src: "JSRoot." + item });
-
-   _.get_module_src = function(entry, fullyQualified) {
-      if (entry.src.indexOf('http') == 0)
-         return _.amd ? entry.src : entry.src + ".js";
-
-      // WARNING, with sap mathjax and zstd-codec loaded directly from alternative location
-      if (_.sap)
-         return entry.alt || "jsroot/scripts/" + entry.src + ((_.source_min || entry.libs || entry.onlymin) && !entry.nomin ? ".min" : "");
-
-      let dir = (entry.libs && _.use_full_libs && !_.source_min) ? JSROOT.source_dir + "libs/" : JSROOT.source_dir + "scripts/",
-          ext = (_.source_min || (entry.libs && !_.use_full_libs) || entry.onlymin) && !entry.nomin ? ".min" : "";
-      if (_.amd) return dir + entry.src + ext;
-      let res = dir + entry.src + ext + ".js";
-
-      if (fullyQualified && JSROOT.settings.NoCache) res += "?stamp=" + JSROOT.settings.NoCache;
-      return res;
-   }
-
-   /** @summary Check if prototype string match to array (typed on untyped)
-     * @returns {Number} 0 - not array, 1 - regular array, 2 - typed array */
-   function is_array_proto(proto) {
-       if ((proto.length < 14) || (proto.indexOf('[object ') != 0)) return 0;
-       let p = proto.indexOf('Array]');
-       if ((p < 0) || (p != proto.length - 6)) return 0;
-       // plain array has only "[object Array]", typed array type name inside
-       return proto.length == 14 ? 1 : 2;
-   }
-
-   _.is_array_proto = is_array_proto;
-
-   /** @summary Specialized JSROOT constants, used in {@link JSROOT.settings}
-     * @namespace
-     * @private */
-   JSROOT.constants = {
-      /** @summary Kind of 3D rendering, used for {@link JSROOT.settings.Render3D}
-        * @namespace
-        * @private */
-      Render3D: {
-         /** @summary Default 3D rendering, normally WebGL, if not supported - SVG*/
-         Default: 0,
-         /** @summary Use normal WebGL rendering and place as interactive Canvas element on HTML page */
-         WebGL: 1,
-         /** @summary Use WebGL rendering, but convert into svg image, not interactive */
-         WebGLImage: 2,
-         /** @summary Use SVG rendering, slow, inprecise and not interactive, nor recommendet */
-         SVG: 3,
-         fromString: function(s) {
-            if ((s === "webgl") || (s == "gl")) return this.WebGL;
-            if (s === "img") return this.WebGLImage;
-            if (s === "svg") return this.SVG;
-            return this.Default;
-         }
-      },
-      /** @summary Way to embed 3D into SVG, used for {@link JSROOT.settings.Embed3D}
-        * @namespace
-        * @private */
-      Embed3D: {
-         /** @summary Do not embed 3D drawing, use complete space */
-         NoEmbed: -1,
-         /** @summary Default embeding mode, on Firefox is really ```Embed```, on all other ```Overlay``` */
-         Default: 0,
-         /** @summary WebGL canvas not inserted into SVG, but just overlayed The only way how Chrome browser can be used */
-         Overlay: 1,
-         /** @summary Really embed WebGL Canvas into SVG, only works with Firefox */
-         Embed: 2,
-         /** @summary Embeding, but when SVG rendering or SVG image converion is used
-           * @private */
-         EmbedSVG: 3,
-         fromString: function(s) {
-            if (s === "embed") return this.Embed;
-            if (s === "overlay") return this.Overlay;
-            return this.Default;
-         }
-      },
-      /** @summary How to use latex in text drawing, used for {@link JSROOT.settings.Latex}
-        * @namespace
-        * @private */
-      Latex: {
-         /** @summary do not use Latex at all for text drawing */
-         Off: 0,
-         /** @summary convert only known latex symbols */
-         Symbols: 1,
-         /** @summary normal latex processing with svg */
-         Normal: 2,
-         /** @summary use MathJax for complex cases, otherwise simple SVG text */
-         MathJax: 3,
-         /** @summary always use MathJax for text rendering */
-         AlwaysMathJax: 4,
-         /** @summary old latex processing with tspan, deprecated, will be removed after release 6.4 */
-         Old: 5,
-         fromString: function(s) {
-            if (!s || (typeof s !== 'string'))
-               return this.Normal;
-            switch(s){
-               case "off": return this.Off;
-               case "symbols": return this.Symbols;
-               case "old": return this.Old;
-               case "exp":
-               case "experimental": return this.Normal;
-               case "MathJax":
-               case "mathjax":
-               case "math": return this.MathJax;
-               case "AlwaysMathJax":
-               case "alwaysmath":
-               case "alwaysmathjax": return this.AlwaysMathJax;
-            }
-            let code = parseInt(s);
-            return (Number.isInteger(code) && (code >= this.Off) && (code <= this.Old)) ? code : this.Normal;
-         }
-      }
-   };
-
-   /** @summary Central JSROOT settings, independent from {@link JSROOT.gStyle}
-     * @namespace */
-   JSROOT.settings = {
-      /** @summary Render of 3D drawing methods, see {@link JSROOT.constants.Render3D} for possible values */
-      Render3D: JSROOT.constants.Render3D.Default,
-      /** @summary Render of 3D drawing methods in batch mode, see {@link JSROOT.constants.Render3D} for possible values */
-      Render3DBatch: JSROOT.constants.Render3D.Default,
-      /** @summary Way to embed 3D drawing in SVG, see {@link JSROOT.constants.Embed3D} for possible values */
-      Embed3D: JSROOT.constants.Embed3D.Default,
-      /** @summary Enable or disable tooltips, default on */
-      Tooltip: true,
-      /** @summary Time in msec for appearance of tooltips, 0 - no animation */
-      TooltipAnimation: 500,
-      /** @summary Enables context menu usage */
-      ContextMenu: true,
-      /** @summary Global zooming flag, enable/disable any kind of interactive zooming */
-      Zooming: true,
-      /** @summary Zooming with the mouse events */
-      ZoomMouse: true,
-      /** @summary Zooming with mouse wheel */
-      ZoomWheel: true,
-      /** @summary Zooming on touch devices */
-      ZoomTouch: true,
-      /** @summary Enables move and resize of elements like statbox, title, pave, colz  */
-      MoveResize: true,
-      /** @summary enables drag and drop functionality */
-      DragAndDrop: true,
-      /** @summary Show progress box */
-      ProgressBox: true,
-      /** @summary Show additional tool buttons on the canvas, false - disabled, true - enabled, 'popup' - only toggle button */
-      ToolBar: 'popup',
-      /** @summary Position of toolbar 'left' left-bottom corner on canvas, 'right' - right-bottom corner on canvas, opposite on sub-pads */
-      ToolBarSide: 'left',
-      /** @summary display tool bar vertical (default false) */
-      ToolBarVert: false,
-      /** @summary if drawing inside particular div can be enlarged on full window */
-      CanEnlarge: true,
-      /** @summary if frame position can be adjusted to let show axis or colz labels */
-      CanAdjustFrame: false,
-      /** @summary calculation of text size consumes time and can be skipped to improve performance (but with side effects on text adjustments) */
-      ApproxTextSize: false,
-      /** @summary Histogram drawing optimization: 0 - disabled, 1 - only for large (>5000 1d bins, >50 2d bins) histograms, 2 - always */
-      OptimizeDraw: 1,
-      /** @summary Automatically create stats box, default on */
-      AutoStat: true,
-      /** @summary Default frame position in NFC */
-      FrameNDC: { fX1NDC: 0.07, fY1NDC: 0.12, fX2NDC: 0.95, fY2NDC: 0.88 },
-      /** @summary size of pad, where many features will be deactivated like text draw or zooming  */
-      SmallPad: { width: 150, height: 100 },
-      /** @summary Default color palette id  */
-      Palette: 57,
-      /** @summary Configures Latex usage, see {@link JSROOT.constants.Latex} for possible values */
-      Latex: JSROOT.constants.Latex.Normal,
-      /** @summary Grads per segment in TGeo spherical shapes like tube */
-      GeoGradPerSegm: 6,
-      /** @summary Enables faces compression after creation of composite shape  */
-      GeoCompressComp: true,
-      /** @summary if true, ignore all kind of URL options in the browser URL */
-      IgnoreUrlOptions: false,
-      /** @summary how many items shown on one level of hierarchy */
-      HierarchyLimit: 250,
-      /** @summary custom format for all X values, when not specified {@link JSROOT.gStyle.fStatFormat} is used */
-      XValuesFormat : undefined,
-      /** @summary custom format for all Y values, when not specified {@link JSROOT.gStyle.fStatFormat} is used */
-      YValuesFormat : undefined,
-      /** @summary custom format for all Z values, when not specified {@link JSROOT.gStyle.fStatFormat} is used */
-      ZValuesFormat : undefined,
-      /** @summary Let detect and solve problem when browser returns wrong content-length parameter
-        * @desc See [jsroot#189]{@link https://github.com/root-project/jsroot/issues/189} for more info
-        * Can be enabled by adding "wrong_http_response" parameter to URL when using JSROOT UI
-        * @default false */
-      HandleWrongHttpResponse: false,
-      /** @summary Configures keybord key press handling
-        * @desc Can be disabled to prevent keys heandling in complex HTML layouts
-        * @default true */
-      HandleKeys: true,
-     /** @summary Let tweak browser caching
-       * @desc When specified, extra URL parameter like ```?stamp=unique_value``` append to each JSROOT script loaded
-       * In such case browser will be forced to load JSROOT functionality disregards of server cache settings
-       * @default false */
-      NoCache: false,
-      /** @summary Skip streamer infos from the GUI */
-      SkipStreamerInfos: false
-   };
-
-   /** @namespace
-     * @memberof JSROOT
-     * @summary Insiance of TStyle object like in ROOT
-     * @desc Includes default draw styles, can be changed after loading of JSRoot.core.js
-     * or can be load from the file providing style=itemname in the URL
-     * See [TStyle docu]{@link https://root.cern/doc/master/classTStyle.html} "Private attributes" section for more detailed info about each value */
-   let gStyle = {
-      /** @summary Default log x scale */
-      fOptLogx: 0,
-      /** @summary Default log y scale */
-      fOptLogy: 0,
-      /** @summary Default log z scale */
-      fOptLogz: 0,
-      fOptDate: 0,
-      fOptFile: 0,
-      /** @summary Draw histogram title */
-      fOptTitle: 1,
-      fPadBottomMargin: 0.1,
-      fPadTopMargin: 0.1,
-      fPadLeftMargin: 0.1,
-      fPadRightMargin: 0.1,
-      /** @summary TPad.fGridx default value */
-      fPadGridX: false,
-      /** @summary TPad.fGridy default value */
-      fPadGridY: false,
-      fPadTickX: 0,
-      fPadTickY: 0,
-      /** @summary Default color of stat box */
-      fStatColor: 0,
-      /** @summary Default color of text in stat box */
-      fStatTextColor: 1,
-      fStatBorderSize: 1,
-      fStatFont: 42,
-      fStatFontSize: 0,
-      fStatStyle: 1001,
-      /** @summary Printing format for stats */
-      fStatFormat: "6.4g",
-      fStatX: 0.98,
-      fStatY: 0.935,
-      fStatW: 0.2,
-      fStatH: 0.16,
-      fTitleAlign: 23,
-      fTitleColor: 0,
-      fTitleTextColor: 1,
-      fTitleBorderSize: 0,
-      fTitleFont: 42,
-      fTitleFontSize: 0.05,
-      fTitleStyle: 0,
-      /** @summary X position of top left corner of title box */
-      fTitleX: 0.5,
-      /** @summary Y position of top left corner of title box  */
-      fTitleY: 0.995,
-      /** @summary Width of title box */
-      fTitleW: 0,
-      /** @summary Height of title box */
-      fTitleH: 0,
-      /** @summary Printing format for fit parameters */
-      fFitFormat: "5.4g",
-      fOptStat: 1111,
-      fOptFit: 0,
-      fNumberContours: 20,
-      fGridColor: 0,
-      fGridStyle: 3,
-      fGridWidth: 1,
-      fFrameFillColor: 0,
-      fFrameFillStyle: 1001,
-      fFrameLineColor: 1,
-      fFrameLineWidth: 1,
-      fFrameLineStyle: 1,
-      fFrameBorderSize: 1,
-      fFrameBorderMode: 0,
-      /** @summary size in pixels of end error for E1 draw options */
-      fEndErrorSize: 2,
-      /** @summary X size of the error marks for the histogram drawings */
-      fErrorX: 0.5,
-      /** @summary when true, BAR and LEGO drawing using base = 0  */
-      fHistMinimumZero: false,
-      /** @summary format for bin content */
-      fPaintTextFormat: "g",
-      /** @summary default time offset, UTC time at 01/01/95   */
-      fTimeOffset: 788918400
-   };
-=======
 (function (factory) {
 typeof exports === 'object' && typeof module !== 'undefined' ? factory(exports) :
 typeof define === 'function' && define.amd ? define(['exports'], factory) : factory({});
@@ -467,7 +8,6 @@
 
 let sync_promises = [], getHPainter, _openui5args = {},
     jsrp = null, geo = null; // old JSROOT.Painter and JSROOT.GEO handles
->>>>>>> 18b4f317
 
 function _sync() {
    let arr;
@@ -689,807 +229,9 @@
       get(opt,dflt) { let v = this.opts[opt]; return v !== undefined ? v : dflt; }
    };
 
-<<<<<<< HEAD
-      // loading with require.js
-
-      if (_.amd) {
-         if (!factoryFunc)
-            return new Promise(resolve => {
-               if (need.length > 0)
-                  require(need, resolve);
-               else
-                  resolve();
-            });
-
-         if (need.length > 0)
-            define(need, factoryFunc);
-         else
-            factoryFunc();
-         return;
-      }
-
-      // loading inside node.js
-      if (JSROOT.nodejs) {
-         let arr = [];
-
-         for (let k = 0; k < need.length; ++k) {
-            let m = _.modules[need[k]];
-            if (!m) {
-               let src = _.sources[need[k]], modname;
-               if (!src) throw Error("No module found " + need[k]);
-               if (src.node)
-                  modname = src.node;
-               else if (src.libs)
-                  modname = "./" + src.src + ".min.js";
-               else
-                  modname = "./" + src.src + ".js";
-               let load = require(modname);
-               if (load === undefined) load = 1;
-               m = _.modules[need[k]] = { module: load };
-            }
-            arr.push(m.module);
-         }
-
-         if (factoryFunc) {
-            factoryFunc(...arr);
-            // TODO: how to access module.exports = res; of calling function
-            return;
-         }
-
-         return Promise.resolve(arr.length == 1 ? arr[0] : arr);
-      }
-
-      // loading with sap.ui.require - but not mathjax or zstd
-      if (_.sap && (need[0] != "mathjax") && (need[0] != "zstd-codec")) {
-         let req = [], reqindx = [], res = [];
-         for (let k = 0; k < need.length; ++k) {
-            let m = _.modules[need[k]];
-            if (m) {
-               res[k] = m.module;
-            } else {
-               let src = _.sources[need[k]];
-               if (!src) {
-                  req.push(need[k]);
-               } else {
-                  req.push(_.get_module_src(src));
-               }
-               reqindx.push(k);
-            }
-         }
-
-         function decode_sap_results(args) {
-            for (let i = 0; i < reqindx.length; ++i) {
-               let k = reqindx[i]; // index in original request
-               let src = _.sources[need[k]];
-               if (src && src.extract) {
-                  let m = _.modules[need[k]];
-                  if (!m) m = _.modules[need[k]] = { module: globalThis[src.extract] };
-                  res[k] = m.module;
-               } else {
-                  res[k] = args[i];
-               }
-            }
-         }
-
-         if (factoryFunc)
-            return sap.ui.define(req, function() {
-               decode_sap_results(arguments);
-               return factoryFunc(...res);
-            });
-         else
-            return new Promise(resolveFunc => {
-               sap.ui.require(req, function() {
-                  decode_sap_results(arguments);
-                  resolveFunc(res.length == 1 ? res[0] : res);
-               });
-            });
-      }
-
-      let thisModule, thisSrc;
-
-      if (factoryFunc) {
-         if (document.currentScript) {
-            thisSrc = document.currentScript.src;
-            let separ = (typeof thisSrc == 'string') ? thisSrc.indexOf('?') : -1;
-            if (separ > 0) thisSrc = thisSrc.substr(0, separ);
-            thisModule = thisSrc;
-            for (let mod in _.sources) {
-               let entry = _.sources[mod];
-               if (entry.not_jsroot && thisSrc) {
-                  let indx = thisSrc.indexOf(entry.src);
-                  if ((indx >= 0) && (entry.src.length + indx == thisSrc.length)) {
-                     let m = _.modules[mod];
-                     if (m && m.loading) m.ingore_first_finish = true;
-                     thisModule = mod;
-                     break;
-
-                  }
-               } else if (_.get_module_src(entry) == thisSrc) {
-                  thisModule = mod; break;
-               }
-            }
-         }
-         if (!thisModule)
-            throw Error("Cannot define module for " + (thisSrc || "uncknown script"));
-      }
-
-      // direct loading
-
-      function finish_loading(m, res) {
-         // check if promise was returned
-         if (res && (typeof res == 'object') && (typeof res.then == 'function'))
-            return res.then(pres => finish_loading(m, pres));
-
-         // this is special case of non-jsroot modules, completion will be performed after factoryFunc
-         if (m.ingore_first_finish && m.waiting) {
-            delete m.ingore_first_finish;
-            return;
-         }
-
-         m.module = res || 1; // just to have some value
-         let waiting = m.waiting;
-         delete m.loading; // clear loading flag
-         delete m.waiting;
-
-         if (waiting) waiting.forEach(func => func(true));
-      }
-
-      function handle_func(req, is_ok) {
-         if (req.processed) return;
-         if (!is_ok) return req.failed();
-         let arr = [];
-         for (let k = 0; k < req.need.length; ++k) {
-            let m = _.modules[req.need[k]];
-            if (!m) return req.failed();
-            if (m.module === undefined) return; // not yet ready
-            arr.push(m.module);
-         }
-
-         req.processed = true;
-
-         if (req.thisModule) {
-
-            let m = _.modules[req.thisModule], res;
-
-            if (req.factoryFunc)
-               res = req.factoryFunc(...arr);
-
-            finish_loading(m, res);
-         }
-
-         if (req.resolve)
-             req.resolve(arr.length == 1 ? arr[0] : arr);
-      }
-
-      function load_module(req, m) {
-         if (m.extract && !m.dep && !m.loading && globalThis[m.extract])
-            return finish_loading(m, globalThis[m.extract])
-
-         let element = document.createElement("script");
-         element.setAttribute('type', "text/javascript");
-         element.setAttribute('src', m.src);
-         document.getElementsByTagName("head")[0].appendChild(element);
-         if (_.debug_output)
-            _.debug_output.innerHTML = `Loading ${m.src} ...`;
-
-         if (!m.jsroot || m.extract)
-            element.onload = () => finish_loading(m, m.extract ? globalThis[m.extract] : 1); // mark script loaded
-         element.onerror = () => {
-            element.remove();
-            if (m.alt) { m.src = m.alt; delete m.alt; load_module(req, m); }
-                  else { m.failure = true; req.failed(); }
-         }
-      }
-
-      function after_depend_load(req,d,m) {
-         if (d.module === undefined)
-            return req.failed("Dependend fail to load");
-
-         if (!m.waiting) m.waiting = [];
-         m.waiting.push(handle_func.bind(this, req));
-
-         if (!m.loading) {
-            m.loading = true;
-            load_module(req,m);
-         }
-      }
-
-      function analyze(resolve, reject) {
-         let handler, any_dep, srcs = [],
-             req = { need: need, thisModule: thisModule, factoryFunc: factoryFunc, resolve: resolve, reject: reject,
-                     failed: function(msg) { this.processed = true; if (this.reject) this.reject(Error(msg || "JSROOT.require failed")); } };
-
-         if (req.factoryFunc && req.thisModule) {
-            if (!(_.modules[req.thisModule])) {
-               console.log('Introducing module', req.thisModule, 'need', need)
-
-               _.modules[req.thisModule] = { jsroot: true, src: thisSrc, loading: true };
-            }
-         }
-
-         for (let k = 0; k < need.length; ++k) {
-            let m = _.modules[need[k]];
-
-            if (m && (m.module !== undefined)) continue;
-
-            if (!m) {
-               let jsmodule = _.sources[need[k]];
-
-               m = _.modules[need[k]] = {};
-               if (jsmodule && !jsmodule.not_jsroot) {
-                  m.jsroot = true;
-                  m.src = _.get_module_src(jsmodule, true);
-                  m.extract = jsmodule.extract;
-                  m.dep = jsmodule.dep; // copy dependence
-                  m.alt = jsmodule.alt; // alternative location
-              } else {
-                  m.src = need[k];
-                  // create entry in sources
-                  _.sources[need[k]] = { not_jsroot: true, src: need[k] };
-               }
-            }
-
-            if (m.failure)
-               // module loading failed, no need to continue
-               return req.failed(`Loading of module ${need[k]} failed`);
-
-            if (m.dep) {
-               let d = _.modules[m.dep];
-               if (!d)
-                  return req.failed(`Dependend module ${m.dep} not found`);
-               if (d.module === undefined) {
-                  any_dep = true;
-                  if (!d.waiting) d.waiting = [];
-                  d.waiting.push(after_depend_load.bind(this,req,d,m));
-                  continue;
-               }
-            }
-
-            if (!m.loading) {
-               m.loading = true;
-               srcs.push(m);
-            }
-            if (!m.waiting) m.waiting = [];
-            if (!handler) handler = handle_func.bind(this, req);
-            m.waiting.push(handler);
-         }
-
-         if (!handler && !any_dep)
-            return handle_func(req, true);
-
-         srcs.forEach(m => load_module(req, m));
-      }
-
-      if (factoryFunc)
-         analyze();
-      else
-         return new Promise((resolve,reject) => analyze(resolve,reject));
-   }
-
-   /** @summary Central method to load JSROOT functionality
-     * @desc
-     * Following components can be specified
-     *    - 'io'     TFile functionality
-     *    - 'tree'   TTree support
-     *    - 'painter' d3.js plus basic painting functions
-     *    - 'gpad'   basic 2d graphic (TCanvas/TPad/TFrame)
-     *    - 'hist'   histograms 2d drawing (SVG)
-     *    - 'hist3d' histograms 3d drawing (WebGL)
-     *    - 'more'   extra 2d graphic (TGraph, TF1)
-     *    - 'geom'   TGeo support
-     *    - 'v7gpad' ROOT v7 RPad/RCanvas/RFrame
-     *    - 'v7hist' ROOT v7 histograms 2d drawing (SVG)
-     *    - 'v7hist3d' ROOT v7 histograms 3d drawing (WebGL)
-     *    - 'v7more' ROOT v7 special classes
-     *    - 'math'   some methods from TMath class
-     *    - 'hierarchy' hierarchy browser
-     *    - 'jq2d'   jQuery-dependent part of hierarchy
-     *    - 'openui5' OpenUI5 and related functionality
-     * @param {Array|string} req - list of required components (as array or string separated by semicolon)
-     * @returns {Promise} with array of requirements (or single element) */
-   JSROOT.require = function(req) {
-      return jsroot_require(req);
-   }
-
-   /** @summary Define JSROOT module
-     * @desc Should be only used for JSROOT modules
-     * @param {Array|string} req - requirements, see {@link JSROOT.require} for more details
-     * @param {Function} factoryFunc - called when requirements are fulfilled, with requested modules
-     * @private */
-   JSROOT.define = function(req, factoryFunc) {
-      jsroot_require(req, factoryFunc);
-   }
-
-   /** @summary Generate mask for given bit
-     * @param {number} n bit number
-     * @returns {Number} produced mask
-     * @private */
-   JSROOT.BIT = function(n) { return 1 << n; }
-
-   /** @summary Seed simple random generator
-     * @param {number} i seed value
-     * @private */
-   JSROOT.seed = function(i) {
-      i = Math.abs(i);
-      if (i > 1e8) i = Math.abs(1e8 * Math.sin(i)); else
-      if (i < 1) i*=1e8;
-      this.m_w = Math.round(i);
-      this.m_z = 987654321;
-   }
-
-   /** @summary Simple random generator
-     * @desc Works like Math.random(), but with configurable seed - see {@link JSROOT.seed}
-     * @returns {number} random value between 0 (inclusive) and 1.0 (exclusive)
-     * @private */
-   JSROOT.random = function() {
-      if (this.m_z===undefined) return Math.random();
-      this.m_z = (36969 * (this.m_z & 65535) + (this.m_z >> 16)) & 0xffffffff;
-      this.m_w = (18000 * (this.m_w & 65535) + (this.m_w >> 16)) & 0xffffffff;
-      let result = ((this.m_z << 16) + this.m_w) & 0xffffffff;
-      result /= 4294967296;
-      return result + 0.5;
-   }
-
-   /** @summary Just copy (not clone) all fields from source to the target object
-     * @desc Simple replacement of jQuery.extend method
-     * @memberof JSROOT
-     * @private */
-   let extend = (tgt, src) => {
-      if ((src === null) || (typeof src !== 'object')) return tgt;
-      if ((tgt === null) || (typeof tgt !== 'object')) tgt = {};
-
-      for (let k in src)
-         tgt[k] = src[k];
-
-      return tgt;
-   }
-
-   /** @summary Adds specific methods to the object.
-     * @desc JSROOT implements some basic methods for different ROOT classes.
-     * @param {object} obj - object where methods are assigned
-     * @param {string} [typename] - optional typename, if not specified, obj._typename will be used
-     * @memberof JSROOT
-     * @private */
-   let addMethods = (obj, typename) => {
-      extend(obj, JSROOT.getMethods(typename || obj._typename, obj));
-   }
-
-   /** @summary Should be used to parse JSON string produced with TBufferJSON class
-     * @desc Replace all references inside object like { "$ref": "1" }
-     * @param {object|string} json  object where references will be replaced
-     * @returns {object} parsed object */
-   JSROOT.parse = function(json) {
-
-      if (!json) return null;
-
-      let obj = (typeof json == 'string') ? JSON.parse(json) : json,
-          map = [], newfmt = undefined;
-
-      function unref_value(value) {
-         if ((value===null) || (value===undefined)) return;
-
-         if (typeof value === 'string') {
-            if (newfmt || (value.length < 6) || (value.indexOf("$ref:") !== 0)) return;
-            let ref = parseInt(value.substr(5));
-            if (!Number.isInteger(ref) || (ref < 0) || (ref >= map.length)) return;
-            newfmt = false;
-            return map[ref];
-         }
-
-         if (typeof value !== 'object') return;
-
-         let proto = Object.prototype.toString.apply(value);
-
-         // scan array - it can contain other objects
-         if (is_array_proto(proto) > 0) {
-             for (let i = 0; i < value.length; ++i) {
-                let res = unref_value(value[i]);
-                if (res!==undefined) value[i] = res;
-             }
-             return;
-         }
-
-         let ks = Object.keys(value), len = ks.length;
-
-         if ((newfmt!==false) && (len===1) && (ks[0]==='$ref')) {
-            const ref = parseInt(value['$ref']);
-            if (!Number.isInteger(ref) || (ref < 0) || (ref >= map.length)) return;
-            newfmt = true;
-            return map[ref];
-         }
-
-         if ((newfmt!==false) && (len>1) && (ks[0]==='$arr') && (ks[1]==='len')) {
-            // this is ROOT-coded array
-            let arr = null, dflt = (value.$arr==="Bool") ? false : 0;
-            switch (value.$arr) {
-               case "Int8": arr = new Int8Array(value.len); break;
-               case "Uint8": arr = new Uint8Array(value.len); break;
-               case "Int16": arr = new Int16Array(value.len); break;
-               case "Uint16": arr = new Uint16Array(value.len); break;
-               case "Int32": arr = new Int32Array(value.len); break;
-               case "Uint32": arr = new Uint32Array(value.len); break;
-               case "Float32": arr = new Float32Array(value.len); break;
-               case "Int64":
-               case "Uint64":
-               case "Float64": arr = new Float64Array(value.len); break;
-               default: arr = new Array(value.len); break;
-            }
-            for (let k = 0; k < value.len; ++k) arr[k] = dflt;
-
-            if (value.b !== undefined) {
-               // base64 coding
-
-               let atob_func = JSROOT.nodejs ? require('atob') : window.atob;
-
-               let buf = atob_func(value.b);
-
-               if (arr.buffer) {
-                  let dv = new DataView(arr.buffer, value.o || 0),
-                      len = Math.min(buf.length, dv.byteLength);
-                  for (let k = 0; k < len; ++k)
-                     dv.setUint8(k, buf.charCodeAt(k));
-               } else {
-                  throw new Error('base64 coding supported only for native arrays with binary data');
-               }
-            } else {
-               // compressed coding
-               let nkey = 2, p = 0;
-               while (nkey<len) {
-                  if (ks[nkey][0]=="p") p = value[ks[nkey++]]; // position
-                  if (ks[nkey][0]!=='v') throw new Error('Unexpected member ' + ks[nkey] + ' in array decoding');
-                  let v = value[ks[nkey++]]; // value
-                  if (typeof v === 'object') {
-                     for (let k = 0; k < v.length; ++k) arr[p++] = v[k];
-                  } else {
-                     arr[p++] = v;
-                     if ((nkey<len) && (ks[nkey][0]=='n')) {
-                        let cnt = value[ks[nkey++]]; // counter
-                        while (--cnt) arr[p++] = v;
-                     }
-                  }
-               }
-            }
-
-            return arr;
-         }
-
-         if ((newfmt!==false) && (len===3) && (ks[0]==='$pair') && (ks[1]==='first') && (ks[2]==='second')) {
-            newfmt = true;
-            let f1 = unref_value(value.first),
-                s1 = unref_value(value.second);
-            if (f1!==undefined) value.first = f1;
-            if (s1!==undefined) value.second = s1;
-            value._typename = value['$pair'];
-            delete value['$pair'];
-            return; // pair object is not counted in the objects map
-         }
-
-        // prevent endless loop
-        if (map.indexOf(value) >= 0) return;
-
-         // add object to object map
-         map.push(value);
-
-         // add methods to all objects, where _typename is specified
-         if (value._typename) addMethods(value);
-
-         for (let k = 0; k < len; ++k) {
-            const i = ks[k],
-                 res = unref_value(value[i]);
-            if (res !== undefined) value[i] = res;
-         }
-      }
-
-      unref_value(obj);
-
-      return obj;
-   }
-
-   /** @summary Make deep clone of the object, including all sub-objects
-     * @returns {object} cloned object
-     * @private */
-   JSROOT.clone = function(src, map, nofunc) {
-      if (!src) return null;
-
-      if (!map) {
-         map = { obj: [], clones: [], nofunc: nofunc };
-      } else {
-         const i = map.obj.indexOf(src);
-         if (i >= 0) return map.clones[i];
-      }
-
-      let arr_kind = is_array_proto(Object.prototype.toString.apply(src));
-
-      // process normal array
-      if (arr_kind == 1) {
-         let tgt = [];
-         map.obj.push(src);
-         map.clones.push(tgt);
-         for (let i = 0; i < src.length; ++i)
-            if (typeof src[i] === 'object')
-               tgt.push(JSROOT.clone(src[i], map));
-            else
-               tgt.push(src[i]);
-
-         return tgt;
-      }
-
-      // process typed array
-      if (arr_kind == 2) {
-         let tgt = [];
-         map.obj.push(src);
-         map.clones.push(tgt);
-         for (let i = 0; i < src.length; ++i)
-            tgt.push(src[i]);
-
-         return tgt;
-      }
-
-      let tgt = {};
-      map.obj.push(src);
-      map.clones.push(tgt);
-
-      for (let k in src) {
-         if (typeof src[k] === 'object')
-            tgt[k] = JSROOT.clone(src[k], map);
-         else if (!map.nofunc || (typeof src[k]!=='function'))
-            tgt[k] = src[k];
-      }
-
-      return tgt;
-   }
-
-   /** @summary Parse response from multi.json request
-     * @desc Method should be used to parse JSON code, produced by multi.json request of THttpServer
-     * @param {string} json string to parse
-     * @returns {Array} array of parsed elements */
-   JSROOT.parseMulti = function(json) {
-      if (!json) return null;
-      let arr = JSON.parse(json);
-      if (arr && arr.length)
-         for (let i = 0; i < arr.length; ++i)
-            arr[i] = JSROOT.parse(arr[i]);
-      return arr;
-   }
-
-   /** @summary Method converts JavaScript object into ROOT-like JSON
-     * @desc Produced JSON can be used in JSROOT.parse() again
-     * When performed properly, JSON can be used in [TBufferJSON::fromJSON()]{@link https://root.cern/doc/master/classTBufferJSON.html#a2ecf0daacdad801e60b8093a404c897d} method to read data back with C++
-     * @param {object} obj - JavaScript object to convert
-     * @param {number} [spacing] - optional line spacing in JSON
-     * @returns {string} produced JSON code */
-   JSROOT.toJSON = function(obj, spacing) {
-      if (!obj || typeof obj !== 'object') return "";
-
-      let map = []; // map of stored objects
-
-      function copy_value(value) {
-         if (typeof value === "function") return undefined;
-
-         if ((value===undefined) || (value===null) || (typeof value !== 'object')) return value;
-
-         // typed array need to be converted into normal array, otherwise looks strange
-         if (is_array_proto(Object.prototype.toString.apply(value)) > 0) {
-            let arr = new Array(value.length);
-            for (let i = 0; i < value.length; ++i)
-               arr[i] = copy_value(value[i]);
-            return arr;
-         }
-
-         // this is how reference is code
-         let refid = map.indexOf(value);
-         if (refid >= 0) return { $ref: refid };
-
-         let ks = Object.keys(value), len = ks.length, tgt = {};
-
-         if ((len == 3) && (ks[0]==='$pair') && (ks[1]==='first') && (ks[2]==='second')) {
-            // special handling of pair objects which does not included into objects map
-            tgt.$pair = value.$pair;
-            tgt.first = copy_value(value.first);
-            tgt.second = copy_value(value.second);
-            return tgt;
-         }
-
-         map.push(value);
-
-         for (let k = 0; k < len; ++k) {
-            let name = ks[k];
-            if (name && (name[0] != '$'))
-               tgt[name] = copy_value(value[name]);
-         }
-
-         return tgt;
-      }
-
-      let tgt = copy_value(obj);
-
-      return JSON.stringify(tgt, null, spacing);
-   }
-
-   /** @summary decodes URL options after '?' mark
-     * @desc Following options supported ?opt1&opt2=3
-     * @param {string} [url] URL string with options, document.URL will be used when not specified
-     * @returns {Object} with ```.has(opt)``` and ```.get(opt,dflt)``` methods
-     * @example
-     * let d = JSROOT.decodeUrl("any?opt1&op2=3");
-     * console.log(`Has opt1 ${d.has("opt1")}`);     // true
-     * console.log(`Get opt1 ${d.get("opt1")}`);     // ""
-     * console.log(`Get opt2 ${d.get("opt2")}`);     // "3"
-     * console.log(`Get opt3 ${d.get("opt3","-")}`); // "-" */
-   JSROOT.decodeUrl = function(url) {
-      let res = {
-         opts: {},
-         has: function(opt) { return this.opts[opt] !== undefined; },
-         get: function(opt,dflt) { let v = this.opts[opt]; return v!==undefined ? v : dflt; }
-      };
-
-      if (!url || (typeof url !== 'string')) {
-         if (JSROOT.settings.IgnoreUrlOptions || (typeof document === 'undefined')) return res;
-         url = document.URL;
-      }
-      res.url = url;
-
-      let p1 = url.indexOf("?");
-      if (p1 < 0) return res;
-      url = decodeURI(url.slice(p1+1));
-
-      while (url.length > 0) {
-
-         // try to correctly handle quotes in the URL
-         let pos = 0, nq = 0, eq = -1, firstq = -1;
-         while ((pos < url.length) && ((nq!==0) || ((url[pos]!=="&") && (url[pos]!=="#")))) {
-            switch (url[pos]) {
-               case "'": if (nq >= 0) nq = (nq+1)%2; if (firstq < 0) firstq = pos; break;
-               case '"': if (nq <= 0) nq = (nq-1)%2; if (firstq < 0) firstq = pos; break;
-               case '=': if ((firstq < 0) && (eq < 0)) eq = pos; break;
-            }
-            pos++;
-         }
-
-         if ((eq < 0) && (firstq < 0)) {
-            res.opts[url.substr(0,pos)] = "";
-         } if (eq > 0) {
-            let val = url.slice(eq+1, pos);
-            if (((val[0]==="'") || (val[0]==='"')) && (val[0]===val[val.length-1])) val = val.substr(1, val.length-2);
-            res.opts[url.substr(0,eq)] = val;
-         }
-
-         if ((pos >= url.length) || (url[pos] == '#')) break;
-
-         url = url.substr(pos+1);
-      }
-
-      return res;
-   }
-
-   /** @summary Find function with given name.
-     * @desc Function name may include several namespaces like 'JSROOT.Painter.drawFrame'
-     * If function starts with ., it should belong to JSROOT.Painter
-     * @private */
-   JSROOT.findFunction = function(name) {
-      if (typeof name === 'function') return name;
-      if (typeof name !== 'string') return null;
-      let names, elem;
-      if (name[0] == ".") { // special shortcut for JSROOT.Painter.
-         names = name.substr(1).split('.');
-         elem = JSROOT.Painter;
-      } else {
-         names = name.split('.');
-         if (names[0] === 'JSROOT') {
-            elem = JSROOT;
-            names.shift();
-         } else {
-            elem = globalThis;
-         }
-      }
-
-      for (let n = 0; elem && (n < names.length); ++n)
-         elem = elem[names[n]];
-
-      return (typeof elem == 'function') ? elem : null;
-   }
-
-   /** @summary Old request method, kept only for internal use
-     * @private */
-   JSROOT.NewHttpRequest = function(url, kind, user_accept_callback, user_reject_callback) {
-
-      let xhr = JSROOT.nodejs ? new (require("xhr2"))() : new XMLHttpRequest();
-
-      xhr.http_callback = (typeof user_accept_callback == 'function') ? user_accept_callback.bind(xhr) : function() {};
-      xhr.error_callback = (typeof user_reject_callback == 'function') ? user_reject_callback.bind(xhr) : function(err) { console.warn(err.message); this.http_callback(null); }.bind(xhr);
-
-      if (!kind) kind = "buf";
-
-      let method = "GET", async = true, p = kind.indexOf(";sync");
-      if (p > 0) { kind = kind.substr(0,p); async = false; }
-      switch (kind) {
-         case "head": method = "HEAD"; break;
-         case "posttext": method = "POST"; kind = "text"; break;
-         case "postbuf":  method = "POST"; kind = "buf"; break;
-         case "post":
-         case "multi":  method = "POST"; break;
-      }
-
-      xhr.kind = kind;
-
-      if (JSROOT.settings.HandleWrongHttpResponse && (method == "GET") && (typeof xhr.addEventListener === 'function'))
-         xhr.addEventListener("progress", function(oEvent) {
-            if (oEvent.lengthComputable && this.expected_size && (oEvent.loaded > this.expected_size)) {
-               this.did_abort = true;
-               this.abort();
-               this.error_callback(Error('Server sends more bytes ' + oEvent.loaded + ' than expected ' + this.expected_size + '. Abort I/O operation'), 598);
-            }
-         }.bind(xhr));
-
-      xhr.onreadystatechange = function() {
-
-         if (this.did_abort) return;
-
-         if ((this.readyState === 2) && this.expected_size) {
-            let len = parseInt(this.getResponseHeader("Content-Length"));
-            if (Number.isInteger(len) && (len > this.expected_size) && !JSROOT.settings.HandleWrongHttpResponse) {
-               this.did_abort = true;
-               this.abort();
-               return this.error_callback(Error('Server response size ' + len + ' larger than expected ' + this.expected_size + '. Abort I/O operation'), 599);
-            }
-         }
-
-         if (this.readyState != 4) return;
-
-         if ((this.status != 200) && (this.status != 206) && !browser.qt5 &&
-             // in these special cases browsers not always set status
-             !((this.status == 0) && ((url.indexOf("file://")==0) || (url.indexOf("blob:")==0)))) {
-               return this.error_callback(Error('Fail to load url ' + url), this.status);
-         }
-
-         if (this.nodejs_checkzip && (this.getResponseHeader("content-encoding") == "gzip")) {
-            // special handling of gzipped JSON objects in Node.js
-            let zlib = require('zlib'),
-                res = zlib.unzipSync(Buffer.from(this.response)),
-                obj = JSON.parse(res); // zlib returns Buffer, use JSON to parse it
-            return this.http_callback(JSROOT.parse(obj));
-         }
-
-         switch(this.kind) {
-            case "xml": return this.http_callback(this.responseXML);
-            case "text": return this.http_callback(this.responseText);
-            case "object": return this.http_callback(JSROOT.parse(this.responseText));
-            case "multi": return this.http_callback(JSROOT.parseMulti(this.responseText));
-            case "head": return this.http_callback(this);
-         }
-
-         // if no response type is supported, return as text (most probably, will fail)
-         if (this.responseType === undefined)
-            return this.http_callback(this.responseText);
-
-         if ((this.kind == "bin") && ('byteLength' in this.response)) {
-            // if string representation in requested - provide it
-
-            let filecontent = "", u8Arr = new Uint8Array(this.response);
-            for (let i = 0; i < u8Arr.length; ++i)
-               filecontent += String.fromCharCode(u8Arr[i]);
-
-            return this.http_callback(filecontent);
-         }
-
-         this.http_callback(this.response);
-      };
-
-      xhr.open(method, url, async);
-
-      if ((kind == "bin") || (kind == "buf")) xhr.responseType = 'arraybuffer';
-
-      if (JSROOT.nodejs && (method == "GET") && (kind === "object") && (url.indexOf('.json.gz')>0)) {
-         xhr.nodejs_checkzip = true;
-         xhr.responseType = 'arraybuffer';
-      }
-
-      return xhr;
-=======
    if (!url || (typeof url !== 'string')) {
       if (typeof document === 'undefined') return res;
       url = document.URL;
->>>>>>> 18b4f317
    }
    res.url = url;
 
