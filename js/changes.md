--- conflicted
+++ resolved
@@ -1,12 +1,5 @@
 # JSROOT changelog
 
-<<<<<<< HEAD
-## Changes in 6.3.x
-1. Ignore "pads" draw option for THStack
-2. Fix error in TGraphPolar labels drawing
-3. Fix error in "multi" request submission
-4. Fix web-based TCanvas updating
-=======
 ## Changes in 7.3.1
 1. Fix - TGeo update in the TWebCanvas
 2. Fix - several tutorials with three.js modules loading
@@ -115,7 +108,6 @@
 23. Implement proper drawing of TEllipse
 24. Add proper support of "Symbols" and "Wingdings" fonts
 25. Make "col" default draw option for TH2 in JSROOT gui
->>>>>>> 18b4f317
 
 
 ## Changes in 6.3.4
